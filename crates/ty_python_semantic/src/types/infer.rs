//! We have Salsa queries for inferring types at three different granularities: scope-level,
//! definition-level, and expression-level.
//!
//! Scope-level inference is for when we are actually checking a file, and need to check types for
//! everything in that file's scopes, or give a linter access to types of arbitrary expressions
//! (via the [`HasType`](crate::semantic_model::HasType) trait).
//!
//! Definition-level inference allows us to look up the types of places in other scopes (e.g. for
//! imports) with the minimum inference necessary, so that if we're looking up one place from a
//! very large module, we can avoid a bunch of unnecessary work. Definition-level inference also
//! allows us to handle import cycles without getting into a cycle of scope-level inference
//! queries.
//!
//! The expression-level inference query is needed in only a few cases. Since some assignments can
//! have multiple targets (via `x = y = z` or unpacking `(x, y) = z`, they can be associated with
//! multiple definitions (one per assigned place). In order to avoid inferring the type of the
//! right-hand side once per definition, we infer it as a standalone query, so its result will be
//! cached by Salsa. We also need the expression-level query for inferring types in type guard
//! expressions (e.g. the test clause of an `if` statement.)
//!
//! Inferring types at any of the three region granularities returns a [`TypeInference`], which
//! holds types for every [`Definition`] and expression within the inferred region.
//!
//! Some type expressions can require deferred evaluation. This includes all type expressions in
//! stub files, or annotation expressions in modules with `from __future__ import annotations`, or
//! stringified annotations. We have a fourth Salsa query for inferring the deferred types
//! associated with a particular definition. Scope-level inference infers deferred types for all
//! definitions once the rest of the types in the scope have been inferred.
//!
//! Many of our type inference Salsa queries implement cycle recovery via fixed-point iteration. In
//! general, they initiate fixed-point iteration by returning a `TypeInference` that returns
//! `Type::Never` for all expressions, bindings, and declarations, and then they continue iterating
//! the query cycle until a fixed-point is reached. Salsa has a built-in fixed limit on the number
//! of iterations, so if we fail to converge, Salsa will eventually panic. (This should of course
//! be considered a bug.)

use itertools::{Either, Itertools};
use ruff_db::diagnostic::{Annotation, DiagnosticId, Severity};
use ruff_db::files::File;
use ruff_db::parsed::{ParsedModuleRef, parsed_module};
use ruff_python_ast::visitor::{Visitor, walk_expr};
use ruff_python_ast::{self as ast, AnyNodeRef, ExprContext, PythonVersion};
use ruff_python_stdlib::builtins::version_builtin_was_added;
use ruff_text_size::{Ranged, TextRange};
use rustc_hash::{FxHashMap, FxHashSet};
use salsa;
use salsa::plumbing::AsId;

use super::context::{InNoTypeCheck, InferContext};
use super::diagnostic::{
    INVALID_METACLASS, INVALID_OVERLOAD, INVALID_PROTOCOL, SUBCLASS_OF_FINAL_CLASS,
    hint_if_stdlib_submodule_exists_on_other_versions, report_attempted_protocol_instantiation,
    report_duplicate_bases, report_index_out_of_bounds, report_invalid_exception_caught,
    report_invalid_exception_cause, report_invalid_exception_raised,
    report_invalid_or_unsupported_base, report_invalid_type_checking_constant,
    report_non_subscriptable, report_possibly_unresolved_reference, report_slice_step_size_zero,
};
use super::generics::LegacyGenericBase;
use super::string_annotation::{
    BYTE_STRING_TYPE_ANNOTATION, FSTRING_TYPE_ANNOTATION, parse_string_annotation,
};
use super::subclass_of::SubclassOfInner;
use super::{ClassBase, NominalInstanceType, add_inferred_python_version_hint_to_diagnostic};
use crate::module_name::{ModuleName, ModuleNameResolutionError};
use crate::module_resolver::resolve_module;
use crate::node_key::NodeKey;
use crate::place::{
    Boundness, ConsideredDefinitions, LookupError, Place, PlaceAndQualifiers,
    builtins_module_scope, builtins_symbol, explicit_global_symbol, global_symbol,
    module_type_implicit_global_declaration, module_type_implicit_global_symbol, place,
    place_from_bindings, place_from_declarations, typing_extensions_symbol,
};
use crate::semantic_index::ast_ids::node_key::ExpressionNodeKey;
use crate::semantic_index::ast_ids::{HasScopedUseId, ScopedUseId};
use crate::semantic_index::definition::{
    AnnotatedAssignmentDefinitionKind, AssignmentDefinitionKind, ComprehensionDefinitionKind,
    Definition, DefinitionKind, DefinitionNodeKey, DefinitionState, ExceptHandlerDefinitionKind,
    ForStmtDefinitionKind, TargetKind, WithItemDefinitionKind,
};
use crate::semantic_index::expression::{Expression, ExpressionKind};
use crate::semantic_index::narrowing_constraints::ConstraintKey;
use crate::semantic_index::place::{
    FileScopeId, NodeWithScopeKind, NodeWithScopeRef, PlaceExpr, ScopeId, ScopeKind, ScopedPlaceId,
};
use crate::semantic_index::{
    ApplicableConstraints, EagerSnapshotResult, SemanticIndex, place_table, semantic_index,
};
use crate::types::call::{Binding, Bindings, CallArguments, CallError};
use crate::types::class::{CodeGeneratorKind, MetaclassErrorKind, SliceLiteral};
use crate::types::diagnostic::{
    self, CALL_NON_CALLABLE, CONFLICTING_DECLARATIONS, CONFLICTING_METACLASS,
    CYCLIC_CLASS_DEFINITION, DIVISION_BY_ZERO, DUPLICATE_KW_ONLY, INCONSISTENT_MRO,
    INVALID_ARGUMENT_TYPE, INVALID_ASSIGNMENT, INVALID_ATTRIBUTE_ACCESS, INVALID_BASE,
    INVALID_DECLARATION, INVALID_GENERIC_CLASS, INVALID_PARAMETER_DEFAULT, INVALID_TYPE_FORM,
    INVALID_TYPE_GUARD_CALL, INVALID_TYPE_VARIABLE_CONSTRAINTS, IncompatibleBases,
    POSSIBLY_UNBOUND_IMPLICIT_CALL, POSSIBLY_UNBOUND_IMPORT, TypeCheckDiagnostics,
    UNDEFINED_REVEAL, UNRESOLVED_ATTRIBUTE, UNRESOLVED_GLOBAL, UNRESOLVED_IMPORT,
    UNRESOLVED_REFERENCE, UNSUPPORTED_OPERATOR, report_implicit_return_type,
    report_instance_layout_conflict, report_invalid_argument_number_to_special_form,
    report_invalid_arguments_to_annotated, report_invalid_arguments_to_callable,
    report_invalid_assignment, report_invalid_attribute_assignment,
    report_invalid_generator_function_return_type, report_invalid_return_type,
    report_possibly_unbound_attribute,
};
use crate::types::function::{
    FunctionDecorators, FunctionLiteral, FunctionType, KnownFunction, OverloadLiteral,
};
use crate::types::generics::GenericContext;
use crate::types::mro::MroErrorKind;
use crate::types::signatures::{CallableSignature, Signature};
use crate::types::tuple::{TupleSpec, TupleType};
use crate::types::unpacker::{UnpackResult, Unpacker};
use crate::types::{
<<<<<<< HEAD
    AttributeAssignmentResult, CallDunderError, CallableType, ClassLiteral, ClassType,
    DataclassParams, DynamicType, IntersectionBuilder, IntersectionType, KnownClass,
    KnownInstanceType, LintDiagnosticGuard, MetaclassCandidate, PEP695TypeAliasType, Parameter,
    ParameterForm, Parameters, SpecialFormType, SubclassOfType, Truthiness, Type, TypeAliasType,
=======
    CallDunderError, CallableType, ClassLiteral, ClassType, DataclassParams, DynamicType,
    IntersectionBuilder, IntersectionType, KnownClass, KnownInstanceType, LintDiagnosticGuard,
    MemberLookupPolicy, MetaclassCandidate, PEP695TypeAliasType, Parameter, ParameterForm,
    Parameters, SpecialFormType, SubclassOfType, Truthiness, Type, TypeAliasType,
>>>>>>> 997dc2e7
    TypeAndQualifiers, TypeIsType, TypeQualifiers, TypeVarBoundOrConstraints, TypeVarInstance,
    TypeVarKind, TypeVarVariance, UnionBuilder, UnionType, binding_type, todo_type,
};
use crate::unpack::{Unpack, UnpackPosition};
use crate::util::diagnostics::format_enumeration;
use crate::util::subscript::{PyIndex, PySlice};
use crate::{Db, FxOrderSet, Program};

/// Infer all types for a [`ScopeId`], including all definitions and expressions in that scope.
/// Use when checking a scope, or needing to provide a type for an arbitrary expression in the
/// scope.
#[salsa::tracked(returns(ref), cycle_fn=scope_cycle_recover, cycle_initial=scope_cycle_initial, heap_size=get_size2::GetSize::get_heap_size)]
pub(crate) fn infer_scope_types<'db>(db: &'db dyn Db, scope: ScopeId<'db>) -> TypeInference<'db> {
    let file = scope.file(db);
    let _span = tracing::trace_span!("infer_scope_types", scope=?scope.as_id(), ?file).entered();

    let module = parsed_module(db, file).load(db);

    // Using the index here is fine because the code below depends on the AST anyway.
    // The isolation of the query is by the return inferred types.
    let index = semantic_index(db, file);

    TypeInferenceBuilder::new(db, InferenceRegion::Scope(scope), index, &module).finish()
}

fn scope_cycle_recover<'db>(
    _db: &'db dyn Db,
    _value: &TypeInference<'db>,
    _count: u32,
    _scope: ScopeId<'db>,
) -> salsa::CycleRecoveryAction<TypeInference<'db>> {
    salsa::CycleRecoveryAction::Iterate
}

fn scope_cycle_initial<'db>(_db: &'db dyn Db, scope: ScopeId<'db>) -> TypeInference<'db> {
    TypeInference::cycle_fallback(scope, Type::Never)
}

/// Infer all types for a [`Definition`] (including sub-expressions).
/// Use when resolving a place use or public type of a place.
#[salsa::tracked(returns(ref), cycle_fn=definition_cycle_recover, cycle_initial=definition_cycle_initial, heap_size=get_size2::GetSize::get_heap_size)]
pub(crate) fn infer_definition_types<'db>(
    db: &'db dyn Db,
    definition: Definition<'db>,
) -> TypeInference<'db> {
    let file = definition.file(db);
    let module = parsed_module(db, file).load(db);
    let _span = tracing::trace_span!(
        "infer_definition_types",
        range = ?definition.kind(db).target_range(&module),
        ?file
    )
    .entered();

    let index = semantic_index(db, file);

    TypeInferenceBuilder::new(db, InferenceRegion::Definition(definition), index, &module).finish()
}

fn definition_cycle_recover<'db>(
    _db: &'db dyn Db,
    _value: &TypeInference<'db>,
    _count: u32,
    _definition: Definition<'db>,
) -> salsa::CycleRecoveryAction<TypeInference<'db>> {
    salsa::CycleRecoveryAction::Iterate
}

fn definition_cycle_initial<'db>(
    db: &'db dyn Db,
    definition: Definition<'db>,
) -> TypeInference<'db> {
    TypeInference::cycle_fallback(definition.scope(db), Type::Never)
}

/// Infer types for all deferred type expressions in a [`Definition`].
///
/// Deferred expressions are type expressions (annotations, base classes, aliases...) in a stub
/// file, or in a file with `from __future__ import annotations`, or stringified annotations.
#[salsa::tracked(returns(ref), cycle_fn=deferred_cycle_recover, cycle_initial=deferred_cycle_initial, heap_size=get_size2::GetSize::get_heap_size)]
pub(crate) fn infer_deferred_types<'db>(
    db: &'db dyn Db,
    definition: Definition<'db>,
) -> TypeInference<'db> {
    let file = definition.file(db);
    let module = parsed_module(db, file).load(db);
    let _span = tracing::trace_span!(
        "infer_deferred_types",
        definition = ?definition.as_id(),
        range = ?definition.kind(db).target_range(&module),
        ?file
    )
    .entered();

    let index = semantic_index(db, file);

    TypeInferenceBuilder::new(db, InferenceRegion::Deferred(definition), index, &module).finish()
}

fn deferred_cycle_recover<'db>(
    _db: &'db dyn Db,
    _value: &TypeInference<'db>,
    _count: u32,
    _definition: Definition<'db>,
) -> salsa::CycleRecoveryAction<TypeInference<'db>> {
    salsa::CycleRecoveryAction::Iterate
}

fn deferred_cycle_initial<'db>(db: &'db dyn Db, definition: Definition<'db>) -> TypeInference<'db> {
    TypeInference::cycle_fallback(definition.scope(db), Type::Never)
}

/// Infer all types for an [`Expression`] (including sub-expressions).
/// Use rarely; only for cases where we'd otherwise risk double-inferring an expression: RHS of an
/// assignment, which might be unpacking/multi-target and thus part of multiple definitions, or a
/// type narrowing guard expression (e.g. if statement test node).
#[salsa::tracked(returns(ref), cycle_fn=expression_cycle_recover, cycle_initial=expression_cycle_initial, heap_size=get_size2::GetSize::get_heap_size)]
pub(crate) fn infer_expression_types<'db>(
    db: &'db dyn Db,
    expression: Expression<'db>,
) -> TypeInference<'db> {
    let file = expression.file(db);
    let module = parsed_module(db, file).load(db);
    let _span = tracing::trace_span!(
        "infer_expression_types",
        expression = ?expression.as_id(),
        range = ?expression.node_ref(db, &module).range(),
        ?file
    )
    .entered();

    let index = semantic_index(db, file);

    TypeInferenceBuilder::new(db, InferenceRegion::Expression(expression), index, &module).finish()
}

fn expression_cycle_recover<'db>(
    _db: &'db dyn Db,
    _value: &TypeInference<'db>,
    _count: u32,
    _expression: Expression<'db>,
) -> salsa::CycleRecoveryAction<TypeInference<'db>> {
    salsa::CycleRecoveryAction::Iterate
}

fn expression_cycle_initial<'db>(
    db: &'db dyn Db,
    expression: Expression<'db>,
) -> TypeInference<'db> {
    TypeInference::cycle_fallback(expression.scope(db), Type::Never)
}

/// Infers the type of an `expression` that is guaranteed to be in the same file as the calling query.
///
/// This is a small helper around [`infer_expression_types()`] to reduce the boilerplate.
/// Use [`infer_expression_type()`] if it isn't guaranteed that `expression` is in the same file to
/// avoid cross-file query dependencies.
pub(super) fn infer_same_file_expression_type<'db>(
    db: &'db dyn Db,
    expression: Expression<'db>,
    parsed: &ParsedModuleRef,
) -> Type<'db> {
    let inference = infer_expression_types(db, expression);
    inference.expression_type(expression.node_ref(db, parsed))
}

/// Infers the type of an expression where the expression might come from another file.
///
/// Use this over [`infer_expression_types`] if the expression might come from another file than the
/// enclosing query to avoid cross-file query dependencies.
///
/// Use [`infer_same_file_expression_type`] if it is guaranteed that  `expression` is in the same
/// to avoid unnecessary salsa ingredients. This is normally the case inside the `TypeInferenceBuilder`.
#[salsa::tracked(cycle_fn=single_expression_cycle_recover, cycle_initial=single_expression_cycle_initial, heap_size=get_size2::GetSize::get_heap_size)]
pub(crate) fn infer_expression_type<'db>(
    db: &'db dyn Db,
    expression: Expression<'db>,
) -> Type<'db> {
    let file = expression.file(db);
    let module = parsed_module(db, file).load(db);

    // It's okay to call the "same file" version here because we're inside a salsa query.
    infer_same_file_expression_type(db, expression, &module)
}

fn single_expression_cycle_recover<'db>(
    _db: &'db dyn Db,
    _value: &Type<'db>,
    _count: u32,
    _expression: Expression<'db>,
) -> salsa::CycleRecoveryAction<Type<'db>> {
    salsa::CycleRecoveryAction::Iterate
}

fn single_expression_cycle_initial<'db>(
    _db: &'db dyn Db,
    _expression: Expression<'db>,
) -> Type<'db> {
    Type::Never
}

/// Infer the types for an [`Unpack`] operation.
///
/// This infers the expression type and performs structural match against the target expression
/// involved in an unpacking operation. It returns a result-like object that can be used to get the
/// type of the variables involved in this unpacking along with any violations that are detected
/// during this unpacking.
#[salsa::tracked(returns(ref), cycle_fn=unpack_cycle_recover, cycle_initial=unpack_cycle_initial, heap_size=get_size2::GetSize::get_heap_size)]
pub(super) fn infer_unpack_types<'db>(db: &'db dyn Db, unpack: Unpack<'db>) -> UnpackResult<'db> {
    let file = unpack.file(db);
    let module = parsed_module(db, file).load(db);
    let _span = tracing::trace_span!("infer_unpack_types", range=?unpack.range(db, &module), ?file)
        .entered();

    let mut unpacker = Unpacker::new(db, unpack.target_scope(db), &module);
    unpacker.unpack(unpack.target(db, &module), unpack.value(db));
    unpacker.finish()
}

fn unpack_cycle_recover<'db>(
    _db: &'db dyn Db,
    _value: &UnpackResult<'db>,
    _count: u32,
    _unpack: Unpack<'db>,
) -> salsa::CycleRecoveryAction<UnpackResult<'db>> {
    salsa::CycleRecoveryAction::Iterate
}

fn unpack_cycle_initial<'db>(_db: &'db dyn Db, _unpack: Unpack<'db>) -> UnpackResult<'db> {
    UnpackResult::cycle_fallback(Type::Never)
}

/// Returns the type of the nearest enclosing class for the given scope.
///
/// This function walks up the ancestor scopes starting from the given scope,
/// and finds the closest class definition. This is different to the behaviour of
/// [`TypeInferenceBuilder::class_context_of_current_method`], which will only return
/// `Some(class)` if either the immediate parent scope is a class OR the immediate parent
/// scope is a type-parameters scope and the grandparent scope is a class.
///
/// Returns `None` if no enclosing class is found.
pub(crate) fn nearest_enclosing_class<'db>(
    db: &'db dyn Db,
    semantic: &SemanticIndex<'db>,
    scope: ScopeId,
    parsed: &ParsedModuleRef,
) -> Option<ClassLiteral<'db>> {
    semantic
        .ancestor_scopes(scope.file_scope_id(db))
        .find_map(|(_, ancestor_scope)| {
            let class = ancestor_scope.node().as_class(parsed)?;
            let definition = semantic.expect_single_definition(class);
            infer_definition_types(db, definition)
                .declaration_type(definition)
                .inner_type()
                .into_class_literal()
        })
}

/// A region within which we can infer types.
#[derive(Copy, Clone, Debug)]
pub(crate) enum InferenceRegion<'db> {
    /// infer types for a standalone [`Expression`]
    Expression(Expression<'db>),
    /// infer types for a [`Definition`]
    Definition(Definition<'db>),
    /// infer deferred types for a [`Definition`]
    Deferred(Definition<'db>),
    /// infer types for an entire [`ScopeId`]
    Scope(ScopeId<'db>),
}

impl<'db> InferenceRegion<'db> {
    fn scope(self, db: &'db dyn Db) -> ScopeId<'db> {
        match self {
            InferenceRegion::Expression(expression) => expression.scope(db),
            InferenceRegion::Definition(definition) | InferenceRegion::Deferred(definition) => {
                definition.scope(db)
            }
            InferenceRegion::Scope(scope) => scope,
        }
    }
}

#[derive(Debug, Clone, Copy, Eq, PartialEq)]
struct TypeAndRange<'db> {
    ty: Type<'db>,
    range: TextRange,
}

/// The inferred types for a single region.
#[derive(Debug, Eq, PartialEq, salsa::Update, get_size2::GetSize)]
pub(crate) struct TypeInference<'db> {
    /// The types of every expression in this region.
    expressions: FxHashMap<ExpressionNodeKey, Type<'db>>,

    /// The types of every binding in this region.
    bindings: FxHashMap<Definition<'db>, Type<'db>>,

    /// The types and type qualifiers of every declaration in this region.
    declarations: FxHashMap<Definition<'db>, TypeAndQualifiers<'db>>,

    /// The definitions that are deferred.
    deferred: FxHashSet<Definition<'db>>,

    /// The diagnostics for this region.
    diagnostics: TypeCheckDiagnostics,

    /// The scope this region is part of.
    scope: ScopeId<'db>,

    /// The fallback type for missing expressions/bindings/declarations.
    ///
    /// This is used only when constructing a cycle-recovery `TypeInference`.
    cycle_fallback_type: Option<Type<'db>>,
}

impl<'db> TypeInference<'db> {
    pub(crate) fn empty(scope: ScopeId<'db>) -> Self {
        Self {
            expressions: FxHashMap::default(),
            bindings: FxHashMap::default(),
            declarations: FxHashMap::default(),
            deferred: FxHashSet::default(),
            diagnostics: TypeCheckDiagnostics::default(),
            scope,
            cycle_fallback_type: None,
        }
    }

    fn cycle_fallback(scope: ScopeId<'db>, cycle_fallback_type: Type<'db>) -> Self {
        Self {
            expressions: FxHashMap::default(),
            bindings: FxHashMap::default(),
            declarations: FxHashMap::default(),
            deferred: FxHashSet::default(),
            diagnostics: TypeCheckDiagnostics::default(),
            scope,
            cycle_fallback_type: Some(cycle_fallback_type),
        }
    }

    #[track_caller]
    pub(crate) fn expression_type(&self, expression: impl Into<ExpressionNodeKey>) -> Type<'db> {
        self.try_expression_type(expression).expect(
            "Failed to retrieve the inferred type for an `ast::Expr` node \
            passed to `TypeInference::expression_type()`. The `TypeInferenceBuilder` \
            should infer and store types for all `ast::Expr` nodes in any `TypeInference` \
            region it analyzes.",
        )
    }

    pub(crate) fn try_expression_type(
        &self,
        expression: impl Into<ExpressionNodeKey>,
    ) -> Option<Type<'db>> {
        self.expressions
            .get(&expression.into())
            .copied()
            .or(self.cycle_fallback_type)
    }

    #[track_caller]
    pub(crate) fn binding_type(&self, definition: Definition<'db>) -> Type<'db> {
        self.bindings
            .get(&definition)
            .copied()
            .or(self.cycle_fallback_type)
            .expect(
                "definition should belong to this TypeInference region and \
                TypeInferenceBuilder should have inferred a type for it",
            )
    }

    #[track_caller]
    pub(crate) fn declaration_type(&self, definition: Definition<'db>) -> TypeAndQualifiers<'db> {
        self.declarations
            .get(&definition)
            .copied()
            .or(self.cycle_fallback_type.map(Into::into))
            .expect(
                "definition should belong to this TypeInference region and \
                TypeInferenceBuilder should have inferred a type for it",
            )
    }

    pub(crate) fn diagnostics(&self) -> &TypeCheckDiagnostics {
        &self.diagnostics
    }

    fn shrink_to_fit(&mut self) {
        self.expressions.shrink_to_fit();
        self.bindings.shrink_to_fit();
        self.declarations.shrink_to_fit();
        self.diagnostics.shrink_to_fit();
        self.deferred.shrink_to_fit();
    }
}

/// Whether the intersection type is on the left or right side of the comparison.
#[derive(Debug, Clone, Copy)]
enum IntersectionOn {
    Left,
    Right,
}

/// A helper to track if we already know that declared and inferred types are the same.
#[derive(Debug, Clone, PartialEq, Eq)]
enum DeclaredAndInferredType<'db> {
    /// We know that both the declared and inferred types are the same.
    AreTheSame(Type<'db>),
    /// Declared and inferred types might be different, we need to check assignability.
    MightBeDifferent {
        declared_ty: TypeAndQualifiers<'db>,
        inferred_ty: Type<'db>,
    },
}

/// Builder to infer all types in a region.
///
/// A builder is used by creating it with [`new()`](TypeInferenceBuilder::new), and then calling
/// [`finish()`](TypeInferenceBuilder::finish) on it, which returns the resulting
/// [`TypeInference`].
///
/// There are a few different kinds of methods in the type inference builder, and the naming
/// distinctions are a bit subtle.
///
/// The `finish` method calls [`infer_region`](TypeInferenceBuilder::infer_region), which delegates
/// to one of [`infer_region_scope`](TypeInferenceBuilder::infer_region_scope),
/// [`infer_region_definition`](TypeInferenceBuilder::infer_region_definition), or
/// [`infer_region_expression`](TypeInferenceBuilder::infer_region_expression), depending which
/// kind of [`InferenceRegion`] we are inferring types for.
///
/// Scope inference starts with the scope body, walking all statements and expressions and
/// recording the types of each expression in the [`TypeInference`] result. Most of the methods
/// here (with names like `infer_*_statement` or `infer_*_expression` or some other node kind) take
/// a single AST node and are called as part of this AST visit.
///
/// When the visit encounters a node which creates a [`Definition`], we look up the definition in
/// the semantic index and call the [`infer_definition_types()`] query on it, which creates another
/// [`TypeInferenceBuilder`] just for that definition, and we merge the returned [`TypeInference`]
/// into the one we are currently building for the entire scope. Using the query in this way
/// ensures that if we first infer types for some scattered definitions in a scope, and later for
/// the entire scope, we don't re-infer any types, we reuse the cached inference for those
/// definitions and their sub-expressions.
///
/// Functions with a name like `infer_*_definition` take both a node and a [`Definition`], and are
/// called by [`infer_region_definition`](TypeInferenceBuilder::infer_region_definition).
///
/// So for example we have both
/// [`infer_function_definition_statement`](TypeInferenceBuilder::infer_function_definition_statement),
/// which takes just the function AST node, and
/// [`infer_function_definition`](TypeInferenceBuilder::infer_function_definition), which takes
/// both the node and the [`Definition`] id. The former is called as part of walking the AST, and
/// it just looks up the [`Definition`] for that function in the semantic index and calls
/// [`infer_definition_types()`] on it, which will create a new [`TypeInferenceBuilder`] with
/// [`InferenceRegion::Definition`], and in that builder
/// [`infer_region_definition`](TypeInferenceBuilder::infer_region_definition) will call
/// [`infer_function_definition`](TypeInferenceBuilder::infer_function_definition) to actually
/// infer a type for the definition.
///
/// Similarly, when we encounter a standalone-inferable expression (right-hand side of an
/// assignment, type narrowing guard), we use the [`infer_expression_types()`] query to ensure we
/// don't infer its types more than once.
pub(super) struct TypeInferenceBuilder<'db, 'ast> {
    context: InferContext<'db, 'ast>,
    index: &'db SemanticIndex<'db>,
    region: InferenceRegion<'db>,

    /// The type inference results
    types: TypeInference<'db>,

    /// The returned types and their corresponding ranges of the region, if it is a function body.
    return_types_and_ranges: Vec<TypeAndRange<'db>>,

    /// A set of functions that have been defined **and** called in this region.
    ///
    /// This is a set because the same function could be called multiple times in the same region.
    /// This is mainly used in [`check_overloaded_functions`] to check an overloaded function that
    /// is shadowed by a function with the same name in this scope but has been called before. For
    /// example:
    ///
    /// ```py
    /// from typing import overload
    ///
    /// @overload
    /// def foo() -> None: ...
    /// @overload
    /// def foo(x: int) -> int: ...
    /// def foo(x: int | None) -> int | None: return x
    ///
    /// foo()  # An overloaded function that was defined in this scope have been called
    ///
    /// def foo(x: int) -> int:
    ///     return x
    /// ```
    ///
    /// [`check_overloaded_functions`]: TypeInferenceBuilder::check_overloaded_functions
    called_functions: FxHashSet<FunctionType<'db>>,

    /// The deferred state of inferring types of certain expressions within the region.
    ///
    /// This is different from [`InferenceRegion::Deferred`] which works on the entire definition
    /// while this is relevant for specific expressions within the region itself and is updated
    /// during the inference process.
    ///
    /// For example, when inferring the types of an annotated assignment, the type of an annotation
    /// expression could be deferred if the file has `from __future__ import annotations` import or
    /// is a stub file but we're still in a non-deferred region.
    deferred_state: DeferredExpressionState,
}

impl<'db, 'ast> TypeInferenceBuilder<'db, 'ast> {
    /// How big a string do we build before bailing?
    ///
    /// This is a fairly arbitrary number. It should be *far* more than enough
    /// for most use cases, but we can reevaluate it later if useful.
    const MAX_STRING_LITERAL_SIZE: usize = 4096;

    /// Creates a new builder for inferring types in a region.
    pub(super) fn new(
        db: &'db dyn Db,
        region: InferenceRegion<'db>,
        index: &'db SemanticIndex<'db>,
        module: &'ast ParsedModuleRef,
    ) -> Self {
        let scope = region.scope(db);

        Self {
            context: InferContext::new(db, scope, module),
            index,
            region,
            return_types_and_ranges: vec![],
            called_functions: FxHashSet::default(),
            deferred_state: DeferredExpressionState::None,
            types: TypeInference::empty(scope),
        }
    }

    fn extend(&mut self, inference: &TypeInference<'db>) {
        debug_assert_eq!(self.types.scope, inference.scope);

        self.types.bindings.extend(inference.bindings.iter());
        self.types
            .declarations
            .extend(inference.declarations.iter());
        self.types.expressions.extend(inference.expressions.iter());
        self.types.deferred.extend(inference.deferred.iter());
        self.context.extend(inference.diagnostics());
        self.types.cycle_fallback_type = self
            .types
            .cycle_fallback_type
            .or(inference.cycle_fallback_type);
    }

    fn file(&self) -> File {
        self.context.file()
    }

    fn module(&self) -> &'ast ParsedModuleRef {
        self.context.module()
    }

    fn db(&self) -> &'db dyn Db {
        self.context.db()
    }

    fn scope(&self) -> ScopeId<'db> {
        self.types.scope
    }

    /// Are we currently inferring types in file with deferred types?
    /// This is true for stub files and files with `__future__.annotations`
    fn defer_annotations(&self) -> bool {
        self.index.has_future_annotations() || self.in_stub()
    }

    /// Are we currently inferring deferred types?
    fn is_deferred(&self) -> bool {
        matches!(self.region, InferenceRegion::Deferred(_)) || self.deferred_state.is_deferred()
    }

    /// Return the node key of the given AST node, or the key of the outermost enclosing string
    /// literal, if the node originates from inside a stringified annotation.
    fn enclosing_node_key(&self, node: AnyNodeRef<'_>) -> NodeKey {
        match self.deferred_state {
            DeferredExpressionState::InStringAnnotation(enclosing_node_key) => enclosing_node_key,
            _ => NodeKey::from_node(node),
        }
    }

    /// Check if a given AST node is reachable.
    ///
    /// Note that this only works if reachability is explicitly tracked for this specific
    /// type of node (see `node_reachability` in the use-def map).
    fn is_reachable<'a, N>(&self, node: N) -> bool
    where
        N: Into<AnyNodeRef<'a>>,
    {
        let file_scope_id = self.scope().file_scope_id(self.db());
        self.index.is_node_reachable(
            self.db(),
            file_scope_id,
            self.enclosing_node_key(node.into()),
        )
    }

    fn in_stub(&self) -> bool {
        self.context.in_stub()
    }

    /// Get the already-inferred type of an expression node.
    ///
    /// ## Panics
    /// If the expression is not within this region, or if no type has yet been inferred for
    /// this node.
    #[track_caller]
    fn expression_type(&self, expr: &ast::Expr) -> Type<'db> {
        self.types.expression_type(expr)
    }

    fn try_expression_type(&self, expr: &ast::Expr) -> Option<Type<'db>> {
        self.types.try_expression_type(expr)
    }

    /// Get the type of an expression from any scope in the same file.
    ///
    /// If the expression is in the current scope, and we are inferring the entire scope, just look
    /// up the expression in our own results, otherwise call [`infer_scope_types()`] for the scope
    /// of the expression.
    ///
    /// ## Panics
    ///
    /// If the expression is in the current scope but we haven't yet inferred a type for it.
    ///
    /// Can cause query cycles if the expression is from a different scope and type inference is
    /// already in progress for that scope (further up the stack).
    fn file_expression_type(&self, expression: &ast::Expr) -> Type<'db> {
        let file_scope = self.index.expression_scope_id(expression);
        let expr_scope = file_scope.to_scope_id(self.db(), self.file());
        match self.region {
            InferenceRegion::Scope(scope) if scope == expr_scope => {
                self.expression_type(expression)
            }
            _ => infer_scope_types(self.db(), expr_scope).expression_type(expression),
        }
    }

    /// Infers types in the given [`InferenceRegion`].
    fn infer_region(&mut self) {
        match self.region {
            InferenceRegion::Scope(scope) => self.infer_region_scope(scope),
            InferenceRegion::Definition(definition) => self.infer_region_definition(definition),
            InferenceRegion::Deferred(definition) => self.infer_region_deferred(definition),
            InferenceRegion::Expression(expression) => self.infer_region_expression(expression),
        }
    }

    fn infer_region_scope(&mut self, scope: ScopeId<'db>) {
        let node = scope.node(self.db());
        match node {
            NodeWithScopeKind::Module => {
                self.infer_module(self.module().syntax());
            }
            NodeWithScopeKind::Function(function) => {
                self.infer_function_body(function.node(self.module()));
            }
            NodeWithScopeKind::Lambda(lambda) => self.infer_lambda_body(lambda.node(self.module())),
            NodeWithScopeKind::Class(class) => self.infer_class_body(class.node(self.module())),
            NodeWithScopeKind::ClassTypeParameters(class) => {
                self.infer_class_type_params(class.node(self.module()));
            }
            NodeWithScopeKind::FunctionTypeParameters(function) => {
                self.infer_function_type_params(function.node(self.module()));
            }
            NodeWithScopeKind::TypeAliasTypeParameters(type_alias) => {
                self.infer_type_alias_type_params(type_alias.node(self.module()));
            }
            NodeWithScopeKind::TypeAlias(type_alias) => {
                self.infer_type_alias(type_alias.node(self.module()));
            }
            NodeWithScopeKind::ListComprehension(comprehension) => {
                self.infer_list_comprehension_expression_scope(comprehension.node(self.module()));
            }
            NodeWithScopeKind::SetComprehension(comprehension) => {
                self.infer_set_comprehension_expression_scope(comprehension.node(self.module()));
            }
            NodeWithScopeKind::DictComprehension(comprehension) => {
                self.infer_dict_comprehension_expression_scope(comprehension.node(self.module()));
            }
            NodeWithScopeKind::GeneratorExpression(generator) => {
                self.infer_generator_expression_scope(generator.node(self.module()));
            }
        }

        // Infer the deferred types for the definitions here to consider the end-of-scope
        // semantics.
        for definition in std::mem::take(&mut self.types.deferred) {
            self.extend(infer_deferred_types(self.db(), definition));
        }
        assert!(
            self.types.deferred.is_empty(),
            "Inferring deferred types should not add more deferred definitions"
        );

        // TODO: Only call this function when diagnostics are enabled.
        self.check_class_definitions();
        self.check_overloaded_functions(node);
    }

    /// Iterate over all class definitions to check that the definition will not cause an exception
    /// to be raised at runtime. This needs to be done after most other types in the scope have been
    /// inferred, due to the fact that base classes can be deferred. If it looks like a class
    /// definition is invalid in some way, issue a diagnostic.
    ///
    /// Among the things we check for in this method are whether Python will be able to determine a
    /// consistent "[method resolution order]" and [metaclass] for each class.
    ///
    /// [method resolution order]: https://docs.python.org/3/glossary.html#term-method-resolution-order
    /// [metaclass]: https://docs.python.org/3/reference/datamodel.html#metaclasses
    fn check_class_definitions(&mut self) {
        let class_definitions = self
            .types
            .declarations
            .iter()
            .filter_map(|(definition, ty)| {
                // Filter out class literals that result from imports
                if let DefinitionKind::Class(class) = definition.kind(self.db()) {
                    ty.inner_type()
                        .into_class_literal()
                        .map(|class_literal| (class_literal, class.node(self.module())))
                } else {
                    None
                }
            });

        // Iterate through all class definitions in this scope.
        for (class, class_node) in class_definitions {
            // (1) Check that the class does not have a cyclic definition
            if let Some(inheritance_cycle) = class.inheritance_cycle(self.db()) {
                if inheritance_cycle.is_participant() {
                    if let Some(builder) = self
                        .context
                        .report_lint(&CYCLIC_CLASS_DEFINITION, class_node)
                    {
                        builder.into_diagnostic(format_args!(
                            "Cyclic definition of `{}` (class cannot inherit from itself)",
                            class.name(self.db())
                        ));
                    }
                }
                // If a class is cyclically defined, that's a sufficient error to report; the
                // following checks (which are all inheritance-based) aren't even relevant.
                continue;
            }

            let is_protocol = class.is_protocol(self.db());
            let mut solid_bases = IncompatibleBases::default();

            // (2) Iterate through the class's explicit bases to check for various possible errors:
            //     - Check for inheritance from plain `Generic`,
            //     - Check for inheritance from a `@final` classes
            //     - If the class is a protocol class: check for inheritance from a non-protocol class
            for (i, base_class) in class.explicit_bases(self.db()).iter().enumerate() {
                if let Some((class, solid_base)) = base_class
                    .to_class_type(self.db())
                    .and_then(|class| Some((class, class.nearest_solid_base(self.db())?)))
                {
                    solid_bases.insert(solid_base, i, class.class_literal(self.db()).0);
                }

                let base_class = match base_class {
                    Type::SpecialForm(SpecialFormType::Generic) => {
                        if let Some(builder) = self
                            .context
                            .report_lint(&INVALID_BASE, &class_node.bases()[i])
                        {
                            // Unsubscripted `Generic` can appear in the MRO of many classes,
                            // but it is never valid as an explicit base class in user code.
                            builder.into_diagnostic("Cannot inherit from plain `Generic`");
                        }
                        continue;
                    }
                    // Note that unlike several of the other errors caught in this function,
                    // this does not lead to the class creation failing at runtime,
                    // but it is semantically invalid.
                    Type::KnownInstance(KnownInstanceType::SubscriptedProtocol(_)) => {
                        if class_node.type_params.is_none() {
                            continue;
                        }
                        let Some(builder) = self
                            .context
                            .report_lint(&INVALID_GENERIC_CLASS, &class_node.bases()[i])
                        else {
                            continue;
                        };
                        builder.into_diagnostic(
                            "Cannot both inherit from subscripted `Protocol` \
                            and use PEP 695 type variables",
                        );
                        continue;
                    }
                    Type::ClassLiteral(class) => class,
                    // dynamic/unknown bases are never `@final`
                    _ => continue,
                };

                if is_protocol
                    && !(base_class.is_protocol(self.db())
                        || base_class.is_known(self.db(), KnownClass::Object))
                {
                    if let Some(builder) = self
                        .context
                        .report_lint(&INVALID_PROTOCOL, &class_node.bases()[i])
                    {
                        builder.into_diagnostic(format_args!(
                            "Protocol class `{}` cannot inherit from non-protocol class `{}`",
                            class.name(self.db()),
                            base_class.name(self.db()),
                        ));
                    }
                }

                if base_class.is_final(self.db()) {
                    if let Some(builder) = self
                        .context
                        .report_lint(&SUBCLASS_OF_FINAL_CLASS, &class_node.bases()[i])
                    {
                        builder.into_diagnostic(format_args!(
                            "Class `{}` cannot inherit from final class `{}`",
                            class.name(self.db()),
                            base_class.name(self.db()),
                        ));
                    }
                }
            }

            // (3) Check that the class's MRO is resolvable
            match class.try_mro(self.db(), None) {
                Err(mro_error) => match mro_error.reason() {
                    MroErrorKind::DuplicateBases(duplicates) => {
                        let base_nodes = class_node.bases();
                        for duplicate in duplicates {
                            report_duplicate_bases(&self.context, class, duplicate, base_nodes);
                        }
                    }
                    MroErrorKind::InvalidBases(bases) => {
                        let base_nodes = class_node.bases();
                        for (index, base_ty) in bases {
                            report_invalid_or_unsupported_base(
                                &self.context,
                                &base_nodes[*index],
                                *base_ty,
                                class,
                            );
                        }
                    }
                    MroErrorKind::UnresolvableMro { bases_list } => {
                        if let Some(builder) =
                            self.context.report_lint(&INCONSISTENT_MRO, class_node)
                        {
                            builder.into_diagnostic(format_args!(
                                "Cannot create a consistent method resolution order (MRO) \
                                    for class `{}` with bases list `[{}]`",
                                class.name(self.db()),
                                bases_list
                                    .iter()
                                    .map(|base| base.display(self.db()))
                                    .join(", ")
                            ));
                        }
                    }
                    MroErrorKind::Pep695ClassWithGenericInheritance => {
                        if let Some(builder) =
                            self.context.report_lint(&INVALID_GENERIC_CLASS, class_node)
                        {
                            builder.into_diagnostic(
                                "Cannot both inherit from `typing.Generic` \
                                and use PEP 695 type variables",
                            );
                        }
                    }
                    MroErrorKind::InheritanceCycle => {
                        if let Some(builder) = self
                            .context
                            .report_lint(&CYCLIC_CLASS_DEFINITION, class_node)
                        {
                            builder.into_diagnostic(format_args!(
                                "Cyclic definition of `{}` (class cannot inherit from itself)",
                                class.name(self.db())
                            ));
                        }
                    }
                },
                Ok(_) => {
                    solid_bases.remove_redundant_entries(self.db());

                    if solid_bases.len() > 1 {
                        report_instance_layout_conflict(
                            &self.context,
                            class,
                            class_node,
                            &solid_bases,
                        );
                    }
                }
            }

            // (4) Check that the class's metaclass can be determined without error.
            if let Err(metaclass_error) = class.try_metaclass(self.db()) {
                match metaclass_error.reason() {
                    MetaclassErrorKind::Cycle => {
                        if let Some(builder) = self
                            .context
                            .report_lint(&CYCLIC_CLASS_DEFINITION, class_node)
                        {
                            builder.into_diagnostic(format_args!(
                                "Cyclic definition of `{}`",
                                class.name(self.db())
                            ));
                        }
                    }
                    MetaclassErrorKind::NotCallable(ty) => {
                        if let Some(builder) =
                            self.context.report_lint(&INVALID_METACLASS, class_node)
                        {
                            builder.into_diagnostic(format_args!(
                                "Metaclass type `{}` is not callable",
                                ty.display(self.db())
                            ));
                        }
                    }
                    MetaclassErrorKind::PartlyNotCallable(ty) => {
                        if let Some(builder) =
                            self.context.report_lint(&INVALID_METACLASS, class_node)
                        {
                            builder.into_diagnostic(format_args!(
                                "Metaclass type `{}` is partly not callable",
                                ty.display(self.db())
                            ));
                        }
                    }
                    MetaclassErrorKind::Conflict {
                        candidate1:
                            MetaclassCandidate {
                                metaclass: metaclass1,
                                explicit_metaclass_of: class1,
                            },
                        candidate2:
                            MetaclassCandidate {
                                metaclass: metaclass2,
                                explicit_metaclass_of: class2,
                            },
                        candidate1_is_base_class,
                    } => {
                        if let Some(builder) =
                            self.context.report_lint(&CONFLICTING_METACLASS, class_node)
                        {
                            if *candidate1_is_base_class {
                                builder.into_diagnostic(format_args!(
                                    "The metaclass of a derived class (`{class}`) \
                                     must be a subclass of the metaclasses of all its bases, \
                                     but `{metaclass1}` (metaclass of base class `{base1}`) \
                                     and `{metaclass2}` (metaclass of base class `{base2}`) \
                                     have no subclass relationship",
                                    class = class.name(self.db()),
                                    metaclass1 = metaclass1.name(self.db()),
                                    base1 = class1.name(self.db()),
                                    metaclass2 = metaclass2.name(self.db()),
                                    base2 = class2.name(self.db()),
                                ));
                            } else {
                                builder.into_diagnostic(format_args!(
                                    "The metaclass of a derived class (`{class}`) \
                                     must be a subclass of the metaclasses of all its bases, \
                                     but `{metaclass_of_class}` (metaclass of `{class}`) \
                                     and `{metaclass_of_base}` (metaclass of base class `{base}`) \
                                     have no subclass relationship",
                                    class = class.name(self.db()),
                                    metaclass_of_class = metaclass1.name(self.db()),
                                    metaclass_of_base = metaclass2.name(self.db()),
                                    base = class2.name(self.db()),
                                ));
                            }
                        }
                    }
                }
            }

            if let (Some(legacy), Some(inherited)) = (
                class.legacy_generic_context(self.db()),
                class.inherited_legacy_generic_context(self.db()),
            ) {
                if !inherited.is_subset_of(self.db(), legacy) {
                    if let Some(builder) =
                        self.context.report_lint(&INVALID_GENERIC_CLASS, class_node)
                    {
                        builder.into_diagnostic(
                            "`Generic` base class must include all type \
                            variables used in other base classes",
                        );
                    }
                }
            }

            // (5) Check that a dataclass does not have more than one `KW_ONLY`.
            if let Some(field_policy @ CodeGeneratorKind::DataclassLike) =
                CodeGeneratorKind::from_class(self.db(), class)
            {
                let specialization = None;
                let mut kw_only_field_names = vec![];

                for (name, (attr_ty, _)) in class.fields(self.db(), specialization, field_policy) {
                    let Some(instance) = attr_ty.into_nominal_instance() else {
                        continue;
                    };

                    if !instance.class.is_known(self.db(), KnownClass::KwOnly) {
                        continue;
                    }

                    kw_only_field_names.push(name);
                }

                if kw_only_field_names.len() > 1 {
                    // TODO: The fields should be displayed in a subdiagnostic.
                    if let Some(builder) = self
                        .context
                        .report_lint(&DUPLICATE_KW_ONLY, &class_node.name)
                    {
                        let mut diagnostic = builder.into_diagnostic(format_args!(
                            "Dataclass has more than one field annotated with `KW_ONLY`"
                        ));

                        diagnostic.info(format_args!(
                            "`KW_ONLY` fields: {}",
                            kw_only_field_names
                                .iter()
                                .map(|name| format!("`{name}`"))
                                .join(", ")
                        ));
                    }
                }
            }
        }
    }

    /// Check the overloaded functions in this scope.
    ///
    /// This only checks the overloaded functions that are:
    /// 1. Visible publicly at the end of this scope
    /// 2. Or, defined and called in this scope
    ///
    /// For (1), this has the consequence of not checking an overloaded function that is being
    /// shadowed by another function with the same name in this scope.
    fn check_overloaded_functions(&mut self, scope: &NodeWithScopeKind) {
        // Collect all the unique overloaded function places in this scope. This requires a set
        // because an overloaded function uses the same place for each of the overloads and the
        // implementation.
        let overloaded_function_places: FxHashSet<_> = self
            .types
            .declarations
            .iter()
            .filter_map(|(definition, ty)| {
                // Filter out function literals that result from anything other than a function
                // definition e.g., imports which would create a cross-module AST dependency.
                if !matches!(definition.kind(self.db()), DefinitionKind::Function(_)) {
                    return None;
                }
                let function = ty.inner_type().into_function_literal()?;
                if function.has_known_decorator(self.db(), FunctionDecorators::OVERLOAD) {
                    Some(definition.place(self.db()))
                } else {
                    None
                }
            })
            .collect();

        let use_def = self
            .index
            .use_def_map(self.scope().file_scope_id(self.db()));

        let mut public_functions = FxHashSet::default();

        for place in overloaded_function_places {
            if let Place::Type(Type::FunctionLiteral(function), Boundness::Bound) =
                place_from_bindings(self.db(), use_def.end_of_scope_bindings(place))
            {
                if function.file(self.db()) != self.file() {
                    // If the function is not in this file, we don't need to check it.
                    // https://github.com/astral-sh/ruff/pull/17609#issuecomment-2839445740
                    continue;
                }

                // Extend the functions that we need to check with the publicly visible overloaded
                // function. This is always going to be either the implementation or the last
                // overload if the implementation doesn't exists.
                public_functions.insert(function);
            }
        }

        for function in self.called_functions.union(&public_functions) {
            let (overloads, implementation) = function.overloads_and_implementation(self.db());
            if overloads.is_empty() {
                continue;
            }

            // Check that the overloaded function has at least two overloads
            if let [single_overload] = overloads.as_ref() {
                let function_node = function.node(self.db(), self.file(), self.module());
                if let Some(builder) = self
                    .context
                    .report_lint(&INVALID_OVERLOAD, &function_node.name)
                {
                    let mut diagnostic = builder.into_diagnostic(format_args!(
                        "Overloaded function `{}` requires at least two overloads",
                        &function_node.name
                    ));
                    diagnostic.annotate(
                        self.context
                            .secondary(single_overload.focus_range(self.db(), self.module()))
                            .message(format_args!("Only one overload defined here")),
                    );
                }
            }

            // Check that the overloaded function has an implementation. Overload definitions
            // within stub files, protocols, and on abstract methods within abstract base classes
            // are exempt from this check.
            if implementation.is_none() && !self.in_stub() {
                let mut implementation_required = true;

                if let NodeWithScopeKind::Class(class_node_ref) = scope {
                    let class = binding_type(
                        self.db(),
                        self.index
                            .expect_single_definition(class_node_ref.node(self.module())),
                    )
                    .expect_class_literal();

                    if class.is_protocol(self.db())
                        || (class.is_abstract(self.db())
                            && overloads.iter().all(|overload| {
                                overload.has_known_decorator(
                                    self.db(),
                                    FunctionDecorators::ABSTRACT_METHOD,
                                )
                            }))
                    {
                        implementation_required = false;
                    }
                }

                if implementation_required {
                    let function_node = function.node(self.db(), self.file(), self.module());
                    if let Some(builder) = self
                        .context
                        .report_lint(&INVALID_OVERLOAD, &function_node.name)
                    {
                        builder.into_diagnostic(format_args!(
                            "Overloaded non-stub function `{}` must have an implementation",
                            &function_node.name
                        ));
                    }
                }
            }

            for (decorator, name) in [
                (FunctionDecorators::CLASSMETHOD, "classmethod"),
                (FunctionDecorators::STATICMETHOD, "staticmethod"),
            ] {
                let mut decorator_present = false;
                let mut decorator_missing = vec![];

                for function in overloads.iter().chain(implementation.as_ref()) {
                    if function.has_known_decorator(self.db(), decorator) {
                        decorator_present = true;
                    } else {
                        decorator_missing.push(function);
                    }
                }

                if !decorator_present {
                    // Both overloads and implementation does not have the decorator
                    continue;
                }
                if decorator_missing.is_empty() {
                    // All overloads and implementation have the decorator
                    continue;
                }

                let function_node = function.node(self.db(), self.file(), self.module());
                if let Some(builder) = self
                    .context
                    .report_lint(&INVALID_OVERLOAD, &function_node.name)
                {
                    let mut diagnostic = builder.into_diagnostic(format_args!(
                        "Overloaded function `{}` does not use the `@{name}` decorator \
                         consistently",
                        &function_node.name
                    ));
                    for function in decorator_missing {
                        diagnostic.annotate(
                            self.context
                                .secondary(function.focus_range(self.db(), self.module()))
                                .message(format_args!("Missing here")),
                        );
                    }
                }
            }

            for (decorator, name) in [
                (FunctionDecorators::FINAL, "final"),
                (FunctionDecorators::OVERRIDE, "override"),
            ] {
                if let Some(implementation) = implementation {
                    for overload in overloads.as_ref() {
                        if !overload.has_known_decorator(self.db(), decorator) {
                            continue;
                        }
                        let function_node = function.node(self.db(), self.file(), self.module());
                        let Some(builder) = self
                            .context
                            .report_lint(&INVALID_OVERLOAD, &function_node.name)
                        else {
                            continue;
                        };
                        let mut diagnostic = builder.into_diagnostic(format_args!(
                            "`@{name}` decorator should be applied only to the \
                                overload implementation"
                        ));
                        diagnostic.annotate(
                            self.context
                                .secondary(implementation.focus_range(self.db(), self.module()))
                                .message(format_args!("Implementation defined here")),
                        );
                    }
                } else {
                    let mut overloads = overloads.iter();
                    let Some(first_overload) = overloads.next() else {
                        continue;
                    };
                    for overload in overloads {
                        if !overload.has_known_decorator(self.db(), decorator) {
                            continue;
                        }
                        let function_node = function.node(self.db(), self.file(), self.module());
                        let Some(builder) = self
                            .context
                            .report_lint(&INVALID_OVERLOAD, &function_node.name)
                        else {
                            continue;
                        };
                        let mut diagnostic = builder.into_diagnostic(format_args!(
                            "`@{name}` decorator should be applied only to the \
                                first overload"
                        ));
                        diagnostic.annotate(
                            self.context
                                .secondary(first_overload.focus_range(self.db(), self.module()))
                                .message(format_args!("First overload defined here")),
                        );
                    }
                }
            }
        }
    }

    fn infer_region_definition(&mut self, definition: Definition<'db>) {
        match definition.kind(self.db()) {
            DefinitionKind::Function(function) => {
                self.infer_function_definition(function.node(self.module()), definition);
            }
            DefinitionKind::Class(class) => {
                self.infer_class_definition(class.node(self.module()), definition);
            }
            DefinitionKind::TypeAlias(type_alias) => {
                self.infer_type_alias_definition(type_alias.node(self.module()), definition);
            }
            DefinitionKind::Import(import) => {
                self.infer_import_definition(
                    import.import(self.module()),
                    import.alias(self.module()),
                    definition,
                );
            }
            DefinitionKind::ImportFrom(import_from) => {
                self.infer_import_from_definition(
                    import_from.import(self.module()),
                    import_from.alias(self.module()),
                    definition,
                );
            }
            DefinitionKind::StarImport(import) => {
                self.infer_import_from_definition(
                    import.import(self.module()),
                    import.alias(self.module()),
                    definition,
                );
            }
            DefinitionKind::Assignment(assignment) => {
                self.infer_assignment_definition(assignment, definition);
            }
            DefinitionKind::AnnotatedAssignment(annotated_assignment) => {
                self.infer_annotated_assignment_definition(annotated_assignment, definition);
            }
            DefinitionKind::AugmentedAssignment(augmented_assignment) => {
                self.infer_augment_assignment_definition(
                    augmented_assignment.node(self.module()),
                    definition,
                );
            }
            DefinitionKind::For(for_statement_definition) => {
                self.infer_for_statement_definition(for_statement_definition, definition);
            }
            DefinitionKind::NamedExpression(named_expression) => {
                self.infer_named_expression_definition(
                    named_expression.node(self.module()),
                    definition,
                );
            }
            DefinitionKind::Comprehension(comprehension) => {
                self.infer_comprehension_definition(comprehension, definition);
            }
            DefinitionKind::VariadicPositionalParameter(parameter) => {
                self.infer_variadic_positional_parameter_definition(
                    parameter.node(self.module()),
                    definition,
                );
            }
            DefinitionKind::VariadicKeywordParameter(parameter) => {
                self.infer_variadic_keyword_parameter_definition(
                    parameter.node(self.module()),
                    definition,
                );
            }
            DefinitionKind::Parameter(parameter_with_default) => {
                self.infer_parameter_definition(
                    parameter_with_default.node(self.module()),
                    definition,
                );
            }
            DefinitionKind::WithItem(with_item_definition) => {
                self.infer_with_item_definition(with_item_definition, definition);
            }
            DefinitionKind::MatchPattern(match_pattern) => {
                self.infer_match_pattern_definition(
                    match_pattern.pattern(self.module()),
                    match_pattern.index(),
                    definition,
                );
            }
            DefinitionKind::ExceptHandler(except_handler_definition) => {
                self.infer_except_handler_definition(except_handler_definition, definition);
            }
            DefinitionKind::TypeVar(node) => {
                self.infer_typevar_definition(node.node(self.module()), definition);
            }
            DefinitionKind::ParamSpec(node) => {
                self.infer_paramspec_definition(node.node(self.module()), definition);
            }
            DefinitionKind::TypeVarTuple(node) => {
                self.infer_typevartuple_definition(node.node(self.module()), definition);
            }
        }
    }

    fn infer_region_deferred(&mut self, definition: Definition<'db>) {
        // N.B. We don't defer the types for an annotated assignment here because it is done in
        // the same definition query. It utilizes the deferred expression state instead.
        //
        // This is because for partially stringified annotations like `a: tuple[int, "ForwardRef"]`,
        // we need to defer the types of non-stringified expressions like `tuple` and `int` in the
        // definition query while the stringified expression `"ForwardRef"` would need to deferred
        // to use end-of-scope semantics. This would require custom and possibly a complex
        // implementation to allow this "split" to happen.

        match definition.kind(self.db()) {
            DefinitionKind::Function(function) => {
                self.infer_function_deferred(function.node(self.module()));
            }
            DefinitionKind::Class(class) => self.infer_class_deferred(class.node(self.module())),
            _ => {}
        }
    }

    fn infer_region_expression(&mut self, expression: Expression<'db>) {
        match expression.kind(self.db()) {
            ExpressionKind::Normal => {
                self.infer_expression_impl(expression.node_ref(self.db(), self.module()));
            }
            ExpressionKind::TypeExpression => {
                self.infer_type_expression(expression.node_ref(self.db(), self.module()));
            }
        }
    }

    /// Raise a diagnostic if the given type cannot be divided by zero.
    ///
    /// Expects the resolved type of the left side of the binary expression.
    fn check_division_by_zero(
        &mut self,
        node: AnyNodeRef<'_>,
        op: ast::Operator,
        left: Type<'db>,
    ) -> bool {
        match left {
            Type::BooleanLiteral(_) | Type::IntLiteral(_) => {}
            Type::NominalInstance(instance)
                if matches!(
                    instance.class.known(self.db()),
                    Some(KnownClass::Float | KnownClass::Int | KnownClass::Bool)
                ) => {}
            _ => return false,
        }

        let (op, by_zero) = match op {
            ast::Operator::Div => ("divide", "by zero"),
            ast::Operator::FloorDiv => ("floor divide", "by zero"),
            ast::Operator::Mod => ("reduce", "modulo zero"),
            _ => return false,
        };

        if let Some(builder) = self.context.report_lint(&DIVISION_BY_ZERO, node) {
            builder.into_diagnostic(format_args!(
                "Cannot {op} object of type `{}` {by_zero}",
                left.display(self.db())
            ));
        }

        true
    }

    fn add_binding(&mut self, node: AnyNodeRef, binding: Definition<'db>, ty: Type<'db>) {
        debug_assert!(
            binding
                .kind(self.db())
                .category(self.context.in_stub(), self.module())
                .is_binding()
        );

        let db = self.db();
        let file_scope_id = binding.file_scope(db);
        let place_table = self.index.place_table(file_scope_id);
        let use_def = self.index.use_def_map(file_scope_id);
        let mut bound_ty = ty;

        let global_use_def_map = self.index.use_def_map(FileScopeId::global());
        let nonlocal_use_def_map;
        let place_id = binding.place(self.db());
        let place = place_table.place_expr(place_id);
        let skip_non_global_scopes = self.skip_non_global_scopes(file_scope_id, place_id);
        let (declarations, is_local) = if skip_non_global_scopes {
            match self
                .index
                .place_table(FileScopeId::global())
                .place_id_by_expr(&place.expr)
            {
                Some(id) => (global_use_def_map.end_of_scope_declarations(id), false),
                // This variable shows up in `global` declarations but doesn't have an explicit
                // binding in the global scope.
                None => (use_def.declarations_at_binding(binding), true),
            }
        } else if self
            .index
            .symbol_is_nonlocal_in_scope(place_id, file_scope_id)
        {
            // If we run out of ancestor scopes without finding a definition, we'll fall back to
            // the local scope. This will also be a syntax error in `infer_nonlocal_statement` (no
            // binding for `nonlocal` found), but ignore that here.
            let mut declarations = use_def.declarations_at_binding(binding);
            let mut is_local = true;
            // Walk up parent scopes looking for the enclosing scope that has definition of this
            // name. `ancestor_scopes` includes the current scope, so skip that one.
            for (enclosing_scope_file_id, enclosing_scope) in
                self.index.ancestor_scopes(file_scope_id).skip(1)
            {
                // Ignore class scopes and the global scope.
                if !enclosing_scope.kind().is_function_like() {
                    continue;
                }
                let enclosing_place_table = self.index.place_table(enclosing_scope_file_id);
                let Some(enclosing_place_id) = enclosing_place_table.place_id_by_expr(&place.expr)
                else {
                    // This ancestor scope doesn't have a binding. Keep going.
                    continue;
                };
                if self
                    .index
                    .symbol_is_nonlocal_in_scope(enclosing_place_id, enclosing_scope_file_id)
                {
                    // The variable is `nonlocal` in this ancestor scope. Keep going.
                    continue;
                }
                if self
                    .index
                    .symbol_is_global_in_scope(enclosing_place_id, enclosing_scope_file_id)
                {
                    // The variable is `global` in this ancestor scope. This breaks the `nonlocal`
                    // chain, and it's a syntax error in `infer_nonlocal_statement`. Ignore that
                    // here and just bail out of this loop.
                    break;
                }
                // We found the closest definition. Note that (as in `infer_place_load`) this does
                // *not* need to be a binding. It could be just a declaration, e.g. `x: int`.
                nonlocal_use_def_map = self.index.use_def_map(enclosing_scope_file_id);
                declarations = nonlocal_use_def_map.end_of_scope_declarations(enclosing_place_id);
                is_local = false;
                break;
            }
            (declarations, is_local)
        } else {
            (use_def.declarations_at_binding(binding), true)
        };

        let (declared_ty, is_modifiable) = place_from_declarations(self.db(), declarations)
            .and_then(|place_and_quals| {
                Ok(
                    if matches!(place_and_quals.place, Place::Type(_, Boundness::Bound)) {
                        place_and_quals
                    } else if skip_non_global_scopes
                        || self.scope().file_scope_id(self.db()).is_global()
                    {
                        let module_type_declarations =
                            module_type_implicit_global_declaration(self.db(), &place.expr)?;
                        place_and_quals.or_fall_back_to(self.db(), || module_type_declarations)
                    } else {
                        place_and_quals
                    },
                )
            })
            .map(
                |PlaceAndQualifiers {
                     place: resolved_place,
                     qualifiers,
                 }| {
                    let is_modifiable = !qualifiers.contains(TypeQualifiers::FINAL);

                    if resolved_place.is_unbound() && !place_table.place_expr(place_id).is_name() {
                        if let AnyNodeRef::ExprAttribute(ast::ExprAttribute {
                            value, attr, ..
                        }) = node
                        {
                            let value_type = self.infer_maybe_standalone_expression(value);
                            if let Place::Type(ty, Boundness::Bound) =
                                value_type.member(db, attr).place
                            {
                                // TODO: also consider qualifiers on the attribute
                                return (ty, is_modifiable);
                            }
                        } else if let AnyNodeRef::ExprSubscript(ast::ExprSubscript {
                            value,
                            slice,
                            ..
                        }) = node
                        {
                            let value_ty = self.infer_expression(value);
                            let slice_ty = self.infer_expression(slice);
                            let result_ty =
                                self.infer_subscript_expression_types(value, value_ty, slice_ty);
                            return (result_ty, is_modifiable);
                        }
                    }
                    (
                        resolved_place
                            .ignore_possibly_unbound()
                            .unwrap_or(Type::unknown()),
                        is_modifiable,
                    )
                },
            )
            .unwrap_or_else(|(ty, conflicting)| {
                // TODO point out the conflicting declarations in the diagnostic?
                let place = place_table.place_expr(binding.place(db));
                if let Some(builder) = self.context.report_lint(&CONFLICTING_DECLARATIONS, node) {
                    builder.into_diagnostic(format_args!(
                        "Conflicting declared types for `{place}`: {}",
                        format_enumeration(conflicting.iter().map(|ty| ty.display(db)))
                    ));
                }
                (
                    ty.inner_type(),
                    !ty.qualifiers.contains(TypeQualifiers::FINAL),
                )
            });

        if !is_modifiable {
            let mut previous_bindings = use_def.bindings_at_definition(binding);

            // An assignment to a local `Final`-qualified symbol is only an error if there are prior bindings

            let previous_definition = previous_bindings
                .next()
                .and_then(|r| r.binding.definition());

            if !is_local || previous_definition.is_some() {
                let place = place_table.place_expr(binding.place(db));
                if let Some(builder) = self.context.report_lint(
                    &INVALID_ASSIGNMENT,
                    binding.full_range(self.db(), self.module()),
                ) {
                    let mut diagnostic = builder.into_diagnostic(format_args!(
                        "Reassignment of `Final` symbol `{place}` is not allowed"
                    ));

                    diagnostic.set_primary_message("Reassignment of `Final` symbol");

                    if let Some(previous_definition) = previous_definition {
                        // It is not very helpful to show the previous definition if it results from
                        // an import. Ideally, we would show the original definition in the external
                        // module, but that information is currently not threaded through attribute
                        // lookup.
                        if !previous_definition.kind(db).is_import() {
                            if let DefinitionKind::AnnotatedAssignment(assignment) =
                                previous_definition.kind(db)
                            {
                                let range = assignment.annotation(self.module()).range();
                                diagnostic.annotate(
                                    self.context
                                        .secondary(range)
                                        .message("Symbol declared as `Final` here"),
                                );
                            } else {
                                let range =
                                    previous_definition.full_range(self.db(), self.module());
                                diagnostic.annotate(
                                    self.context
                                        .secondary(range)
                                        .message("Symbol declared as `Final` here"),
                                );
                            }
                            diagnostic.set_primary_message("Symbol later reassigned here");
                        }
                    }
                }
            }
        }

        if !bound_ty.is_assignable_to(db, declared_ty) {
            report_invalid_assignment(&self.context, node, declared_ty, bound_ty);
            // allow declarations to override inference in case of invalid assignment
            bound_ty = declared_ty;
        }
        // In the following cases, the bound type may not be the same as the RHS value type.
        if let AnyNodeRef::ExprAttribute(ast::ExprAttribute { value, attr, .. }) = node {
            let value_ty = self
                .try_expression_type(value)
                .unwrap_or_else(|| self.infer_maybe_standalone_expression(value));
            // If the member is a data descriptor, the RHS value may differ from the value actually assigned.
            if value_ty
                .class_member(db, attr.id.clone())
                .place
                .ignore_possibly_unbound()
                .is_some_and(|ty| ty.may_be_data_descriptor(db))
            {
                bound_ty = declared_ty;
            }
        } else if let AnyNodeRef::ExprSubscript(ast::ExprSubscript { value, .. }) = node {
            let value_ty = self
                .try_expression_type(value)
                .unwrap_or_else(|| self.infer_expression(value));
            // Arbitrary `__getitem__`/`__setitem__` methods on a class do not
            // necessarily guarantee that the passed-in value for `__setitem__` is stored and
            // can be retrieved unmodified via `__getitem__`. Therefore, we currently only
            // perform assignment-based narrowing on a few built-in classes (`list`, `dict`,
            // `bytesarray`, `TypedDict` and `collections` types) where we are confident that
            // this kind of narrowing can be performed soundly. This is the same approach as
            // pyright. TODO: Other standard library classes may also be considered safe. Also,
            // subclasses of these safe classes that do not override `__getitem__/__setitem__`
            // may be considered safe.
            let safe_mutable_classes = [
                KnownClass::List.to_instance(db),
                KnownClass::Dict.to_instance(db),
                KnownClass::Bytearray.to_instance(db),
                KnownClass::DefaultDict.to_instance(db),
                SpecialFormType::ChainMap.instance_fallback(db),
                SpecialFormType::Counter.instance_fallback(db),
                SpecialFormType::Deque.instance_fallback(db),
                SpecialFormType::OrderedDict.instance_fallback(db),
                SpecialFormType::TypedDict.instance_fallback(db),
            ];
            if safe_mutable_classes.iter().all(|safe_mutable_class| {
                !value_ty.is_equivalent_to(db, *safe_mutable_class)
                    && value_ty
                        .generic_origin(db)
                        .zip(safe_mutable_class.generic_origin(db))
                        .is_none_or(|(l, r)| l != r)
            }) {
                bound_ty = declared_ty;
            }
        }

        self.types.bindings.insert(binding, bound_ty);
    }

    /// Returns `true` if `symbol_id` should be looked up in the global scope, skipping intervening
    /// local scopes.
    fn skip_non_global_scopes(&self, file_scope_id: FileScopeId, symbol_id: ScopedPlaceId) -> bool {
        !file_scope_id.is_global()
            && self
                .index
                .symbol_is_global_in_scope(symbol_id, file_scope_id)
    }

    fn add_declaration(
        &mut self,
        node: AnyNodeRef,
        declaration: Definition<'db>,
        ty: TypeAndQualifiers<'db>,
    ) {
        debug_assert!(
            declaration
                .kind(self.db())
                .category(self.context.in_stub(), self.module())
                .is_declaration()
        );
        let use_def = self.index.use_def_map(declaration.file_scope(self.db()));
        let prior_bindings = use_def.bindings_at_definition(declaration);
        // unbound_ty is Never because for this check we don't care about unbound
        let inferred_ty = place_from_bindings(self.db(), prior_bindings)
            .with_qualifiers(TypeQualifiers::empty())
            .or_fall_back_to(self.db(), || {
                // Fallback to bindings declared on `types.ModuleType` if it's a global symbol
                let scope = self.scope().file_scope_id(self.db());
                let place_table = self.index.place_table(scope);
                let place = place_table.place_expr(declaration.place(self.db()));
                if scope.is_global() && place.is_name() {
                    module_type_implicit_global_symbol(self.db(), place.expect_name())
                } else {
                    Place::Unbound.into()
                }
            })
            .place
            .ignore_possibly_unbound()
            .unwrap_or(Type::Never);
        let ty = if inferred_ty.is_assignable_to(self.db(), ty.inner_type()) {
            ty
        } else {
            if let Some(builder) = self.context.report_lint(&INVALID_DECLARATION, node) {
                builder.into_diagnostic(format_args!(
                    "Cannot declare type `{}` for inferred type `{}`",
                    ty.inner_type().display(self.db()),
                    inferred_ty.display(self.db())
                ));
            }
            TypeAndQualifiers::unknown()
        };
        self.types.declarations.insert(declaration, ty);
    }

    fn add_declaration_with_binding(
        &mut self,
        node: AnyNodeRef,
        definition: Definition<'db>,
        declared_and_inferred_ty: &DeclaredAndInferredType<'db>,
    ) {
        debug_assert!(
            definition
                .kind(self.db())
                .category(self.context.in_stub(), self.module())
                .is_binding()
        );
        debug_assert!(
            definition
                .kind(self.db())
                .category(self.context.in_stub(), self.module())
                .is_declaration()
        );

        let (declared_ty, inferred_ty) = match *declared_and_inferred_ty {
            DeclaredAndInferredType::AreTheSame(ty) => (ty.into(), ty),
            DeclaredAndInferredType::MightBeDifferent {
                declared_ty,
                inferred_ty,
            } => {
                let file_scope_id = self.scope().file_scope_id(self.db());
                if file_scope_id.is_global() {
                    let place_table = self.index.place_table(file_scope_id);
                    let place = place_table.place_expr(definition.place(self.db()));
                    if let Some(module_type_implicit_declaration) =
                        module_type_implicit_global_declaration(self.db(), &place.expr)
                            .ok()
                            .and_then(|place| place.place.ignore_possibly_unbound())
                    {
                        let declared_type = declared_ty.inner_type();
                        if !declared_type
                            .is_assignable_to(self.db(), module_type_implicit_declaration)
                        {
                            if let Some(builder) =
                                self.context.report_lint(&INVALID_DECLARATION, node)
                            {
                                let mut diagnostic = builder.into_diagnostic(format_args!(
                                    "Cannot shadow implicit global attribute `{place}` with declaration of type `{}`",
                                    declared_type.display(self.db())
                                ));
                                diagnostic.info(format_args!("The global symbol `{}` must always have a type assignable to `{}`",
                                    place,
                                    module_type_implicit_declaration.display(self.db())
                                ));
                            }
                        }
                    }
                }
                if inferred_ty.is_assignable_to(self.db(), declared_ty.inner_type()) {
                    (declared_ty, inferred_ty)
                } else {
                    report_invalid_assignment(
                        &self.context,
                        node,
                        declared_ty.inner_type(),
                        inferred_ty,
                    );
                    // if the assignment is invalid, fall back to assuming the annotation is correct
                    (declared_ty, declared_ty.inner_type())
                }
            }
        };
        self.types.declarations.insert(definition, declared_ty);
        self.types.bindings.insert(definition, inferred_ty);
    }

    fn add_unknown_declaration_with_binding(
        &mut self,
        node: AnyNodeRef,
        definition: Definition<'db>,
    ) {
        self.add_declaration_with_binding(
            node,
            definition,
            &DeclaredAndInferredType::AreTheSame(Type::unknown()),
        );
    }

    fn record_return_type(&mut self, ty: Type<'db>, range: TextRange) {
        self.return_types_and_ranges
            .push(TypeAndRange { ty, range });
    }

    fn infer_module(&mut self, module: &ast::ModModule) {
        self.infer_body(&module.body);
    }

    fn infer_class_type_params(&mut self, class: &ast::StmtClassDef) {
        let type_params = class
            .type_params
            .as_deref()
            .expect("class type params scope without type params");

        self.infer_type_parameters(type_params);

        if let Some(arguments) = class.arguments.as_deref() {
            let mut call_arguments = CallArguments::from_arguments(arguments);
            let argument_forms = vec![Some(ParameterForm::Value); call_arguments.len()];
            self.infer_argument_types(arguments, &mut call_arguments, &argument_forms);
        }
    }

    fn infer_class_body(&mut self, class: &ast::StmtClassDef) {
        self.infer_body(&class.body);
    }

    fn infer_function_type_params(&mut self, function: &ast::StmtFunctionDef) {
        let type_params = function
            .type_params
            .as_deref()
            .expect("function type params scope without type params");

        self.infer_optional_annotation_expression(
            function.returns.as_deref(),
            DeferredExpressionState::None,
        );
        self.infer_type_parameters(type_params);
        self.infer_parameters(&function.parameters);
    }

    fn infer_type_alias_type_params(&mut self, type_alias: &ast::StmtTypeAlias) {
        let type_params = type_alias
            .type_params
            .as_ref()
            .expect("type alias type params scope without type params");

        self.infer_type_parameters(type_params);
    }

    fn infer_type_alias(&mut self, type_alias: &ast::StmtTypeAlias) {
        self.infer_annotation_expression(&type_alias.value, DeferredExpressionState::Deferred);
    }

    /// If the current scope is a method inside an enclosing class,
    /// return `Some(class)` where `class` represents the enclosing class.
    ///
    /// If the current scope is not a method inside an enclosing class,
    /// return `None`.
    ///
    /// Note that this method will only return `Some` if the immediate parent scope
    /// is a class scope OR the immediate parent scope is an annotation scope
    /// and the grandparent scope is a class scope. This means it has different
    /// behaviour to the [`nearest_enclosing_class`] function.
    fn class_context_of_current_method(&self) -> Option<ClassLiteral<'db>> {
        let current_scope_id = self.scope().file_scope_id(self.db());
        let current_scope = self.index.scope(current_scope_id);
        if current_scope.kind() != ScopeKind::Function {
            return None;
        }
        let parent_scope_id = current_scope.parent()?;
        let parent_scope = self.index.scope(parent_scope_id);

        let class_scope = match parent_scope.kind() {
            ScopeKind::Class => parent_scope,
            ScopeKind::Annotation => {
                let class_scope_id = parent_scope.parent()?;
                let potentially_class_scope = self.index.scope(class_scope_id);

                match potentially_class_scope.kind() {
                    ScopeKind::Class => potentially_class_scope,
                    _ => return None,
                }
            }
            _ => return None,
        };

        let class_stmt = class_scope.node().as_class(self.module())?;
        let class_definition = self.index.expect_single_definition(class_stmt);
        binding_type(self.db(), class_definition).into_class_literal()
    }

    /// If the current scope is a (non-lambda) function, return that function's AST node.
    ///
    /// If the current scope is not a function (or it is a lambda function), return `None`.
    fn current_function_definition(&self) -> Option<&ast::StmtFunctionDef> {
        let current_scope_id = self.scope().file_scope_id(self.db());
        let current_scope = self.index.scope(current_scope_id);
        if !current_scope.kind().is_non_lambda_function() {
            return None;
        }
        current_scope.node().as_function(self.module())
    }

    fn function_decorator_types<'a>(
        &'a self,
        function: &'a ast::StmtFunctionDef,
    ) -> impl Iterator<Item = Type<'db>> + 'a {
        let definition = self.index.expect_single_definition(function);

        let definition_types = infer_definition_types(self.db(), definition);

        function
            .decorator_list
            .iter()
            .map(move |decorator| definition_types.expression_type(&decorator.expression))
    }

    /// Returns `true` if the current scope is the function body scope of a function overload (that
    /// is, the stub declaration decorated with `@overload`, not the implementation), or an
    /// abstract method (decorated with `@abstractmethod`.)
    fn in_function_overload_or_abstractmethod(&self) -> bool {
        let Some(function) = self.current_function_definition() else {
            return false;
        };

        self.function_decorator_types(function)
            .any(|decorator_type| {
                match decorator_type {
                    Type::FunctionLiteral(function) => matches!(
                        function.known(self.db()),
                        Some(KnownFunction::Overload | KnownFunction::AbstractMethod)
                    ),
                    Type::Never => {
                        // In unreachable code, we infer `Never` for decorators like `typing.overload`.
                        // Return `true` here to avoid false positive `invalid-return-type` lints for
                        // `@overload`ed functions without a body in unreachable code.
                        true
                    }
                    _ => false,
                }
            })
    }

    fn infer_function_body(&mut self, function: &ast::StmtFunctionDef) {
        // Parameters are odd: they are Definitions in the function body scope, but have no
        // constituent nodes that are part of the function body. In order to get diagnostics
        // merged/emitted for them, we need to explicitly infer their definitions here.
        for parameter in &function.parameters {
            self.infer_definition(parameter);
        }
        self.infer_body(&function.body);

        if let Some(returns) = function.returns.as_deref() {
            fn is_stub_suite(suite: &[ast::Stmt]) -> bool {
                match suite {
                    [
                        ast::Stmt::Expr(ast::StmtExpr { value: first, .. }),
                        ast::Stmt::Expr(ast::StmtExpr { value: second, .. }),
                        ..,
                    ] => first.is_string_literal_expr() && second.is_ellipsis_literal_expr(),
                    [
                        ast::Stmt::Expr(ast::StmtExpr { value, .. }),
                        ast::Stmt::Pass(_),
                        ..,
                    ] => value.is_string_literal_expr(),
                    [ast::Stmt::Expr(ast::StmtExpr { value, .. }), ..] => {
                        value.is_ellipsis_literal_expr() || value.is_string_literal_expr()
                    }
                    [ast::Stmt::Pass(_)] => true,
                    _ => false,
                }
            }

            let has_empty_body =
                self.return_types_and_ranges.is_empty() && is_stub_suite(&function.body);

            let mut enclosing_class_context = None;

            if has_empty_body {
                if self.in_stub() {
                    return;
                }
                if self.in_function_overload_or_abstractmethod() {
                    return;
                }
                if self.scope().scope(self.db()).in_type_checking_block() {
                    return;
                }
                if let Some(class) = self.class_context_of_current_method() {
                    enclosing_class_context = Some(class);
                    if class.is_protocol(self.db()) {
                        return;
                    }
                }
            }

            let declared_ty = self.file_expression_type(returns);
            let expected_ty = match declared_ty {
                Type::TypeIs(_) => KnownClass::Bool.to_instance(self.db()),
                ty => ty,
            };

            let scope_id = self.index.node_scope(NodeWithScopeRef::Function(function));
            if scope_id.is_generator_function(self.index) {
                // TODO: `AsyncGeneratorType` and `GeneratorType` are both generic classes.
                //
                // If type arguments are supplied to `(Async)Iterable`, `(Async)Iterator`,
                // `(Async)Generator` or `(Async)GeneratorType` in the return annotation,
                // we should iterate over the `yield` expressions and `return` statements in the function
                // to check that they are consistent with the type arguments provided.
                let inferred_return = if function.is_async {
                    KnownClass::AsyncGeneratorType
                } else {
                    KnownClass::GeneratorType
                };

                if !inferred_return
                    .to_instance(self.db())
                    .is_assignable_to(self.db(), expected_ty)
                {
                    report_invalid_generator_function_return_type(
                        &self.context,
                        returns.range(),
                        inferred_return,
                        declared_ty,
                    );
                }
                return;
            }

            for invalid in self
                .return_types_and_ranges
                .iter()
                .copied()
                .filter_map(|ty_range| match ty_range.ty {
                    // We skip `is_assignable_to` checks for `NotImplemented`,
                    // so we remove it beforehand.
                    Type::Union(union) => Some(TypeAndRange {
                        ty: union.filter(self.db(), |ty| !ty.is_notimplemented(self.db())),
                        range: ty_range.range,
                    }),
                    ty if ty.is_notimplemented(self.db()) => None,
                    _ => Some(ty_range),
                })
                .filter(|ty_range| !ty_range.ty.is_assignable_to(self.db(), expected_ty))
            {
                report_invalid_return_type(
                    &self.context,
                    invalid.range,
                    returns.range(),
                    declared_ty,
                    invalid.ty,
                );
            }
            let use_def = self.index.use_def_map(scope_id);
            if use_def.can_implicitly_return_none(self.db())
                && !Type::none(self.db()).is_assignable_to(self.db(), expected_ty)
            {
                let no_return = self.return_types_and_ranges.is_empty();
                report_implicit_return_type(
                    &self.context,
                    returns.range(),
                    declared_ty,
                    has_empty_body,
                    enclosing_class_context,
                    no_return,
                );
            }
        }
    }

    fn infer_body(&mut self, suite: &[ast::Stmt]) {
        for statement in suite {
            self.infer_statement(statement);
        }
    }

    fn infer_statement(&mut self, statement: &ast::Stmt) {
        match statement {
            ast::Stmt::FunctionDef(function) => self.infer_function_definition_statement(function),
            ast::Stmt::ClassDef(class) => self.infer_class_definition_statement(class),
            ast::Stmt::Expr(ast::StmtExpr {
                range: _,
                node_index: _,
                value,
            }) => {
                // If this is a call expression, we would have added a `ReturnsNever` constraint,
                // meaning this will be a standalone expression.
                self.infer_maybe_standalone_expression(value);
            }
            ast::Stmt::If(if_statement) => self.infer_if_statement(if_statement),
            ast::Stmt::Try(try_statement) => self.infer_try_statement(try_statement),
            ast::Stmt::With(with_statement) => self.infer_with_statement(with_statement),
            ast::Stmt::Match(match_statement) => self.infer_match_statement(match_statement),
            ast::Stmt::Assign(assign) => self.infer_assignment_statement(assign),
            ast::Stmt::AnnAssign(assign) => self.infer_annotated_assignment_statement(assign),
            ast::Stmt::AugAssign(aug_assign) => {
                self.infer_augmented_assignment_statement(aug_assign);
            }
            ast::Stmt::TypeAlias(type_statement) => self.infer_type_alias_statement(type_statement),
            ast::Stmt::For(for_statement) => self.infer_for_statement(for_statement),
            ast::Stmt::While(while_statement) => self.infer_while_statement(while_statement),
            ast::Stmt::Import(import) => self.infer_import_statement(import),
            ast::Stmt::ImportFrom(import) => self.infer_import_from_statement(import),
            ast::Stmt::Assert(assert_statement) => self.infer_assert_statement(assert_statement),
            ast::Stmt::Raise(raise) => self.infer_raise_statement(raise),
            ast::Stmt::Return(ret) => self.infer_return_statement(ret),
            ast::Stmt::Delete(delete) => self.infer_delete_statement(delete),
            ast::Stmt::Nonlocal(nonlocal) => self.infer_nonlocal_statement(nonlocal),
            ast::Stmt::Global(global) => self.infer_global_statement(global),
            ast::Stmt::Break(_)
            | ast::Stmt::Continue(_)
            | ast::Stmt::Pass(_)
            | ast::Stmt::IpyEscapeCommand(_) => {
                // No-op
            }
        }
    }

    fn infer_definition(&mut self, node: impl Into<DefinitionNodeKey> + std::fmt::Debug + Copy) {
        let definition = self.index.expect_single_definition(node);
        let result = infer_definition_types(self.db(), definition);
        self.extend(result);
    }

    fn infer_function_definition_statement(&mut self, function: &ast::StmtFunctionDef) {
        self.infer_definition(function);
    }

    fn infer_function_definition(
        &mut self,
        function: &ast::StmtFunctionDef,
        definition: Definition<'db>,
    ) {
        let ast::StmtFunctionDef {
            range: _,
            node_index: _,
            is_async: _,
            name,
            type_params,
            parameters,
            returns,
            body: _,
            decorator_list,
        } = function;

        let mut decorator_types_and_nodes = Vec::with_capacity(decorator_list.len());
        let mut function_decorators = FunctionDecorators::empty();
        let mut dataclass_transformer_params = None;

        for decorator in decorator_list {
            let decorator_type = self.infer_decorator(decorator);
            let decorator_function_decorator =
                FunctionDecorators::from_decorator_type(self.db(), decorator_type);
            function_decorators |= decorator_function_decorator;

            match decorator_type {
                Type::FunctionLiteral(function) => {
                    if let Some(KnownFunction::NoTypeCheck) = function.known(self.db()) {
                        // If the function is decorated with the `no_type_check` decorator,
                        // we need to suppress any errors that come after the decorators.
                        self.context.set_in_no_type_check(InNoTypeCheck::Yes);
                        continue;
                    }
                }
                Type::DataclassTransformer(params) => {
                    dataclass_transformer_params = Some(params);
                }
                _ => {}
            }
            if !decorator_function_decorator.is_empty() {
                continue;
            }

            decorator_types_and_nodes.push((decorator_type, decorator));
        }

        for default in parameters
            .iter_non_variadic_params()
            .filter_map(|param| param.default.as_deref())
        {
            self.infer_expression(default);
        }

        // If there are type params, parameters and returns are evaluated in that scope, that is, in
        // `infer_function_type_params`, rather than here.
        if type_params.is_none() {
            if self.defer_annotations() {
                self.types.deferred.insert(definition);
            } else {
                self.infer_optional_annotation_expression(
                    returns.as_deref(),
                    DeferredExpressionState::None,
                );
                self.infer_parameters(parameters);
            }
        }

        let known_function =
            KnownFunction::try_from_definition_and_name(self.db(), definition, name);

        let body_scope = self
            .index
            .node_scope(NodeWithScopeRef::Function(function))
            .to_scope_id(self.db(), self.file());

        let overload_literal = OverloadLiteral::new(
            self.db(),
            &name.id,
            known_function,
            body_scope,
            function_decorators,
            dataclass_transformer_params,
        );

        let inherited_generic_context = None;
        let function_literal =
            FunctionLiteral::new(self.db(), overload_literal, inherited_generic_context);

        let type_mappings = Box::default();
        let mut inferred_ty = Type::FunctionLiteral(FunctionType::new(
            self.db(),
            function_literal,
            type_mappings,
        ));

        for (decorator_ty, decorator_node) in decorator_types_and_nodes.iter().rev() {
            inferred_ty = match decorator_ty
                .try_call(self.db(), &CallArguments::positional([inferred_ty]))
                .map(|bindings| bindings.return_type(self.db()))
            {
                Ok(return_ty) => return_ty,
                Err(CallError(_, bindings)) => {
                    bindings.report_diagnostics(&self.context, (*decorator_node).into());
                    bindings.return_type(self.db())
                }
            };
        }

        self.add_declaration_with_binding(
            function.into(),
            definition,
            &DeclaredAndInferredType::AreTheSame(inferred_ty),
        );
    }

    fn infer_parameters(&mut self, parameters: &ast::Parameters) {
        let ast::Parameters {
            range: _,
            node_index: _,
            posonlyargs: _,
            args: _,
            vararg,
            kwonlyargs: _,
            kwarg,
        } = parameters;

        for param_with_default in parameters.iter_non_variadic_params() {
            self.infer_parameter_with_default(param_with_default);
        }
        if let Some(vararg) = vararg {
            self.infer_parameter(vararg);
        }
        if let Some(kwarg) = kwarg {
            self.infer_parameter(kwarg);
        }
    }

    fn infer_parameter_with_default(&mut self, parameter_with_default: &ast::ParameterWithDefault) {
        let ast::ParameterWithDefault {
            range: _,
            node_index: _,
            parameter,
            default: _,
        } = parameter_with_default;

        self.infer_optional_annotation_expression(
            parameter.annotation.as_deref(),
            DeferredExpressionState::None,
        );
    }

    fn infer_parameter(&mut self, parameter: &ast::Parameter) {
        let ast::Parameter {
            range: _,
            node_index: _,
            name: _,
            annotation,
        } = parameter;

        self.infer_optional_annotation_expression(
            annotation.as_deref(),
            DeferredExpressionState::None,
        );
    }

    /// Set initial declared type (if annotated) and inferred type for a function-parameter symbol,
    /// in the function body scope.
    ///
    /// The declared type is the annotated type, if any, or `Unknown`.
    ///
    /// The inferred type is the annotated type, unioned with the type of the default value, if
    /// any. If both types are fully static, this union is a no-op (it should simplify to just the
    /// annotated type.) But in a case like `f(x=None)` with no annotated type, we want to infer
    /// the type `Unknown | None` for `x`, not just `Unknown`, so that we can error on usage of `x`
    /// that would not be valid for `None`.
    ///
    /// If the default-value type is not assignable to the declared (annotated) type, we ignore the
    /// default-value type and just infer the annotated type; this is the same way we handle
    /// assignments, and allows an explicit annotation to override a bad inference.
    ///
    /// Parameter definitions are odd in that they define a symbol in the function-body scope, so
    /// the Definition belongs to the function body scope, but the expressions (annotation and
    /// default value) both belong to outer scopes. (The default value always belongs to the outer
    /// scope in which the function is defined, the annotation belongs either to the outer scope,
    /// or maybe to an intervening type-params scope, if it's a generic function.) So we don't use
    /// `self.infer_expression` or store any expression types here, we just use `expression_ty` to
    /// get the types of the expressions from their respective scopes.
    ///
    /// It is safe (non-cycle-causing) to use `expression_ty` here, because an outer scope can't
    /// depend on a definition from an inner scope, so we shouldn't be in-process of inferring the
    /// outer scope here.
    fn infer_parameter_definition(
        &mut self,
        parameter_with_default: &ast::ParameterWithDefault,
        definition: Definition<'db>,
    ) {
        let ast::ParameterWithDefault {
            parameter,
            default,
            range: _,
            node_index: _,
        } = parameter_with_default;
        let default_ty = default
            .as_ref()
            .map(|default| self.file_expression_type(default));
        if let Some(annotation) = parameter.annotation.as_ref() {
            let declared_ty = self.file_expression_type(annotation);
            let declared_and_inferred_ty = if let Some(default_ty) = default_ty {
                if default_ty.is_assignable_to(self.db(), declared_ty) {
                    DeclaredAndInferredType::MightBeDifferent {
                        declared_ty: declared_ty.into(),
                        inferred_ty: UnionType::from_elements(self.db(), [declared_ty, default_ty]),
                    }
                } else if (self.in_stub()
                    || self.in_function_overload_or_abstractmethod()
                    || self
                        .class_context_of_current_method()
                        .is_some_and(|class| class.is_protocol(self.db())))
                    && default
                        .as_ref()
                        .is_some_and(|d| d.is_ellipsis_literal_expr())
                {
                    DeclaredAndInferredType::AreTheSame(declared_ty)
                } else {
                    if let Some(builder) = self
                        .context
                        .report_lint(&INVALID_PARAMETER_DEFAULT, parameter_with_default)
                    {
                        builder.into_diagnostic(format_args!(
                            "Default value of type `{}` is not assignable \
                             to annotated parameter type `{}`",
                            default_ty.display(self.db()),
                            declared_ty.display(self.db())
                        ));
                    }
                    DeclaredAndInferredType::AreTheSame(declared_ty)
                }
            } else {
                DeclaredAndInferredType::AreTheSame(declared_ty)
            };
            self.add_declaration_with_binding(
                parameter.into(),
                definition,
                &declared_and_inferred_ty,
            );
        } else {
            let ty = if let Some(default_ty) = default_ty {
                UnionType::from_elements(self.db(), [Type::unknown(), default_ty])
            } else {
                Type::unknown()
            };
            self.add_binding(parameter.into(), definition, ty);
        }
    }

    /// Set initial declared/inferred types for a `*args` variadic positional parameter.
    ///
    /// The annotated type is implicitly wrapped in a homogeneous tuple.
    ///
    /// See [`infer_parameter_definition`] doc comment for some relevant observations about scopes.
    ///
    /// [`infer_parameter_definition`]: Self::infer_parameter_definition
    fn infer_variadic_positional_parameter_definition(
        &mut self,
        parameter: &ast::Parameter,
        definition: Definition<'db>,
    ) {
        if let Some(annotation) = parameter.annotation() {
            let ty = if annotation.is_starred_expr() {
                todo_type!("PEP 646")
            } else {
                let annotated_type = self.file_expression_type(annotation);
                TupleType::homogeneous(self.db(), annotated_type)
            };

            self.add_declaration_with_binding(
                parameter.into(),
                definition,
                &DeclaredAndInferredType::AreTheSame(ty),
            );
        } else {
            self.add_binding(
                parameter.into(),
                definition,
                TupleType::homogeneous(self.db(), Type::unknown()),
            );
        }
    }

    /// Set initial declared/inferred types for a `*args` variadic positional parameter.
    ///
    /// The annotated type is implicitly wrapped in a string-keyed dictionary.
    ///
    /// See [`infer_parameter_definition`] doc comment for some relevant observations about scopes.
    ///
    /// [`infer_parameter_definition`]: Self::infer_parameter_definition
    fn infer_variadic_keyword_parameter_definition(
        &mut self,
        parameter: &ast::Parameter,
        definition: Definition<'db>,
    ) {
        if let Some(annotation) = parameter.annotation() {
            let annotated_ty = self.file_expression_type(annotation);
            let ty = KnownClass::Dict.to_specialized_instance(
                self.db(),
                [KnownClass::Str.to_instance(self.db()), annotated_ty],
            );
            self.add_declaration_with_binding(
                parameter.into(),
                definition,
                &DeclaredAndInferredType::AreTheSame(ty),
            );
        } else {
            self.add_binding(
                parameter.into(),
                definition,
                KnownClass::Dict.to_specialized_instance(
                    self.db(),
                    [KnownClass::Str.to_instance(self.db()), Type::unknown()],
                ),
            );
        }
    }

    fn infer_class_definition_statement(&mut self, class: &ast::StmtClassDef) {
        self.infer_definition(class);
    }

    fn infer_class_definition(
        &mut self,
        class_node: &ast::StmtClassDef,
        definition: Definition<'db>,
    ) {
        let ast::StmtClassDef {
            range: _,
            node_index: _,
            name,
            type_params,
            decorator_list,
            arguments: _,
            body: _,
        } = class_node;

        let mut dataclass_params = None;
        let mut dataclass_transformer_params = None;
        for decorator in decorator_list {
            let decorator_ty = self.infer_decorator(decorator);
            if decorator_ty
                .into_function_literal()
                .is_some_and(|function| function.is_known(self.db(), KnownFunction::Dataclass))
            {
                dataclass_params = Some(DataclassParams::default());
                continue;
            }

            if let Type::DataclassDecorator(params) = decorator_ty {
                dataclass_params = Some(params);
                continue;
            }

            if let Type::FunctionLiteral(f) = decorator_ty {
                // We do not yet detect or flag `@dataclass_transform` applied to more than one
                // overload, or an overload and the implementation both. Nevertheless, this is not
                // allowed. We do not try to treat the offenders intelligently -- just use the
                // params of the last seen usage of `@dataclass_transform`
                let params = f
                    .iter_overloads_and_implementation(self.db())
                    .find_map(|overload| overload.dataclass_transformer_params(self.db()));
                if let Some(params) = params {
                    dataclass_params = Some(params.into());
                    continue;
                }
            }

            if let Type::DataclassTransformer(params) = decorator_ty {
                dataclass_transformer_params = Some(params);
                continue;
            }
        }

        let body_scope = self
            .index
            .node_scope(NodeWithScopeRef::Class(class_node))
            .to_scope_id(self.db(), self.file());

        let maybe_known_class = KnownClass::try_from_file_and_name(self.db(), self.file(), name);

        let class_ty = Type::from(ClassLiteral::new(
            self.db(),
            name.id.clone(),
            body_scope,
            maybe_known_class,
            dataclass_params,
            dataclass_transformer_params,
        ));

        self.add_declaration_with_binding(
            class_node.into(),
            definition,
            &DeclaredAndInferredType::AreTheSame(class_ty),
        );

        // if there are type parameters, then the keywords and bases are within that scope
        // and we don't need to run inference here
        if type_params.is_none() {
            for keyword in class_node.keywords() {
                self.infer_expression(&keyword.value);
            }

            // Inference of bases deferred in stubs
            // TODO: Only defer the references that are actually string literals, instead of
            // deferring the entire class definition if a string literal occurs anywhere in the
            // base class list.
            if self.in_stub() || class_node.bases().iter().any(contains_string_literal) {
                self.types.deferred.insert(definition);
            } else {
                for base in class_node.bases() {
                    self.infer_expression(base);
                }
            }
        }
    }

    fn infer_function_deferred(&mut self, function: &ast::StmtFunctionDef) {
        self.infer_optional_annotation_expression(
            function.returns.as_deref(),
            DeferredExpressionState::Deferred,
        );
        self.infer_parameters(function.parameters.as_ref());
    }

    fn infer_class_deferred(&mut self, class: &ast::StmtClassDef) {
        for base in class.bases() {
            self.infer_expression(base);
        }
    }

    fn infer_type_alias_definition(
        &mut self,
        type_alias: &ast::StmtTypeAlias,
        definition: Definition<'db>,
    ) {
        self.infer_expression(&type_alias.name);

        let rhs_scope = self
            .index
            .node_scope(NodeWithScopeRef::TypeAlias(type_alias))
            .to_scope_id(self.db(), self.file());

        let type_alias_ty = Type::KnownInstance(KnownInstanceType::TypeAliasType(
            TypeAliasType::PEP695(PEP695TypeAliasType::new(
                self.db(),
                &type_alias.name.as_name_expr().unwrap().id,
                rhs_scope,
            )),
        ));

        self.add_declaration_with_binding(
            type_alias.into(),
            definition,
            &DeclaredAndInferredType::AreTheSame(type_alias_ty),
        );
    }

    fn infer_if_statement(&mut self, if_statement: &ast::StmtIf) {
        let ast::StmtIf {
            range: _,
            node_index: _,
            test,
            body,
            elif_else_clauses,
        } = if_statement;

        let test_ty = self.infer_standalone_expression(test);

        if let Err(err) = test_ty.try_bool(self.db()) {
            err.report_diagnostic(&self.context, &**test);
        }

        self.infer_body(body);

        for clause in elif_else_clauses {
            let ast::ElifElseClause {
                range: _,
                node_index: _,
                test,
                body,
            } = clause;

            if let Some(test) = &test {
                let test_ty = self.infer_standalone_expression(test);

                if let Err(err) = test_ty.try_bool(self.db()) {
                    err.report_diagnostic(&self.context, test);
                }
            }

            self.infer_body(body);
        }
    }

    fn infer_try_statement(&mut self, try_statement: &ast::StmtTry) {
        let ast::StmtTry {
            range: _,
            node_index: _,
            body,
            handlers,
            orelse,
            finalbody,
            is_star: _,
        } = try_statement;

        self.infer_body(body);

        for handler in handlers {
            let ast::ExceptHandler::ExceptHandler(handler) = handler;
            let ast::ExceptHandlerExceptHandler {
                type_: handled_exceptions,
                name: symbol_name,
                body,
                range: _,
                node_index: _,
            } = handler;

            // If `symbol_name` is `Some()` and `handled_exceptions` is `None`,
            // it's invalid syntax (something like `except as e:`).
            // However, it's obvious that the user *wanted* `e` to be bound here,
            // so we'll have created a definition in the semantic-index stage anyway.
            if symbol_name.is_some() {
                self.infer_definition(handler);
            } else {
                self.infer_exception(handled_exceptions.as_deref(), try_statement.is_star);
            }

            self.infer_body(body);
        }

        self.infer_body(orelse);
        self.infer_body(finalbody);
    }

    fn infer_with_statement(&mut self, with_statement: &ast::StmtWith) {
        let ast::StmtWith {
            range: _,
            node_index: _,
            is_async,
            items,
            body,
        } = with_statement;
        for item in items {
            let target = item.optional_vars.as_deref();
            if let Some(target) = target {
                self.infer_target(target, &item.context_expr, |builder, context_expr| {
                    // TODO: `infer_with_statement_definition` reports a diagnostic if `ctx_manager_ty` isn't a context manager
                    //  but only if the target is a name. We should report a diagnostic here if the target isn't a name:
                    //  `with not_context_manager as a.x: ...
                    builder
                        .infer_standalone_expression(context_expr)
                        .enter(builder.db())
                });
            } else {
                // Call into the context expression inference to validate that it evaluates
                // to a valid context manager.
                let context_expression_ty = self.infer_expression(&item.context_expr);
                self.infer_context_expression(&item.context_expr, context_expression_ty, *is_async);
                self.infer_optional_expression(target);
            }
        }

        self.infer_body(body);
    }

    fn infer_with_item_definition(
        &mut self,
        with_item: &WithItemDefinitionKind<'db>,
        definition: Definition<'db>,
    ) {
        let context_expr = with_item.context_expr(self.module());
        let target = with_item.target(self.module());

        let target_ty = if with_item.is_async() {
            let _context_expr_ty = self.infer_standalone_expression(context_expr);
            todo_type!("async `with` statement")
        } else {
            match with_item.target_kind() {
                TargetKind::Sequence(unpack_position, unpack) => {
                    let unpacked = infer_unpack_types(self.db(), unpack);
                    if unpack_position == UnpackPosition::First {
                        self.context.extend(unpacked.diagnostics());
                    }
                    unpacked.expression_type(target)
                }
                TargetKind::Single => {
                    let context_expr_ty = self.infer_standalone_expression(context_expr);
                    self.infer_context_expression(
                        context_expr,
                        context_expr_ty,
                        with_item.is_async(),
                    )
                }
            }
        };

        self.store_expression_type(target, target_ty);
        self.add_binding(target.into(), definition, target_ty);
    }

    /// Infers the type of a context expression (`with expr`) and returns the target's type
    ///
    /// Returns [`Type::unknown`] if the context expression doesn't implement the context manager protocol.
    ///
    /// ## Terminology
    /// See [PEP343](https://peps.python.org/pep-0343/#standard-terminology).
    fn infer_context_expression(
        &mut self,
        context_expression: &ast::Expr,
        context_expression_type: Type<'db>,
        is_async: bool,
    ) -> Type<'db> {
        // TODO: Handle async with statements (they use `aenter` and `aexit`)
        if is_async {
            return todo_type!("async `with` statement");
        }

        context_expression_type
            .try_enter(self.db())
            .unwrap_or_else(|err| {
                err.report_diagnostic(
                    &self.context,
                    context_expression_type,
                    context_expression.into(),
                );
                err.fallback_enter_type(self.db())
            })
    }

    fn infer_exception(&mut self, node: Option<&ast::Expr>, is_star: bool) -> Type<'db> {
        fn extract_tuple_specialization<'db>(db: &'db dyn Db, ty: Type<'db>) -> Option<Type<'db>> {
            let class = ty.into_nominal_instance()?.class;
            if !class.is_known(db, KnownClass::Tuple) {
                return None;
            }
            let ClassType::Generic(class) = class else {
                return None;
            };
            let specialization = class.specialization(db).types(db)[0];
            let specialization_instance = specialization.to_instance(db)?;

            specialization_instance
                .is_assignable_to(db, KnownClass::BaseException.to_instance(db))
                .then_some(specialization_instance)
        }

        // If there is no handled exception, it's invalid syntax;
        // a diagnostic will have already been emitted
        let node_ty = node.map_or(Type::unknown(), |ty| self.infer_expression(ty));
        let type_base_exception = KnownClass::BaseException.to_subclass_of(self.db());

        // If it's an `except*` handler, this won't actually be the type of the bound symbol;
        // it will actually be the type of the generic parameters to `BaseExceptionGroup` or `ExceptionGroup`.
        let symbol_ty = if let Type::Tuple(tuple) = node_ty {
            let mut builder = UnionBuilder::new(self.db());
            for element in tuple.tuple(self.db()).all_elements().copied() {
                builder = builder.add(
                    if element.is_assignable_to(self.db(), type_base_exception) {
                        element.to_instance(self.db()).expect(
                            "`Type::to_instance()` should always return `Some()` \
                                if called on a type assignable to `type[BaseException]`",
                        )
                    } else {
                        if let Some(node) = node {
                            report_invalid_exception_caught(&self.context, node, element);
                        }
                        Type::unknown()
                    },
                );
            }
            builder.build()
        } else if node_ty.is_assignable_to(self.db(), type_base_exception) {
            node_ty.to_instance(self.db()).expect(
                "`Type::to_instance()` should always return `Some()` \
                    if called on a type assignable to `type[BaseException]`",
            )
        } else if node_ty.is_assignable_to(
            self.db(),
            TupleType::homogeneous(self.db(), type_base_exception),
        ) {
            extract_tuple_specialization(self.db(), node_ty)
                .unwrap_or_else(|| KnownClass::BaseException.to_instance(self.db()))
        } else if node_ty.is_assignable_to(
            self.db(),
            UnionType::from_elements(
                self.db(),
                [
                    type_base_exception,
                    TupleType::homogeneous(self.db(), type_base_exception),
                ],
            ),
        ) {
            KnownClass::BaseException.to_instance(self.db())
        } else {
            if let Some(node) = node {
                report_invalid_exception_caught(&self.context, node, node_ty);
            }
            Type::unknown()
        };

        if is_star {
            let class = if symbol_ty
                .is_subtype_of(self.db(), KnownClass::Exception.to_instance(self.db()))
            {
                KnownClass::ExceptionGroup
            } else {
                KnownClass::BaseExceptionGroup
            };
            class.to_specialized_instance(self.db(), [symbol_ty])
        } else {
            symbol_ty
        }
    }

    fn infer_except_handler_definition(
        &mut self,
        except_handler_definition: &ExceptHandlerDefinitionKind,
        definition: Definition<'db>,
    ) {
        let symbol_ty = self.infer_exception(
            except_handler_definition.handled_exceptions(self.module()),
            except_handler_definition.is_star(),
        );

        self.add_binding(
            except_handler_definition.node(self.module()).into(),
            definition,
            symbol_ty,
        );
    }

    fn infer_typevar_definition(
        &mut self,
        node: &ast::TypeParamTypeVar,
        definition: Definition<'db>,
    ) {
        let ast::TypeParamTypeVar {
            range: _,
            node_index: _,
            name,
            bound,
            default,
        } = node;
        let bound_or_constraint = match bound.as_deref() {
            Some(expr @ ast::Expr::Tuple(ast::ExprTuple { elts, .. })) => {
                if elts.len() < 2 {
                    if let Some(builder) = self
                        .context
                        .report_lint(&INVALID_TYPE_VARIABLE_CONSTRAINTS, expr)
                    {
                        builder.into_diagnostic("TypeVar must have at least two constrained types");
                    }
                    self.infer_expression(expr);
                    None
                } else {
                    // We don't use UnionType::from_elements or UnionBuilder here, because we don't
                    // want to simplify the list of constraints like we do with the elements of an
                    // actual union type.
                    // TODO: Consider using a new `OneOfType` connective here instead, since that
                    // more accurately represents the actual semantics of typevar constraints.
                    let elements = UnionType::new(
                        self.db(),
                        elts.iter()
                            .map(|expr| self.infer_type_expression(expr))
                            .collect::<Box<[_]>>(),
                    );
                    let constraints = TypeVarBoundOrConstraints::Constraints(elements);
                    // But when we construct an actual union type for the constraint expression as
                    // a whole, we do use UnionType::from_elements to maintain the invariant that
                    // all union types are simplified.
                    self.store_expression_type(
                        expr,
                        UnionType::from_elements(self.db(), elements.elements(self.db())),
                    );
                    Some(constraints)
                }
            }
            Some(expr) => Some(TypeVarBoundOrConstraints::UpperBound(
                self.infer_type_expression(expr),
            )),
            None => None,
        };
        let default_ty = self.infer_optional_type_expression(default.as_deref());
        let ty = Type::KnownInstance(KnownInstanceType::TypeVar(TypeVarInstance::new(
            self.db(),
            &name.id,
            Some(definition),
            bound_or_constraint,
            TypeVarVariance::Invariant, // TODO: infer this
            default_ty,
            TypeVarKind::Pep695,
        )));
        self.add_declaration_with_binding(
            node.into(),
            definition,
            &DeclaredAndInferredType::AreTheSame(ty),
        );
    }

    fn infer_paramspec_definition(
        &mut self,
        node: &ast::TypeParamParamSpec,
        definition: Definition<'db>,
    ) {
        let ast::TypeParamParamSpec {
            range: _,
            node_index: _,
            name: _,
            default,
        } = node;
        self.infer_optional_expression(default.as_deref());
        let pep_695_todo = Type::Dynamic(DynamicType::TodoPEP695ParamSpec);
        self.add_declaration_with_binding(
            node.into(),
            definition,
            &DeclaredAndInferredType::AreTheSame(pep_695_todo),
        );
    }

    fn infer_typevartuple_definition(
        &mut self,
        node: &ast::TypeParamTypeVarTuple,
        definition: Definition<'db>,
    ) {
        let ast::TypeParamTypeVarTuple {
            range: _,
            node_index: _,
            name: _,
            default,
        } = node;
        self.infer_optional_expression(default.as_deref());
        let pep_695_todo = todo_type!("PEP-695 TypeVarTuple definition types");
        self.add_declaration_with_binding(
            node.into(),
            definition,
            &DeclaredAndInferredType::AreTheSame(pep_695_todo),
        );
    }

    fn infer_match_statement(&mut self, match_statement: &ast::StmtMatch) {
        let ast::StmtMatch {
            range: _,
            node_index: _,
            subject,
            cases,
        } = match_statement;

        self.infer_standalone_expression(subject);

        for case in cases {
            let ast::MatchCase {
                range: _,
                node_index: _,
                body,
                pattern,
                guard,
            } = case;
            self.infer_match_pattern(pattern);

            if let Some(guard) = guard.as_deref() {
                let guard_ty = self.infer_standalone_expression(guard);

                if let Err(err) = guard_ty.try_bool(self.db()) {
                    err.report_diagnostic(&self.context, guard);
                }
            }

            self.infer_body(body);
        }
    }

    fn infer_match_pattern_definition(
        &mut self,
        pattern: &ast::Pattern,
        _index: u32,
        definition: Definition<'db>,
    ) {
        // TODO(dhruvmanila): The correct way to infer types here is to perform structural matching
        // against the subject expression type (which we can query via `infer_expression_types`)
        // and extract the type at the `index` position if the pattern matches. This will be
        // similar to the logic in `self.infer_assignment_definition`.
        self.add_binding(
            pattern.into(),
            definition,
            todo_type!("`match` pattern definition types"),
        );
    }

    fn infer_match_pattern(&mut self, pattern: &ast::Pattern) {
        // We need to create a standalone expression for each arm of a match statement, since they
        // can introduce constraints on the match subject. (Or more accurately, for the match arm's
        // pattern, since its the pattern that introduces any constraints, not the body.) Ideally,
        // that standalone expression would wrap the match arm's pattern as a whole. But a
        // standalone expression can currently only wrap an ast::Expr, which patterns are not. So,
        // we need to choose an Expr that can “stand in” for the pattern, which we can wrap in a
        // standalone expression.
        //
        // That said, when inferring the type of a standalone expression, we don't have access to
        // its parent or sibling nodes.  That means, for instance, that in a class pattern, where
        // we are currently using the class name as the standalone expression, we do not have
        // access to the class pattern's arguments in the standalone expression inference scope.
        // At the moment, we aren't trying to do anything with those arguments when creating a
        // narrowing constraint for the pattern.  But in the future, if we do, we will have to
        // either wrap those arguments in their own standalone expressions, or update Expression to
        // be able to wrap other AST node types besides just ast::Expr.
        //
        // This function is only called for the top-level pattern of a match arm, and is
        // responsible for inferring the standalone expression for each supported pattern type. It
        // then hands off to `infer_nested_match_pattern` for any subexpressions and subpatterns,
        // where we do NOT have any additional standalone expressions to infer through.
        //
        // TODO(dhruvmanila): Add a Salsa query for inferring pattern types and matching against
        // the subject expression: https://github.com/astral-sh/ruff/pull/13147#discussion_r1739424510
        match pattern {
            ast::Pattern::MatchValue(match_value) => {
                self.infer_standalone_expression(&match_value.value);
            }
            ast::Pattern::MatchClass(match_class) => {
                let ast::PatternMatchClass {
                    range: _,
                    node_index: _,
                    cls,
                    arguments,
                } = match_class;
                for pattern in &arguments.patterns {
                    self.infer_nested_match_pattern(pattern);
                }
                for keyword in &arguments.keywords {
                    self.infer_nested_match_pattern(&keyword.pattern);
                }
                self.infer_standalone_expression(cls);
            }
            ast::Pattern::MatchOr(match_or) => {
                for pattern in &match_or.patterns {
                    self.infer_match_pattern(pattern);
                }
            }
            _ => {
                self.infer_nested_match_pattern(pattern);
            }
        }
    }

    fn infer_nested_match_pattern(&mut self, pattern: &ast::Pattern) {
        match pattern {
            ast::Pattern::MatchValue(match_value) => {
                self.infer_expression(&match_value.value);
            }
            ast::Pattern::MatchSequence(match_sequence) => {
                for pattern in &match_sequence.patterns {
                    self.infer_nested_match_pattern(pattern);
                }
            }
            ast::Pattern::MatchMapping(match_mapping) => {
                let ast::PatternMatchMapping {
                    range: _,
                    node_index: _,
                    keys,
                    patterns,
                    rest: _,
                } = match_mapping;
                for key in keys {
                    self.infer_expression(key);
                }
                for pattern in patterns {
                    self.infer_nested_match_pattern(pattern);
                }
            }
            ast::Pattern::MatchClass(match_class) => {
                let ast::PatternMatchClass {
                    range: _,
                    node_index: _,
                    cls,
                    arguments,
                } = match_class;
                for pattern in &arguments.patterns {
                    self.infer_nested_match_pattern(pattern);
                }
                for keyword in &arguments.keywords {
                    self.infer_nested_match_pattern(&keyword.pattern);
                }
                self.infer_expression(cls);
            }
            ast::Pattern::MatchAs(match_as) => {
                if let Some(pattern) = &match_as.pattern {
                    self.infer_nested_match_pattern(pattern);
                }
            }
            ast::Pattern::MatchOr(match_or) => {
                for pattern in &match_or.patterns {
                    self.infer_nested_match_pattern(pattern);
                }
            }
            ast::Pattern::MatchStar(_) | ast::Pattern::MatchSingleton(_) => {}
        }
    }

    fn infer_assignment_statement(&mut self, assignment: &ast::StmtAssign) {
        let ast::StmtAssign {
            range: _,
            node_index: _,
            targets,
            value,
        } = assignment;

        for target in targets {
            self.infer_target(target, value, |builder, value_expr| {
                builder.infer_standalone_expression(value_expr)
            });
        }
    }

    /// Infer the (definition) types involved in a `target` expression.
    ///
    /// This is used for assignment statements, for statements, etc. with a single or multiple
    /// targets (unpacking). If `target` is an attribute expression, we check that the assignment
    /// is valid. For 'target's that are definitions, this check happens elsewhere.
    ///
    /// The `infer_value_expr` function is used to infer the type of the `value` expression which
    /// are not `Name` expressions. The returned type is the one that is eventually assigned to the
    /// `target`.
    fn infer_target<F>(&mut self, target: &ast::Expr, value: &ast::Expr, infer_value_expr: F)
    where
        F: Fn(&mut TypeInferenceBuilder<'db, '_>, &ast::Expr) -> Type<'db>,
    {
        let assigned_ty = match target {
            ast::Expr::Name(_) => None,
            _ => Some(infer_value_expr(self, value)),
        };
        self.infer_target_impl(target, assigned_ty);
    }

    /// Make sure that the attribute assignment `obj.attribute = value` is valid.
    ///
    /// `target` is the node for the left-hand side, `object_ty` is the type of `obj`, `attribute` is
    /// the name of the attribute being assigned, and `value_ty` is the type of the right-hand side of
    /// the assignment. If the assignment is invalid, emit diagnostics.
    fn validate_attribute_assignment(
        &mut self,
        target: &ast::ExprAttribute,
        object_ty: Type<'db>,
        attribute: &str,
        value_ty: Type<'db>,
    ) {
        for result in object_ty.validate_attribute_assignment(self.db(), attribute, value_ty) {
            match result {
                AttributeAssignmentResult::Ok => {}
                AttributeAssignmentResult::PossiblyUnbound => {
                    report_possibly_unbound_attribute(&self.context, target, attribute, object_ty);
                }
                AttributeAssignmentResult::TypeMismatch(target_ty) => {
                    // TODO: This is not a very helpful error message for union/intersection, as it does not include the underlying reason
                    // why the assignment is invalid. This would be a good use case for sub-diagnostics.
                    report_invalid_attribute_assignment(
                        &self.context,
                        target.into(),
                        target_ty,
                        value_ty,
                        attribute,
                    );
                }
                AttributeAssignmentResult::CannotAssign => {
                    if let Some(builder) = self.context.report_lint(&INVALID_ASSIGNMENT, target) {
                        builder.into_diagnostic(format_args!(
                            "Cannot assign to attribute `{attribute}` on type `{}`",
                            object_ty.display(self.db()),
                        ));
                    }
                }
                AttributeAssignmentResult::CannotAssignToClassVar => {
                    if let Some(builder) =
                        self.context.report_lint(&INVALID_ATTRIBUTE_ACCESS, target)
                    {
                        builder.into_diagnostic(format_args!(
                            "Cannot assign to ClassVar `{attribute}` \
                                 from an instance of type `{ty}`",
                            ty = object_ty.display(self.db()),
                        ));
                    }
                }
<<<<<<< HEAD
                AttributeAssignmentResult::CannotAssignToInstanceAttr => {
                    if let Some(builder) =
                        self.context.report_lint(&INVALID_ATTRIBUTE_ACCESS, target)
                    {
                        builder.into_diagnostic(format_args!(
                            "Cannot assign to instance attribute \
                                    `{attribute}` from the class object `{ty}`",
                            ty = object_ty.display(self.db()),
                        ));
                    }
                }
                AttributeAssignmentResult::ReadOnlyProperty => {
                    if let Some(builder) = self.context.report_lint(&INVALID_ASSIGNMENT, target) {
                        builder.into_diagnostic(format_args!(
                            "Property `{attribute}` defined in `{ty}` is read-only",
                            ty = object_ty.display(self.db()),
                        ));
                    }
                }
                AttributeAssignmentResult::FailToSet => {
                    if let Some(builder) = self.context.report_lint(&INVALID_ASSIGNMENT, target) {
                        // TODO: Here, it would be nice to emit an additional diagnostic that explains why the call failed
                        builder.into_diagnostic(format_args!(
                            "Invalid assignment to data descriptor attribute \
                            `{attribute}` on type `{}` with custom `__set__` method",
                            object_ty.display(self.db())
                        ));
=======
                false
            }

            Type::Dynamic(..) | Type::Never => true,

            Type::NominalInstance(..)
            | Type::ProtocolInstance(_)
            | Type::BooleanLiteral(..)
            | Type::IntLiteral(..)
            | Type::StringLiteral(..)
            | Type::BytesLiteral(..)
            | Type::EnumLiteral(..)
            | Type::LiteralString
            | Type::Tuple(..)
            | Type::SpecialForm(..)
            | Type::KnownInstance(..)
            | Type::PropertyInstance(..)
            | Type::FunctionLiteral(..)
            | Type::Callable(..)
            | Type::BoundMethod(_)
            | Type::MethodWrapper(_)
            | Type::WrapperDescriptor(_)
            | Type::DataclassDecorator(_)
            | Type::DataclassTransformer(_)
            | Type::TypeVar(..)
            | Type::AlwaysTruthy
            | Type::AlwaysFalsy
            | Type::TypeIs(_) => {
                let is_read_only = || {
                    let dataclass_params = match object_ty {
                        Type::NominalInstance(instance) => match instance.class {
                            ClassType::NonGeneric(cls) => cls.dataclass_params(self.db()),
                            ClassType::Generic(cls) => {
                                cls.origin(self.db()).dataclass_params(self.db())
                            }
                        },
                        _ => None,
                    };

                    dataclass_params.is_some_and(|params| params.contains(DataclassParams::FROZEN))
                };

                // First, try to call the `__setattr__` dunder method. If this is present/defined, overrides
                // assigning the attributed by the normal mechanism.
                let setattr_dunder_call_result = object_ty.try_call_dunder_with_policy(
                    db,
                    "__setattr__",
                    &mut CallArguments::positional([Type::string_literal(db, attribute), value_ty]),
                    MemberLookupPolicy::MRO_NO_OBJECT_FALLBACK,
                );

                let check_setattr_return_type = |result: Bindings<'db>| -> bool {
                    match result.return_type(db) {
                        Type::Never => {
                            if emit_diagnostics {
                                if let Some(builder) =
                                    self.context.report_lint(&INVALID_ASSIGNMENT, target)
                                {
                                    builder.into_diagnostic(format_args!(
                                                                   "Cannot assign to attribute `{attribute}` on type `{}` \
                                                                    whose `__setattr__` method returns `Never`/`NoReturn`",
                                                                   object_ty.display(db)
                                                               ));
                                }
                            }
                            false
                        }
                        _ => true,
                    }
                };

                match setattr_dunder_call_result {
                    Ok(result) => check_setattr_return_type(result),
                    Err(CallDunderError::PossiblyUnbound(result)) => {
                        check_setattr_return_type(*result)
                    }
                    Err(CallDunderError::CallError(..)) => {
                        if emit_diagnostics {
                            if let Some(builder) =
                                self.context.report_lint(&UNRESOLVED_ATTRIBUTE, target)
                            {
                                builder.into_diagnostic(format_args!(
                                    "Can not assign object of type `{}` to attribute \
                                     `{attribute}` on type `{}` with \
                                     custom `__setattr__` method.",
                                    value_ty.display(db),
                                    object_ty.display(db)
                                ));
                            }
                        }
                        false
                    }
                    Err(CallDunderError::MethodNotAvailable) => {
                        match object_ty.class_member(db, attribute.into()) {
                            meta_attr @ PlaceAndQualifiers { .. } if meta_attr.is_class_var() => {
                                if emit_diagnostics {
                                    if let Some(builder) =
                                        self.context.report_lint(&INVALID_ATTRIBUTE_ACCESS, target)
                                    {
                                        builder.into_diagnostic(format_args!(
                                            "Cannot assign to ClassVar `{attribute}` \
                                     from an instance of type `{ty}`",
                                            ty = object_ty.display(self.db()),
                                        ));
                                    }
                                }
                                false
                            }
                            PlaceAndQualifiers {
                                place: Place::Type(meta_attr_ty, meta_attr_boundness),
                                qualifiers: _,
                            } => {
                                if is_read_only() {
                                    if emit_diagnostics {
                                        if let Some(builder) =
                                            self.context.report_lint(&INVALID_ASSIGNMENT, target)
                                        {
                                            builder.into_diagnostic(format_args!(
                                        "Property `{attribute}` defined in `{ty}` is read-only",
                                        ty = object_ty.display(self.db()),
                                    ));
                                        }
                                    }
                                    false
                                } else {
                                    let assignable_to_meta_attr =
                                        if let Place::Type(meta_dunder_set, _) =
                                            meta_attr_ty.class_member(db, "__set__".into()).place
                                        {
                                            let successful_call = meta_dunder_set
                                                .try_call(
                                                    db,
                                                    &CallArguments::positional([
                                                        meta_attr_ty,
                                                        object_ty,
                                                        value_ty,
                                                    ]),
                                                )
                                                .is_ok();

                                            if !successful_call && emit_diagnostics {
                                                if let Some(builder) = self
                                                    .context
                                                    .report_lint(&INVALID_ASSIGNMENT, target)
                                                {
                                                    // TODO: Here, it would be nice to emit an additional diagnostic that explains why the call failed
                                                    builder.into_diagnostic(format_args!(
                                            "Invalid assignment to data descriptor attribute \
                                         `{attribute}` on type `{}` with custom `__set__` method",
                                            object_ty.display(db)
                                        ));
                                                }
                                            }

                                            successful_call
                                        } else {
                                            ensure_assignable_to(meta_attr_ty)
                                        };

                                    let assignable_to_instance_attribute =
                                        if meta_attr_boundness == Boundness::PossiblyUnbound {
                                            let (assignable, boundness) = if let Place::Type(
                                                instance_attr_ty,
                                                instance_attr_boundness,
                                            ) =
                                                object_ty.instance_member(db, attribute).place
                                            {
                                                (
                                                    ensure_assignable_to(instance_attr_ty),
                                                    instance_attr_boundness,
                                                )
                                            } else {
                                                (true, Boundness::PossiblyUnbound)
                                            };

                                            if boundness == Boundness::PossiblyUnbound {
                                                report_possibly_unbound_attribute(
                                                    &self.context,
                                                    target,
                                                    attribute,
                                                    object_ty,
                                                );
                                            }

                                            assignable
                                        } else {
                                            true
                                        };

                                    assignable_to_meta_attr && assignable_to_instance_attribute
                                }
                            }

                            PlaceAndQualifiers {
                                place: Place::Unbound,
                                ..
                            } => {
                                if let Place::Type(instance_attr_ty, instance_attr_boundness) =
                                    object_ty.instance_member(db, attribute).place
                                {
                                    if instance_attr_boundness == Boundness::PossiblyUnbound {
                                        report_possibly_unbound_attribute(
                                            &self.context,
                                            target,
                                            attribute,
                                            object_ty,
                                        );
                                    }

                                    if is_read_only() {
                                        if emit_diagnostics {
                                            if let Some(builder) = self
                                                .context
                                                .report_lint(&INVALID_ASSIGNMENT, target)
                                            {
                                                builder.into_diagnostic(format_args!(
                                            "Property `{attribute}` defined in `{ty}` is read-only",
                                            ty = object_ty.display(self.db()),
                                        ));
                                            }
                                        }
                                        false
                                    } else {
                                        ensure_assignable_to(instance_attr_ty)
                                    }
                                } else {
                                    if emit_diagnostics {
                                        if let Some(builder) =
                                            self.context.report_lint(&UNRESOLVED_ATTRIBUTE, target)
                                        {
                                            builder.into_diagnostic(format_args!(
                                                "Unresolved attribute `{}` on type `{}`.",
                                                attribute,
                                                object_ty.display(db)
                                            ));
                                        }
                                    }

                                    false
                                }
                            }
                        }
                    }
                }
            }

            Type::ClassLiteral(..) | Type::GenericAlias(..) | Type::SubclassOf(..) => {
                match object_ty.class_member(db, attribute.into()) {
                    PlaceAndQualifiers {
                        place: Place::Type(meta_attr_ty, meta_attr_boundness),
                        qualifiers: _,
                    } => {
                        let assignable_to_meta_attr = if let Place::Type(meta_dunder_set, _) =
                            meta_attr_ty.class_member(db, "__set__".into()).place
                        {
                            let successful_call = meta_dunder_set
                                .try_call(
                                    db,
                                    &CallArguments::positional([meta_attr_ty, object_ty, value_ty]),
                                )
                                .is_ok();

                            if !successful_call && emit_diagnostics {
                                if let Some(builder) =
                                    self.context.report_lint(&INVALID_ASSIGNMENT, target)
                                {
                                    // TODO: Here, it would be nice to emit an additional diagnostic that explains why the call failed
                                    builder.into_diagnostic(format_args!(
                                        "Invalid assignment to data descriptor attribute \
                                         `{attribute}` on type `{}` with custom `__set__` method",
                                        object_ty.display(db)
                                    ));
                                }
                            }

                            successful_call
                        } else {
                            ensure_assignable_to(meta_attr_ty)
                        };

                        let assignable_to_class_attr = if meta_attr_boundness
                            == Boundness::PossiblyUnbound
                        {
                            let (assignable, boundness) =
                                if let Place::Type(class_attr_ty, class_attr_boundness) = object_ty
                                    .find_name_in_mro(db, attribute)
                                    .expect("called on Type::ClassLiteral or Type::SubclassOf")
                                    .place
                                {
                                    (ensure_assignable_to(class_attr_ty), class_attr_boundness)
                                } else {
                                    (true, Boundness::PossiblyUnbound)
                                };

                            if boundness == Boundness::PossiblyUnbound {
                                report_possibly_unbound_attribute(
                                    &self.context,
                                    target,
                                    attribute,
                                    object_ty,
                                );
                            }

                            assignable
                        } else {
                            true
                        };

                        assignable_to_meta_attr && assignable_to_class_attr
>>>>>>> 997dc2e7
                    }
                }
                AttributeAssignmentResult::FailToSetAttr => {
                    if let Some(builder) = self.context.report_lint(&UNRESOLVED_ATTRIBUTE, target) {
                        builder.into_diagnostic(format_args!(
                            "Can not assign object of type `{}` to attribute \
                                    `{attribute}` on type `{}` with \
                                    custom `__setattr__` method.",
                            value_ty.display(self.db()),
                            object_ty.display(self.db())
                        ));
                    }
                }
                AttributeAssignmentResult::SetAttrReturnsNeverOrNoReturn => {
                    if let Some(builder) = self.context.report_lint(&INVALID_ASSIGNMENT, target) {
                        builder.into_diagnostic(format_args!(
                            "Cannot assign to attribute `{attribute}` on type `{}` \
                            whose `__setattr__` method returns `Never`/`NoReturn`",
                            object_ty.display(self.db())
                        ));
                    }
                }
                AttributeAssignmentResult::Unresolved => {
                    if let Some(builder) = self.context.report_lint(&UNRESOLVED_ATTRIBUTE, target) {
                        builder.into_diagnostic(format_args!(
                            "Unresolved attribute `{}` on type `{}`.",
                            attribute,
                            object_ty.display(self.db())
                        ));
                    }
                }
            }
        }
    }

    fn infer_target_impl(&mut self, target: &ast::Expr, assigned_ty: Option<Type<'db>>) {
        match target {
            ast::Expr::Name(name) => self.infer_definition(name),
            ast::Expr::List(ast::ExprList { elts, .. })
            | ast::Expr::Tuple(ast::ExprTuple { elts, .. }) => {
                let mut assigned_tys = match assigned_ty {
                    Some(Type::Tuple(tuple)) => {
                        Either::Left(tuple.tuple(self.db()).all_elements().copied())
                    }
                    Some(_) | None => Either::Right(std::iter::empty()),
                };

                for element in elts {
                    self.infer_target_impl(element, assigned_tys.next());
                }
            }
            ast::Expr::Attribute(
                attr_expr @ ast::ExprAttribute {
                    value: object,
                    ctx: ExprContext::Store,
                    attr,
                    ..
                },
            ) => {
                self.store_expression_type(target, assigned_ty.unwrap_or(Type::unknown()));

                let object_ty = self.infer_expression(object);

                if let Some(assigned_ty) = assigned_ty {
                    self.validate_attribute_assignment(
                        attr_expr,
                        object_ty,
                        attr.id(),
                        assigned_ty,
                    );
                }
            }
            _ => {
                // TODO: Remove this once we handle all possible assignment targets.
                self.infer_expression(target);
            }
        }
    }

    fn infer_assignment_definition(
        &mut self,
        assignment: &AssignmentDefinitionKind<'db>,
        definition: Definition<'db>,
    ) {
        let value = assignment.value(self.module());
        let target = assignment.target(self.module());

        let mut target_ty = match assignment.target_kind() {
            TargetKind::Sequence(unpack_position, unpack) => {
                let unpacked = infer_unpack_types(self.db(), unpack);
                // Only copy the diagnostics if this is the first assignment to avoid duplicating the
                // unpack assignments.
                if unpack_position == UnpackPosition::First {
                    self.context.extend(unpacked.diagnostics());
                }

                unpacked.expression_type(target)
            }
            TargetKind::Single => {
                let value_ty = self.infer_standalone_expression(value);

                // `TYPE_CHECKING` is a special variable that should only be assigned `False`
                // at runtime, but is always considered `True` in type checking.
                // See mdtest/known_constants.md#user-defined-type_checking for details.
                if target.as_name_expr().map(|name| name.id.as_str()) == Some("TYPE_CHECKING") {
                    if !matches!(
                        value.as_boolean_literal_expr(),
                        Some(ast::ExprBooleanLiteral { value: false, .. })
                    ) {
                        report_invalid_type_checking_constant(&self.context, target.into());
                    }
                    Type::BooleanLiteral(true)
                } else if self.in_stub() && value.is_ellipsis_literal_expr() {
                    Type::unknown()
                } else {
                    value_ty
                }
            }
        };

        if let Some(special_form) = target.as_name_expr().and_then(|name| {
            SpecialFormType::try_from_file_and_name(self.db(), self.file(), &name.id)
        }) {
            target_ty = Type::SpecialForm(special_form);
        }

        self.store_expression_type(target, target_ty);
        self.add_binding(target.into(), definition, target_ty);
    }

    fn infer_annotated_assignment_statement(&mut self, assignment: &ast::StmtAnnAssign) {
        if assignment.target.is_name_expr() {
            self.infer_definition(assignment);
        } else {
            // Non-name assignment targets are inferred as ordinary expressions, not definitions.
            let ast::StmtAnnAssign {
                range: _,
                node_index: _,
                annotation,
                value,
                target,
                simple: _,
            } = assignment;
            let annotated =
                self.infer_annotation_expression(annotation, DeferredExpressionState::None);
            self.infer_optional_expression(value.as_deref());

            // If we have an annotated assignment like `self.attr: int = 1`, we still need to
            // do type inference on the `self.attr` target to get types for all sub-expressions.
            self.infer_expression(target);

            // But here we explicitly overwrite the type for the overall `self.attr` node with
            // the annotated type. We do no use `store_expression_type` here, because it checks
            // that no type has been stored for the expression before.
            self.types
                .expressions
                .insert((&**target).into(), annotated.inner_type());
        }
    }

    /// Infer the types in an annotated assignment definition.
    fn infer_annotated_assignment_definition(
        &mut self,
        assignment: &'db AnnotatedAssignmentDefinitionKind,
        definition: Definition<'db>,
    ) {
        let annotation = assignment.annotation(self.module());
        let target = assignment.target(self.module());
        let value = assignment.value(self.module());

        let mut declared_ty = self.infer_annotation_expression(
            annotation,
            DeferredExpressionState::from(self.defer_annotations()),
        );

        if target
            .as_name_expr()
            .is_some_and(|name| &name.id == "TYPE_CHECKING")
        {
            if !KnownClass::Bool
                .to_instance(self.db())
                .is_assignable_to(self.db(), declared_ty.inner_type())
            {
                // annotation not assignable from `bool` is an error
                report_invalid_type_checking_constant(&self.context, target.into());
            } else if self.in_stub()
                && value
                    .as_ref()
                    .is_none_or(|value| value.is_ellipsis_literal_expr())
            {
                // stub file assigning nothing or `...` is fine
            } else if !matches!(
                value
                    .as_ref()
                    .and_then(|value| value.as_boolean_literal_expr()),
                Some(ast::ExprBooleanLiteral { value: false, .. })
            ) {
                // otherwise, assigning something other than `False` is an error
                report_invalid_type_checking_constant(&self.context, target.into());
            }
            declared_ty.inner = Type::BooleanLiteral(true);
        }

        // Handle various singletons.
        if let Type::NominalInstance(instance) = declared_ty.inner_type() {
            if instance.class.is_known(self.db(), KnownClass::SpecialForm) {
                if let Some(name_expr) = target.as_name_expr() {
                    if let Some(special_form) = SpecialFormType::try_from_file_and_name(
                        self.db(),
                        self.file(),
                        &name_expr.id,
                    ) {
                        declared_ty.inner = Type::SpecialForm(special_form);
                    }
                }
            }
        }

        // If the target of an assignment is not one of the place expressions we support,
        // then they are not definitions, so we can only be here if the target is in a form supported as a place expression.
        // In this case, we can simply store types in `target` below, instead of calling `infer_expression` (which would return `Never`).
        debug_assert!(PlaceExpr::try_from(target).is_ok());

        if let Some(value) = value {
            let inferred_ty = self.infer_expression(value);
            let inferred_ty = if target
                .as_name_expr()
                .is_some_and(|name| &name.id == "TYPE_CHECKING")
            {
                Type::BooleanLiteral(true)
            } else if self.in_stub() && value.is_ellipsis_literal_expr() {
                declared_ty.inner_type()
            } else {
                inferred_ty
            };
            self.add_declaration_with_binding(
                target.into(),
                definition,
                &DeclaredAndInferredType::MightBeDifferent {
                    declared_ty,
                    inferred_ty,
                },
            );

            self.store_expression_type(target, inferred_ty);
        } else {
            if self.in_stub() {
                self.add_declaration_with_binding(
                    target.into(),
                    definition,
                    &DeclaredAndInferredType::AreTheSame(declared_ty.inner_type()),
                );
            } else {
                self.add_declaration(target.into(), definition, declared_ty);
            }

            self.store_expression_type(target, declared_ty.inner_type());
        }
    }

    fn infer_augmented_assignment_statement(&mut self, assignment: &ast::StmtAugAssign) {
        if assignment.target.is_name_expr() {
            self.infer_definition(assignment);
        } else {
            // Non-name assignment targets are inferred as ordinary expressions, not definitions.
            self.infer_augment_assignment(assignment);
        }
    }

    fn infer_augmented_op(
        &mut self,
        assignment: &ast::StmtAugAssign,
        target_type: Type<'db>,
        value_type: Type<'db>,
    ) -> Type<'db> {
        // If the target defines, e.g., `__iadd__`, infer the augmented assignment as a call to that
        // dunder.
        let op = assignment.op;
        let db = self.db();

        let report_unsupported_augmented_op = |ctx: &mut InferContext| {
            let Some(builder) = ctx.report_lint(&UNSUPPORTED_OPERATOR, assignment) else {
                return;
            };
            builder.into_diagnostic(format_args!(
                "Operator `{op}=` is unsupported between objects of type `{}` and `{}`",
                target_type.display(db),
                value_type.display(db)
            ));
        };

        // Fall back to non-augmented binary operator inference.
        let mut binary_return_ty = || {
            self.infer_binary_expression_type(assignment.into(), false, target_type, value_type, op)
                .unwrap_or_else(|| {
                    report_unsupported_augmented_op(&mut self.context);
                    Type::unknown()
                })
        };

        match target_type {
            Type::Union(union) => union.map(db, |&elem_type| {
                self.infer_augmented_op(assignment, elem_type, value_type)
            }),
            _ => {
                let call = target_type.try_call_dunder(
                    db,
                    op.in_place_dunder(),
                    CallArguments::positional([value_type]),
                );

                match call {
                    Ok(outcome) => outcome.return_type(db),
                    Err(CallDunderError::MethodNotAvailable) => binary_return_ty(),
                    Err(CallDunderError::PossiblyUnbound(outcome)) => {
                        UnionType::from_elements(db, [outcome.return_type(db), binary_return_ty()])
                    }
                    Err(CallDunderError::CallError(_, bindings)) => {
                        report_unsupported_augmented_op(&mut self.context);
                        bindings.return_type(db)
                    }
                }
            }
        }
    }

    fn infer_augment_assignment_definition(
        &mut self,
        assignment: &ast::StmtAugAssign,
        definition: Definition<'db>,
    ) {
        let target_ty = self.infer_augment_assignment(assignment);
        self.add_binding(assignment.into(), definition, target_ty);
    }

    fn infer_augment_assignment(&mut self, assignment: &ast::StmtAugAssign) -> Type<'db> {
        let ast::StmtAugAssign {
            range: _,
            node_index: _,
            target,
            op: _,
            value,
        } = assignment;

        // Resolve the target type, assuming a load context.
        let target_type = match &**target {
            ast::Expr::Name(name) => {
                let previous_value = self.infer_name_load(name);
                self.store_expression_type(target, previous_value);
                previous_value
            }
            ast::Expr::Attribute(attr) => {
                let previous_value = self.infer_attribute_load(attr);
                self.store_expression_type(target, previous_value);
                previous_value
            }
            ast::Expr::Subscript(subscript) => {
                let previous_value = self.infer_subscript_load(subscript);
                self.store_expression_type(target, previous_value);
                previous_value
            }
            _ => self.infer_expression(target),
        };
        let value_type = self.infer_expression(value);

        self.infer_augmented_op(assignment, target_type, value_type)
    }

    fn infer_type_alias_statement(&mut self, node: &ast::StmtTypeAlias) {
        self.infer_definition(node);
    }

    fn infer_for_statement(&mut self, for_statement: &ast::StmtFor) {
        let ast::StmtFor {
            range: _,
            node_index: _,
            target,
            iter,
            body,
            orelse,
            is_async: _,
        } = for_statement;

        self.infer_target(target, iter, |builder, iter_expr| {
            // TODO: `infer_for_statement_definition` reports a diagnostic if `iter_ty` isn't iterable
            //  but only if the target is a name. We should report a diagnostic here if the target isn't a name:
            //  `for a.x in not_iterable: ...
            builder
                .infer_standalone_expression(iter_expr)
                .iterate(builder.db())
        });

        self.infer_body(body);
        self.infer_body(orelse);
    }

    fn infer_for_statement_definition(
        &mut self,
        for_stmt: &ForStmtDefinitionKind<'db>,
        definition: Definition<'db>,
    ) {
        let iterable = for_stmt.iterable(self.module());
        let target = for_stmt.target(self.module());

        let loop_var_value_type = if for_stmt.is_async() {
            let _iterable_type = self.infer_standalone_expression(iterable);
            todo_type!("async iterables/iterators")
        } else {
            match for_stmt.target_kind() {
                TargetKind::Sequence(unpack_position, unpack) => {
                    let unpacked = infer_unpack_types(self.db(), unpack);
                    if unpack_position == UnpackPosition::First {
                        self.context.extend(unpacked.diagnostics());
                    }

                    unpacked.expression_type(target)
                }
                TargetKind::Single => {
                    let iterable_type = self.infer_standalone_expression(iterable);
                    iterable_type.try_iterate(self.db()).unwrap_or_else(|err| {
                        err.report_diagnostic(&self.context, iterable_type, iterable.into());
                        err.fallback_element_type(self.db())
                    })
                }
            }
        };

        self.store_expression_type(target, loop_var_value_type);
        self.add_binding(target.into(), definition, loop_var_value_type);
    }

    fn infer_while_statement(&mut self, while_statement: &ast::StmtWhile) {
        let ast::StmtWhile {
            range: _,
            node_index: _,
            test,
            body,
            orelse,
        } = while_statement;

        let test_ty = self.infer_standalone_expression(test);

        if let Err(err) = test_ty.try_bool(self.db()) {
            err.report_diagnostic(&self.context, &**test);
        }

        self.infer_body(body);
        self.infer_body(orelse);
    }

    fn infer_import_statement(&mut self, import: &ast::StmtImport) {
        let ast::StmtImport {
            range: _,
            node_index: _,
            names,
        } = import;

        for alias in names {
            self.infer_definition(alias);
        }
    }

    fn report_unresolved_import(
        &self,
        import_node: AnyNodeRef<'_>,
        range: TextRange,
        level: u32,
        module: Option<&str>,
    ) {
        let is_import_reachable = self.is_reachable(import_node);

        if !is_import_reachable {
            return;
        }

        let Some(builder) = self.context.report_lint(&UNRESOLVED_IMPORT, range) else {
            return;
        };
        let mut diagnostic = builder.into_diagnostic(format_args!(
            "Cannot resolve imported module `{}{}`",
            ".".repeat(level as usize),
            module.unwrap_or_default()
        ));
        if level == 0 {
            if let Some(module_name) = module.and_then(ModuleName::new) {
                let program = Program::get(self.db());
                let typeshed_versions = program.search_paths(self.db()).typeshed_versions();

                if let Some(version_range) = typeshed_versions.exact(&module_name) {
                    // We know it is a stdlib module on *some* Python versions...
                    let python_version = program.python_version(self.db());
                    if !version_range.contains(python_version) {
                        // ...But not on *this* Python version.
                        diagnostic.info(format_args!(
                            "The stdlib module `{module_name}` is only available on Python {version_range}",
                            version_range = version_range.diagnostic_display(),
                        ));
                        add_inferred_python_version_hint_to_diagnostic(
                            self.db(),
                            &mut diagnostic,
                            "resolving modules",
                        );
                        return;
                    }
                }
            }

            diagnostic.info(
                "make sure your Python environment is properly configured: \
                https://docs.astral.sh/ty/modules/#python-environment",
            );
        }
    }

    fn infer_import_definition(
        &mut self,
        node: &ast::StmtImport,
        alias: &ast::Alias,
        definition: Definition<'db>,
    ) {
        let ast::Alias {
            range: _,
            node_index: _,
            name,
            asname,
        } = alias;

        // The name of the module being imported
        let Some(full_module_name) = ModuleName::new(name) else {
            tracing::debug!("Failed to resolve import due to invalid syntax");
            self.add_unknown_declaration_with_binding(alias.into(), definition);
            return;
        };

        // Resolve the module being imported.
        let Some(full_module_ty) = self.module_type_from_name(&full_module_name) else {
            self.report_unresolved_import(node.into(), alias.range(), 0, Some(name));
            self.add_unknown_declaration_with_binding(alias.into(), definition);
            return;
        };

        let binding_ty = if asname.is_some() {
            // If we are renaming the imported module via an `as` clause, then we bind the resolved
            // module's type to that name, even if that module is nested.
            full_module_ty
        } else if full_module_name.contains('.') {
            // If there's no `as` clause and the imported module is nested, we're not going to bind
            // the resolved module itself into the current scope; we're going to bind the top-most
            // parent package of that module.
            let topmost_parent_name =
                ModuleName::new(full_module_name.components().next().unwrap()).unwrap();
            let Some(topmost_parent_ty) = self.module_type_from_name(&topmost_parent_name) else {
                self.add_unknown_declaration_with_binding(alias.into(), definition);
                return;
            };
            topmost_parent_ty
        } else {
            // If there's no `as` clause and the imported module isn't nested, then the imported
            // module _is_ what we bind into the current scope.
            full_module_ty
        };

        self.add_declaration_with_binding(
            alias.into(),
            definition,
            &DeclaredAndInferredType::AreTheSame(binding_ty),
        );
    }

    fn infer_import_from_statement(&mut self, import: &ast::StmtImportFrom) {
        let ast::StmtImportFrom {
            range: _,
            node_index: _,
            module: _,
            names,
            level: _,
        } = import;

        self.check_import_from_module_is_resolvable(import);

        for alias in names {
            for definition in self.index.definitions(alias) {
                self.extend(infer_definition_types(self.db(), *definition));
            }
        }
    }

    fn infer_assert_statement(&mut self, assert: &ast::StmtAssert) {
        let ast::StmtAssert {
            range: _,
            node_index: _,
            test,
            msg,
        } = assert;

        let test_ty = self.infer_standalone_expression(test);

        if let Err(err) = test_ty.try_bool(self.db()) {
            err.report_diagnostic(&self.context, &**test);
        }

        self.infer_optional_expression(msg.as_deref());
    }

    fn infer_raise_statement(&mut self, raise: &ast::StmtRaise) {
        let ast::StmtRaise {
            range: _,
            node_index: _,
            exc,
            cause,
        } = raise;

        let base_exception_type = KnownClass::BaseException.to_subclass_of(self.db());
        let base_exception_instance = KnownClass::BaseException.to_instance(self.db());

        let can_be_raised =
            UnionType::from_elements(self.db(), [base_exception_type, base_exception_instance]);
        let can_be_exception_cause =
            UnionType::from_elements(self.db(), [can_be_raised, Type::none(self.db())]);

        if let Some(raised) = exc {
            let raised_type = self.infer_expression(raised);

            if !raised_type.is_assignable_to(self.db(), can_be_raised) {
                report_invalid_exception_raised(&self.context, raised, raised_type);
            }
        }

        if let Some(cause) = cause {
            let cause_type = self.infer_expression(cause);

            if !cause_type.is_assignable_to(self.db(), can_be_exception_cause) {
                report_invalid_exception_cause(&self.context, cause, cause_type);
            }
        }
    }

    /// Resolve the [`ModuleName`], and the type of the module, being referred to by an
    /// [`ast::StmtImportFrom`] node. Emit a diagnostic if the module cannot be resolved.
    fn check_import_from_module_is_resolvable(&mut self, import_from: &ast::StmtImportFrom) {
        let ast::StmtImportFrom { module, level, .. } = import_from;

        // For diagnostics, we want to highlight the unresolvable
        // module and not the entire `from ... import ...` statement.
        let module_ref = module
            .as_ref()
            .map(AnyNodeRef::from)
            .unwrap_or_else(|| AnyNodeRef::from(import_from));
        let module = module.as_deref();

        tracing::trace!(
            "Resolving import statement from module `{}` into file `{}`",
            format_import_from_module(*level, module),
            self.file().path(self.db()),
        );
        let module_name = ModuleName::from_import_statement(self.db(), self.file(), import_from);

        let module_name = match module_name {
            Ok(module_name) => module_name,
            Err(ModuleNameResolutionError::InvalidSyntax) => {
                tracing::debug!("Failed to resolve import due to invalid syntax");
                // Invalid syntax diagnostics are emitted elsewhere.
                return;
            }
            Err(ModuleNameResolutionError::TooManyDots) => {
                tracing::debug!(
                    "Relative module resolution `{}` failed: too many leading dots",
                    format_import_from_module(*level, module),
                );
                self.report_unresolved_import(
                    import_from.into(),
                    module_ref.range(),
                    *level,
                    module,
                );
                return;
            }
            Err(ModuleNameResolutionError::UnknownCurrentModule) => {
                tracing::debug!(
                    "Relative module resolution `{}` failed; could not resolve file `{}` to a module",
                    format_import_from_module(*level, module),
                    self.file().path(self.db())
                );
                self.report_unresolved_import(
                    import_from.into(),
                    module_ref.range(),
                    *level,
                    module,
                );
                return;
            }
        };

        if resolve_module(self.db(), &module_name).is_none() {
            self.report_unresolved_import(import_from.into(), module_ref.range(), *level, module);
        }
    }

    fn infer_import_from_definition(
        &mut self,
        import_from: &ast::StmtImportFrom,
        alias: &ast::Alias,
        definition: Definition<'db>,
    ) {
        let Ok(module_name) =
            ModuleName::from_import_statement(self.db(), self.file(), import_from)
        else {
            self.add_unknown_declaration_with_binding(alias.into(), definition);
            return;
        };

        let Some(module) = resolve_module(self.db(), &module_name) else {
            self.add_unknown_declaration_with_binding(alias.into(), definition);
            return;
        };

        let module_ty = Type::module_literal(self.db(), self.file(), &module);

        // The indirection of having `star_import_info` as a separate variable
        // is required in order to make the borrow checker happy.
        let star_import_info = definition
            .kind(self.db())
            .as_star_import()
            .map(|star_import| {
                let symbol_table = self
                    .index
                    .place_table(self.scope().file_scope_id(self.db()));
                (star_import, symbol_table)
            });

        let name = if let Some((star_import, symbol_table)) = star_import_info.as_ref() {
            symbol_table
                .place_expr(star_import.place_id())
                .expect_name()
        } else {
            &alias.name.id
        };

        // Avoid looking up attributes on a module if a module imports from itself
        // (e.g. `from parent import submodule` inside the `parent` module).
        let import_is_self_referential = module_ty
            .into_module_literal()
            .is_some_and(|module| Some(self.file()) == module.module(self.db()).file());

        // First try loading the requested attribute from the module.
        if !import_is_self_referential {
            if let PlaceAndQualifiers {
                place: Place::Type(ty, boundness),
                qualifiers,
            } = module_ty.member(self.db(), name)
            {
                if &alias.name != "*" && boundness == Boundness::PossiblyUnbound {
                    // TODO: Consider loading _both_ the attribute and any submodule and unioning them
                    // together if the attribute exists but is possibly-unbound.
                    if let Some(builder) = self
                        .context
                        .report_lint(&POSSIBLY_UNBOUND_IMPORT, AnyNodeRef::Alias(alias))
                    {
                        builder.into_diagnostic(format_args!(
                            "Member `{name}` of module `{module_name}` is possibly unbound",
                        ));
                    }
                }
                self.add_declaration_with_binding(
                    alias.into(),
                    definition,
                    &DeclaredAndInferredType::MightBeDifferent {
                        declared_ty: TypeAndQualifiers {
                            inner: ty,
                            qualifiers,
                        },
                        inferred_ty: ty,
                    },
                );
                return;
            }
        }

        // Evaluate whether `X.Y` would constitute a valid submodule name,
        // given a `from X import Y` statement. If it is valid, this will be `Some()`;
        // else, it will be `None`.
        let full_submodule_name = ModuleName::new(name).map(|final_part| {
            let mut ret = module_name.clone();
            ret.extend(&final_part);
            ret
        });

        // If the module doesn't bind the symbol, check if it's a submodule.  This won't get
        // handled by the `Type::member` call because it relies on the semantic index's
        // `imported_modules` set.  The semantic index does not include information about
        // `from...import` statements because there are two things it cannot determine while only
        // inspecting the content of the current file:
        //
        //   - whether the imported symbol is an attribute or submodule
        //   - whether the containing file is in a module or a package (needed to correctly resolve
        //     relative imports)
        //
        // The first would be solvable by making it a _potentially_ imported modules set.  The
        // second is not.
        //
        // Regardless, for now, we sidestep all of that by repeating the submodule-or-attribute
        // check here when inferring types for a `from...import` statement.
        if let Some(submodule_type) = full_submodule_name
            .as_ref()
            .and_then(|submodule_name| self.module_type_from_name(submodule_name))
        {
            self.add_declaration_with_binding(
                alias.into(),
                definition,
                &DeclaredAndInferredType::AreTheSame(submodule_type),
            );
            return;
        }

        self.add_unknown_declaration_with_binding(alias.into(), definition);

        if &alias.name == "*" {
            return;
        }

        if !self.is_reachable(import_from) {
            return;
        }

        let Some(builder) = self
            .context
            .report_lint(&UNRESOLVED_IMPORT, AnyNodeRef::Alias(alias))
        else {
            return;
        };

        let diagnostic = builder.into_diagnostic(format_args!(
            "Module `{module_name}` has no member `{name}`"
        ));

        if let Some(full_submodule_name) = full_submodule_name {
            hint_if_stdlib_submodule_exists_on_other_versions(
                self.db(),
                diagnostic,
                &full_submodule_name,
                &module,
            );
        }
    }

    fn infer_return_statement(&mut self, ret: &ast::StmtReturn) {
        if let Some(ty) = self.infer_optional_expression(ret.value.as_deref()) {
            let range = ret
                .value
                .as_ref()
                .map_or(ret.range(), |value| value.range());
            self.record_return_type(ty, range);
        } else {
            self.record_return_type(Type::none(self.db()), ret.range());
        }
    }

    fn infer_delete_statement(&mut self, delete: &ast::StmtDelete) {
        let ast::StmtDelete {
            range: _,
            node_index: _,
            targets,
        } = delete;
        for target in targets {
            self.infer_expression(target);
        }
    }

    fn infer_global_statement(&mut self, global: &ast::StmtGlobal) {
        // CPython allows examples like this, where a global variable is never explicitly defined
        // in the global scope:
        //
        // ```py
        // def f():
        //     global x
        //     x = 1
        // def g():
        //     print(x)
        // ```
        //
        // However, allowing this pattern would make it hard for us to guarantee
        // accurate analysis about the types and boundness of global-scope symbols,
        // so we require the variable to be explicitly defined (either bound or declared)
        // in the global scope.
        let ast::StmtGlobal {
            node_index: _,
            range: _,
            names,
        } = global;
        let global_place_table = self.index.place_table(FileScopeId::global());
        for name in names {
            if let Some(place_id) = global_place_table.place_id_by_name(name) {
                let place = global_place_table.place_expr(place_id);
                if place.is_bound() || place.is_declared() {
                    // This name is explicitly defined in the global scope (not just in function
                    // bodies that mark it `global`).
                    continue;
                }
            }
            if !module_type_implicit_global_symbol(self.db(), name)
                .place
                .is_unbound()
            {
                // This name is an implicit global like `__file__` (but not a built-in like `int`).
                continue;
            }
            // This variable isn't explicitly defined in the global scope, nor is it an
            // implicit global from `types.ModuleType`, so we consider this `global` statement invalid.
            let Some(builder) = self.context.report_lint(&UNRESOLVED_GLOBAL, name) else {
                return;
            };
            let mut diag =
                builder.into_diagnostic(format_args!("Invalid global declaration of `{name}`"));
            diag.set_primary_message(format_args!(
                "`{name}` has no declarations or bindings in the global scope"
            ));
            diag.info("This limits ty's ability to make accurate inferences about the boundness and types of global-scope symbols");
            diag.info(format_args!(
                "Consider adding a declaration to the global scope, e.g. `{name}: int`"
            ));
        }
    }

    fn infer_nonlocal_statement(&mut self, nonlocal: &ast::StmtNonlocal) {
        let ast::StmtNonlocal {
            node_index: _,
            range,
            names,
        } = nonlocal;
        let db = self.db();
        let scope = self.scope();
        let file_scope_id = scope.file_scope_id(db);
        let current_file = self.file();
        'names: for name in names {
            // Walk up parent scopes looking for a possible enclosing scope that may have a
            // definition of this name visible to us. Note that we skip the scope containing the
            // use that we are resolving, since we already looked for the place there up above.
            for (enclosing_scope_file_id, _) in self.index.ancestor_scopes(file_scope_id).skip(1) {
                // Class scopes are not visible to nested scopes, and `nonlocal` cannot refer to
                // globals, so check only function-like scopes.
                let enclosing_scope_id = enclosing_scope_file_id.to_scope_id(db, current_file);
                if !enclosing_scope_id.is_function_like(db) {
                    continue;
                }
                let enclosing_place_table = self.index.place_table(enclosing_scope_file_id);
                let Some(enclosing_place_id) = enclosing_place_table.place_id_by_name(name) else {
                    // This scope doesn't define this name. Keep going.
                    continue;
                };
                let enclosing_place = enclosing_place_table.place_expr(enclosing_place_id);
                // We've found a definition for this name in an enclosing function-like scope.
                // Either this definition is the valid place this name refers to, or else we'll
                // emit a syntax error. Either way, we won't walk any more enclosing scopes. Note
                // that there are differences here compared to `infer_place_load`: A regular load
                // (e.g. `print(x)`) is allowed to refer to a global variable (e.g. `x = 1` in the
                // global scope), and similarly it's allowed to refer to a local variable in an
                // enclosing function that's declared `global` (e.g. `global x`). However, the
                // `nonlocal` keyword can't refer to global variables (that's a `SyntaxError`), and
                // it also can't refer to local variables in enclosing functions that are declared
                // `global` (also a `SyntaxError`).
                if enclosing_place.is_marked_global() {
                    // A "chain" of `nonlocal` statements is "broken" by a `global` statement. Stop
                    // looping and report that this `nonlocal` statement is invalid.
                    break;
                }
                if !enclosing_place.is_bound()
                    && !enclosing_place.is_declared()
                    && !enclosing_place.is_marked_nonlocal()
                {
                    debug_assert!(enclosing_place.is_used());
                    // The name is only referenced here, not defined. Keep going.
                    continue;
                }
                // We found a definition. We've checked that the name isn't `global` in this scope,
                // but it's ok if it's `nonlocal`. If a "chain" of `nonlocal` statements fails to
                // lead to a valid binding, the outermost one will be an error; we don't need to
                // walk the whole chain for each one.
                continue 'names;
            }
            // There's no matching binding in an enclosing scope. This `nonlocal` statement is
            // invalid.
            if let Some(builder) = self
                .context
                .report_diagnostic(DiagnosticId::InvalidSyntax, Severity::Error)
            {
                builder
                    .into_diagnostic(format_args!("no binding for nonlocal `{name}` found"))
                    .annotate(Annotation::primary(self.context.span(*range)));
            }
        }
    }

    fn module_type_from_name(&self, module_name: &ModuleName) -> Option<Type<'db>> {
        resolve_module(self.db(), module_name)
            .map(|module| Type::module_literal(self.db(), self.file(), &module))
    }

    fn infer_decorator(&mut self, decorator: &ast::Decorator) -> Type<'db> {
        let ast::Decorator {
            range: _,
            node_index: _,
            expression,
        } = decorator;

        self.infer_expression(expression)
    }

    fn infer_argument_types<'a>(
        &mut self,
        ast_arguments: &ast::Arguments,
        arguments: &mut CallArguments<'a, 'db>,
        argument_forms: &[Option<ParameterForm>],
    ) {
        debug_assert!(
            ast_arguments.len() == arguments.len() && arguments.len() == argument_forms.len()
        );
        let iter = (arguments.iter_mut())
            .zip(argument_forms.iter().copied())
            .zip(ast_arguments.arguments_source_order());
        for (((_, argument_type), form), arg_or_keyword) in iter {
            let ty = match arg_or_keyword {
                ast::ArgOrKeyword::Arg(arg) => match arg {
                    ast::Expr::Starred(ast::ExprStarred { value, .. }) => {
                        let ty = self.infer_argument_type(value, form);
                        self.store_expression_type(arg, ty);
                        ty
                    }
                    _ => self.infer_argument_type(arg, form),
                },
                ast::ArgOrKeyword::Keyword(ast::Keyword { value, .. }) => {
                    self.infer_argument_type(value, form)
                }
            };
            *argument_type = Some(ty);
        }
    }

    fn infer_argument_type(
        &mut self,
        ast_argument: &ast::Expr,
        form: Option<ParameterForm>,
    ) -> Type<'db> {
        match form {
            None | Some(ParameterForm::Value) => self.infer_expression(ast_argument),
            Some(ParameterForm::Type) => self.infer_type_expression(ast_argument),
        }
    }

    fn infer_optional_expression(&mut self, expression: Option<&ast::Expr>) -> Option<Type<'db>> {
        expression.map(|expr| self.infer_expression(expr))
    }

    #[track_caller]
    fn infer_expression(&mut self, expression: &ast::Expr) -> Type<'db> {
        debug_assert!(
            !self.index.is_standalone_expression(expression),
            "Calling `self.infer_expression` on a standalone-expression is not allowed because it can lead to double-inference. Use `self.infer_standalone_expression` instead."
        );

        self.infer_expression_impl(expression)
    }

    fn infer_maybe_standalone_expression(&mut self, expression: &ast::Expr) -> Type<'db> {
        if self.index.is_standalone_expression(expression) {
            self.infer_standalone_expression(expression)
        } else {
            self.infer_expression(expression)
        }
    }

    fn infer_standalone_expression(&mut self, expression: &ast::Expr) -> Type<'db> {
        let standalone_expression = self.index.expression(expression);
        let types = infer_expression_types(self.db(), standalone_expression);
        self.extend(types);

        // Instead of calling `self.expression_type(expr)` after extending here, we get
        // the result from `types` directly because we might be in cycle recovery where
        // `types.cycle_fallback_type` is `Some(fallback_ty)`, which we can retrieve by
        // using `expression_type` on `types`:
        types.expression_type(expression)
    }

    fn infer_expression_impl(&mut self, expression: &ast::Expr) -> Type<'db> {
        let ty = match expression {
            ast::Expr::NoneLiteral(ast::ExprNoneLiteral {
                range: _,
                node_index: _,
            }) => Type::none(self.db()),
            ast::Expr::NumberLiteral(literal) => self.infer_number_literal_expression(literal),
            ast::Expr::BooleanLiteral(literal) => self.infer_boolean_literal_expression(literal),
            ast::Expr::StringLiteral(literal) => self.infer_string_literal_expression(literal),
            ast::Expr::BytesLiteral(bytes_literal) => {
                self.infer_bytes_literal_expression(bytes_literal)
            }
            ast::Expr::FString(fstring) => self.infer_fstring_expression(fstring),
            ast::Expr::TString(tstring) => self.infer_tstring_expression(tstring),
            ast::Expr::EllipsisLiteral(literal) => self.infer_ellipsis_literal_expression(literal),
            ast::Expr::Tuple(tuple) => self.infer_tuple_expression(tuple),
            ast::Expr::List(list) => self.infer_list_expression(list),
            ast::Expr::Set(set) => self.infer_set_expression(set),
            ast::Expr::Dict(dict) => self.infer_dict_expression(dict),
            ast::Expr::Generator(generator) => self.infer_generator_expression(generator),
            ast::Expr::ListComp(listcomp) => self.infer_list_comprehension_expression(listcomp),
            ast::Expr::DictComp(dictcomp) => self.infer_dict_comprehension_expression(dictcomp),
            ast::Expr::SetComp(setcomp) => self.infer_set_comprehension_expression(setcomp),
            ast::Expr::Name(name) => self.infer_name_expression(name),
            ast::Expr::Attribute(attribute) => self.infer_attribute_expression(attribute),
            ast::Expr::UnaryOp(unary_op) => self.infer_unary_expression(unary_op),
            ast::Expr::BinOp(binary) => self.infer_binary_expression(binary),
            ast::Expr::BoolOp(bool_op) => self.infer_boolean_expression(bool_op),
            ast::Expr::Compare(compare) => self.infer_compare_expression(compare),
            ast::Expr::Subscript(subscript) => self.infer_subscript_expression(subscript),
            ast::Expr::Slice(slice) => self.infer_slice_expression(slice),
            ast::Expr::Named(named) => self.infer_named_expression(named),
            ast::Expr::If(if_expression) => self.infer_if_expression(if_expression),
            ast::Expr::Lambda(lambda_expression) => self.infer_lambda_expression(lambda_expression),
            ast::Expr::Call(call_expression) => self.infer_call_expression(call_expression),
            ast::Expr::Starred(starred) => self.infer_starred_expression(starred),
            ast::Expr::Yield(yield_expression) => self.infer_yield_expression(yield_expression),
            ast::Expr::YieldFrom(yield_from) => self.infer_yield_from_expression(yield_from),
            ast::Expr::Await(await_expression) => self.infer_await_expression(await_expression),
            ast::Expr::IpyEscapeCommand(_) => {
                todo_type!("Ipy escape command support")
            }
        };

        self.store_expression_type(expression, ty);

        ty
    }

    fn store_expression_type(&mut self, expression: &ast::Expr, ty: Type<'db>) {
        if self.deferred_state.in_string_annotation() {
            // Avoid storing the type of expressions that are part of a string annotation because
            // the expression ids don't exists in the semantic index. Instead, we'll store the type
            // on the string expression itself that represents the annotation.
            return;
        }
        let previous = self.types.expressions.insert(expression.into(), ty);
        assert_eq!(previous, None);
    }

    fn infer_number_literal_expression(&mut self, literal: &ast::ExprNumberLiteral) -> Type<'db> {
        let ast::ExprNumberLiteral {
            range: _,
            node_index: _,
            value,
        } = literal;
        let db = self.db();

        match value {
            ast::Number::Int(n) => n
                .as_i64()
                .map(Type::IntLiteral)
                .unwrap_or_else(|| KnownClass::Int.to_instance(db)),
            ast::Number::Float(_) => KnownClass::Float.to_instance(db),
            ast::Number::Complex { .. } => KnownClass::Complex.to_instance(db),
        }
    }

    #[expect(clippy::unused_self)]
    fn infer_boolean_literal_expression(&mut self, literal: &ast::ExprBooleanLiteral) -> Type<'db> {
        let ast::ExprBooleanLiteral {
            range: _,
            node_index: _,
            value,
        } = literal;

        Type::BooleanLiteral(*value)
    }

    fn infer_string_literal_expression(&mut self, literal: &ast::ExprStringLiteral) -> Type<'db> {
        if literal.value.len() <= Self::MAX_STRING_LITERAL_SIZE {
            Type::string_literal(self.db(), literal.value.to_str())
        } else {
            Type::LiteralString
        }
    }

    fn infer_bytes_literal_expression(&mut self, literal: &ast::ExprBytesLiteral) -> Type<'db> {
        // TODO: ignoring r/R prefixes for now, should normalize bytes values
        let bytes: Vec<u8> = literal.value.bytes().collect();
        Type::bytes_literal(self.db(), &bytes)
    }

    fn infer_fstring_expression(&mut self, fstring: &ast::ExprFString) -> Type<'db> {
        let ast::ExprFString {
            range: _,
            node_index: _,
            value,
        } = fstring;

        let mut collector = StringPartsCollector::new();
        for part in value {
            // Make sure we iter through every parts to infer all sub-expressions. The `collector`
            // struct ensures we don't allocate unnecessary strings.
            match part {
                ast::FStringPart::Literal(literal) => {
                    collector.push_str(&literal.value);
                }
                ast::FStringPart::FString(fstring) => {
                    for element in &fstring.elements {
                        match element {
                            ast::InterpolatedStringElement::Interpolation(expression) => {
                                let ast::InterpolatedElement {
                                    range: _,
                                    node_index: _,
                                    expression,
                                    debug_text: _,
                                    conversion,
                                    format_spec,
                                } = expression;
                                let ty = self.infer_expression(expression);

                                if let Some(format_spec) = format_spec {
                                    for element in format_spec.elements.interpolations() {
                                        self.infer_expression(&element.expression);
                                    }
                                }

                                // TODO: handle format specifiers by calling a method
                                // (`Type::format`?) that handles the `__format__` method.
                                // Conversion flags should be handled before calling `__format__`.
                                // https://docs.python.org/3/library/string.html#format-string-syntax
                                if !conversion.is_none() || format_spec.is_some() {
                                    collector.add_expression();
                                } else {
                                    if let Type::StringLiteral(literal) = ty.str(self.db()) {
                                        collector.push_str(literal.value(self.db()));
                                    } else {
                                        collector.add_expression();
                                    }
                                }
                            }
                            ast::InterpolatedStringElement::Literal(literal) => {
                                collector.push_str(&literal.value);
                            }
                        }
                    }
                }
            }
        }
        collector.string_type(self.db())
    }

    fn infer_tstring_expression(&mut self, tstring: &ast::ExprTString) -> Type<'db> {
        let ast::ExprTString { value, .. } = tstring;
        for part in value {
            match part {
                ast::TStringPart::Literal(_) => {}
                ast::TStringPart::FString(fstring) => {
                    for element in &fstring.elements {
                        match element {
                            ast::InterpolatedStringElement::Interpolation(expression) => {
                                let ast::InterpolatedElement {
                                    expression,
                                    format_spec,
                                    ..
                                } = expression;
                                self.infer_expression(expression);

                                if let Some(format_spec) = format_spec {
                                    for element in format_spec.elements.interpolations() {
                                        self.infer_expression(&element.expression);
                                    }
                                }
                            }
                            ast::InterpolatedStringElement::Literal(_) => {}
                        }
                    }
                }
                ast::TStringPart::TString(tstring) => {
                    for element in &tstring.elements {
                        match element {
                            ast::InterpolatedStringElement::Interpolation(
                                tstring_interpolation_element,
                            ) => {
                                let ast::InterpolatedElement {
                                    expression,
                                    format_spec,
                                    ..
                                } = tstring_interpolation_element;
                                self.infer_expression(expression);
                                if let Some(format_spec) = format_spec {
                                    for element in format_spec.elements.interpolations() {
                                        self.infer_expression(&element.expression);
                                    }
                                }
                            }
                            ast::InterpolatedStringElement::Literal(_) => {}
                        }
                    }
                }
            }
        }
        todo_type!("Template")
    }

    fn infer_ellipsis_literal_expression(
        &mut self,
        _literal: &ast::ExprEllipsisLiteral,
    ) -> Type<'db> {
        KnownClass::EllipsisType.to_instance(self.db())
    }

    fn infer_tuple_expression(&mut self, tuple: &ast::ExprTuple) -> Type<'db> {
        let ast::ExprTuple {
            range: _,
            node_index: _,
            elts,
            ctx: _,
            parenthesized: _,
        } = tuple;

        // Collecting all elements is necessary to infer all sub-expressions even if some
        // element types are `Never` (which leads `from_elements` to return early without
        // consuming the whole iterator).
        let element_types: Vec<_> = elts.iter().map(|elt| self.infer_expression(elt)).collect();

        TupleType::from_elements(self.db(), element_types)
    }

    fn infer_list_expression(&mut self, list: &ast::ExprList) -> Type<'db> {
        let ast::ExprList {
            range: _,
            node_index: _,
            elts,
            ctx: _,
        } = list;

        for elt in elts {
            self.infer_expression(elt);
        }

        // TODO generic
        KnownClass::List.to_instance(self.db())
    }

    fn infer_set_expression(&mut self, set: &ast::ExprSet) -> Type<'db> {
        let ast::ExprSet {
            range: _,
            node_index: _,
            elts,
        } = set;

        for elt in elts {
            self.infer_expression(elt);
        }

        // TODO generic
        KnownClass::Set.to_instance(self.db())
    }

    fn infer_dict_expression(&mut self, dict: &ast::ExprDict) -> Type<'db> {
        let ast::ExprDict {
            range: _,
            node_index: _,
            items,
        } = dict;

        for item in items {
            self.infer_optional_expression(item.key.as_ref());
            self.infer_expression(&item.value);
        }

        // TODO generic
        KnownClass::Dict.to_instance(self.db())
    }

    /// Infer the type of the `iter` expression of the first comprehension.
    fn infer_first_comprehension_iter(&mut self, comprehensions: &[ast::Comprehension]) {
        let mut comprehensions_iter = comprehensions.iter();
        let Some(first_comprehension) = comprehensions_iter.next() else {
            unreachable!("Comprehension must contain at least one generator");
        };
        self.infer_standalone_expression(&first_comprehension.iter);
    }

    fn infer_generator_expression(&mut self, generator: &ast::ExprGenerator) -> Type<'db> {
        let ast::ExprGenerator {
            range: _,
            node_index: _,
            elt: _,
            generators,
            parenthesized: _,
        } = generator;

        self.infer_first_comprehension_iter(generators);

        todo_type!("generator type")
    }

    fn infer_list_comprehension_expression(&mut self, listcomp: &ast::ExprListComp) -> Type<'db> {
        let ast::ExprListComp {
            range: _,
            node_index: _,
            elt: _,
            generators,
        } = listcomp;

        self.infer_first_comprehension_iter(generators);

        todo_type!("list comprehension type")
    }

    fn infer_dict_comprehension_expression(&mut self, dictcomp: &ast::ExprDictComp) -> Type<'db> {
        let ast::ExprDictComp {
            range: _,
            node_index: _,
            key: _,
            value: _,
            generators,
        } = dictcomp;

        self.infer_first_comprehension_iter(generators);

        todo_type!("dict comprehension type")
    }

    fn infer_set_comprehension_expression(&mut self, setcomp: &ast::ExprSetComp) -> Type<'db> {
        let ast::ExprSetComp {
            range: _,
            node_index: _,
            elt: _,
            generators,
        } = setcomp;

        self.infer_first_comprehension_iter(generators);

        todo_type!("set comprehension type")
    }

    fn infer_generator_expression_scope(&mut self, generator: &ast::ExprGenerator) {
        let ast::ExprGenerator {
            range: _,
            node_index: _,
            elt,
            generators,
            parenthesized: _,
        } = generator;

        self.infer_expression(elt);
        self.infer_comprehensions(generators);
    }

    fn infer_list_comprehension_expression_scope(&mut self, listcomp: &ast::ExprListComp) {
        let ast::ExprListComp {
            range: _,
            node_index: _,
            elt,
            generators,
        } = listcomp;

        self.infer_expression(elt);
        self.infer_comprehensions(generators);
    }

    fn infer_dict_comprehension_expression_scope(&mut self, dictcomp: &ast::ExprDictComp) {
        let ast::ExprDictComp {
            range: _,
            node_index: _,
            key,
            value,
            generators,
        } = dictcomp;

        self.infer_expression(key);
        self.infer_expression(value);
        self.infer_comprehensions(generators);
    }

    fn infer_set_comprehension_expression_scope(&mut self, setcomp: &ast::ExprSetComp) {
        let ast::ExprSetComp {
            range: _,
            node_index: _,
            elt,
            generators,
        } = setcomp;

        self.infer_expression(elt);
        self.infer_comprehensions(generators);
    }

    fn infer_comprehensions(&mut self, comprehensions: &[ast::Comprehension]) {
        let mut comprehensions_iter = comprehensions.iter();
        let Some(first_comprehension) = comprehensions_iter.next() else {
            unreachable!("Comprehension must contain at least one generator");
        };
        self.infer_comprehension(first_comprehension, true);
        for comprehension in comprehensions_iter {
            self.infer_comprehension(comprehension, false);
        }
    }

    fn infer_comprehension(&mut self, comprehension: &ast::Comprehension, is_first: bool) {
        let ast::Comprehension {
            range: _,
            node_index: _,
            target,
            iter,
            ifs,
            is_async: _,
        } = comprehension;

        self.infer_target(target, iter, |builder, iter_expr| {
            // TODO: `infer_comprehension_definition` reports a diagnostic if `iter_ty` isn't iterable
            //  but only if the target is a name. We should report a diagnostic here if the target isn't a name:
            //  `[... for a.x in not_iterable]
            if is_first {
                infer_same_file_expression_type(
                    builder.db(),
                    builder.index.expression(iter_expr),
                    builder.module(),
                )
            } else {
                builder.infer_standalone_expression(iter_expr)
            }
            .iterate(builder.db())
        });
        for expr in ifs {
            self.infer_standalone_expression(expr);
        }
    }

    fn infer_comprehension_definition(
        &mut self,
        comprehension: &ComprehensionDefinitionKind<'db>,
        definition: Definition<'db>,
    ) {
        let iterable = comprehension.iterable(self.module());
        let target = comprehension.target(self.module());

        let mut infer_iterable_type = || {
            let expression = self.index.expression(iterable);
            let result = infer_expression_types(self.db(), expression);

            // Two things are different if it's the first comprehension:
            // (1) We must lookup the `ScopedExpressionId` of the iterable expression in the outer scope,
            //     because that's the scope we visit it in in the semantic index builder
            // (2) We must *not* call `self.extend()` on the result of the type inference,
            //     because `ScopedExpressionId`s are only meaningful within their own scope, so
            //     we'd add types for random wrong expressions in the current scope
            if comprehension.is_first() && target.is_name_expr() {
                result.expression_type(iterable)
            } else {
                let scope = self.types.scope;
                self.types.scope = result.scope;
                self.extend(result);
                self.types.scope = scope;
                result.expression_type(iterable)
            }
        };

        let target_type = if comprehension.is_async() {
            // TODO: async iterables/iterators! -- Alex
            let _iterable_type = infer_iterable_type();
            todo_type!("async iterables/iterators")
        } else {
            match comprehension.target_kind() {
                TargetKind::Sequence(unpack_position, unpack) => {
                    let unpacked = infer_unpack_types(self.db(), unpack);
                    if unpack_position == UnpackPosition::First {
                        self.context.extend(unpacked.diagnostics());
                    }

                    unpacked.expression_type(target)
                }
                TargetKind::Single => {
                    let iterable_type = infer_iterable_type();
                    iterable_type.try_iterate(self.db()).unwrap_or_else(|err| {
                        err.report_diagnostic(&self.context, iterable_type, iterable.into());
                        err.fallback_element_type(self.db())
                    })
                }
            }
        };

        self.types.expressions.insert(target.into(), target_type);
        self.add_binding(target.into(), definition, target_type);
    }

    fn infer_named_expression(&mut self, named: &ast::ExprNamed) -> Type<'db> {
        // See https://peps.python.org/pep-0572/#differences-between-assignment-expressions-and-assignment-statements
        if named.target.is_name_expr() {
            let definition = self.index.expect_single_definition(named);
            let result = infer_definition_types(self.db(), definition);
            self.extend(result);
            result.binding_type(definition)
        } else {
            // For syntactically invalid targets, we still need to run type inference:
            self.infer_expression(&named.target);
            self.infer_expression(&named.value);
            Type::unknown()
        }
    }

    fn infer_named_expression_definition(
        &mut self,
        named: &ast::ExprNamed,
        definition: Definition<'db>,
    ) -> Type<'db> {
        let ast::ExprNamed {
            range: _,
            node_index: _,
            target,
            value,
        } = named;

        let value_ty = self.infer_expression(value);
        self.infer_expression(target);

        self.add_binding(named.into(), definition, value_ty);

        value_ty
    }

    fn infer_if_expression(&mut self, if_expression: &ast::ExprIf) -> Type<'db> {
        let ast::ExprIf {
            range: _,
            node_index: _,
            test,
            body,
            orelse,
        } = if_expression;

        let test_ty = self.infer_standalone_expression(test);
        let body_ty = self.infer_expression(body);
        let orelse_ty = self.infer_expression(orelse);

        match test_ty.try_bool(self.db()).unwrap_or_else(|err| {
            err.report_diagnostic(&self.context, &**test);
            err.fallback_truthiness()
        }) {
            Truthiness::AlwaysTrue => body_ty,
            Truthiness::AlwaysFalse => orelse_ty,
            Truthiness::Ambiguous => UnionType::from_elements(self.db(), [body_ty, orelse_ty]),
        }
    }

    fn infer_lambda_body(&mut self, lambda_expression: &ast::ExprLambda) {
        self.infer_expression(&lambda_expression.body);
    }

    fn infer_lambda_expression(&mut self, lambda_expression: &ast::ExprLambda) -> Type<'db> {
        let ast::ExprLambda {
            range: _,
            node_index: _,
            parameters,
            body: _,
        } = lambda_expression;

        let parameters = if let Some(parameters) = parameters {
            let positional_only = parameters
                .posonlyargs
                .iter()
                .map(|param| {
                    let mut parameter = Parameter::positional_only(Some(param.name().id.clone()));
                    if let Some(default) = param.default() {
                        parameter = parameter.with_default_type(self.infer_expression(default));
                    }
                    parameter
                })
                .collect::<Vec<_>>();
            let positional_or_keyword = parameters
                .args
                .iter()
                .map(|param| {
                    let mut parameter = Parameter::positional_or_keyword(param.name().id.clone());
                    if let Some(default) = param.default() {
                        parameter = parameter.with_default_type(self.infer_expression(default));
                    }
                    parameter
                })
                .collect::<Vec<_>>();
            let variadic = parameters
                .vararg
                .as_ref()
                .map(|param| Parameter::variadic(param.name().id.clone()));
            let keyword_only = parameters
                .kwonlyargs
                .iter()
                .map(|param| {
                    let mut parameter = Parameter::keyword_only(param.name().id.clone());
                    if let Some(default) = param.default() {
                        parameter = parameter.with_default_type(self.infer_expression(default));
                    }
                    parameter
                })
                .collect::<Vec<_>>();
            let keyword_variadic = parameters
                .kwarg
                .as_ref()
                .map(|param| Parameter::keyword_variadic(param.name().id.clone()));

            Parameters::new(
                positional_only
                    .into_iter()
                    .chain(positional_or_keyword)
                    .chain(variadic)
                    .chain(keyword_only)
                    .chain(keyword_variadic),
            )
        } else {
            Parameters::empty()
        };

        // TODO: Useful inference of a lambda's return type will require a different approach,
        // which does the inference of the body expression based on arguments at each call site,
        // rather than eagerly computing a return type without knowing the argument types.
        CallableType::function_like(self.db(), Signature::new(parameters, Some(Type::unknown())))
    }

    fn infer_call_expression(&mut self, call_expression: &ast::ExprCall) -> Type<'db> {
        let ast::ExprCall {
            range: _,
            node_index: _,
            func,
            arguments,
        } = call_expression;

        // We don't call `Type::try_call`, because we want to perform type inference on the
        // arguments after matching them to parameters, but before checking that the argument types
        // are assignable to any parameter annotations.
        let mut call_arguments = CallArguments::from_arguments(arguments);

        let callable_type = self.infer_maybe_standalone_expression(func);

        if let Type::FunctionLiteral(function) = callable_type {
            // Make sure that the `function.definition` is only called when the function is defined
            // in the same file as the one we're currently inferring the types for. This is because
            // the `definition` method accesses the semantic index, which could create a
            // cross-module AST dependency.
            if function.file(self.db()) == self.file()
                && function.definition(self.db()).scope(self.db()) == self.scope()
            {
                self.called_functions.insert(function);
            }
        }

        let class = match callable_type {
            Type::ClassLiteral(class) => Some(ClassType::NonGeneric(class)),
            Type::GenericAlias(generic) => Some(ClassType::Generic(generic)),
            Type::SubclassOf(subclass) => subclass.subclass_of().into_class(),
            _ => None,
        };

        if let Some(class) = class {
            // It might look odd here that we emit an error for class-literals and generic aliases but not
            // `type[]` types. But it's deliberate! The typing spec explicitly mandates that `type[]` types
            // can be called even though class-literals cannot. This is because even though a protocol class
            // `SomeProtocol` is always an abstract class, `type[SomeProtocol]` can be a concrete subclass of
            // that protocol -- and indeed, according to the spec, type checkers must disallow abstract
            // subclasses of the protocol to be passed to parameters that accept `type[SomeProtocol]`.
            // <https://typing.python.org/en/latest/spec/protocol.html#type-and-class-objects-vs-protocols>.
            if !callable_type.is_subclass_of() {
                if let Some(protocol) = class
                    .class_literal(self.db())
                    .0
                    .into_protocol_class(self.db())
                {
                    report_attempted_protocol_instantiation(
                        &self.context,
                        call_expression,
                        protocol,
                    );
                }
            }

            // For class literals we model the entire class instantiation logic, so it is handled
            // in a separate function. For some known classes we have manual signatures defined and use
            // the `try_call` path below.
            // TODO: it should be possible to move these special cases into the `try_call_constructor`
            // path instead, or even remove some entirely once we support overloads fully.
            if !matches!(
                class.known(self.db()),
                Some(
                    KnownClass::Bool
                        | KnownClass::Str
                        | KnownClass::Type
                        | KnownClass::Object
                        | KnownClass::Property
                        | KnownClass::Super
                        | KnownClass::TypeVar
                        | KnownClass::NamedTuple
                        | KnownClass::TypeAliasType
                        | KnownClass::Tuple
                )
            )
            // temporary special-casing for all subclasses of `enum.Enum`
            // until we support the functional syntax for creating enum classes
            && KnownClass::Enum
                .to_class_literal(self.db())
                .to_class_type(self.db())
                .is_none_or(|enum_class| !class.is_subclass_of(self.db(), enum_class))
            {
                let argument_forms = vec![Some(ParameterForm::Value); call_arguments.len()];
                self.infer_argument_types(arguments, &mut call_arguments, &argument_forms);

                return callable_type
                    .try_call_constructor(self.db(), call_arguments)
                    .unwrap_or_else(|err| {
                        err.report_diagnostic(&self.context, callable_type, call_expression.into());
                        err.return_type()
                    });
            }
        }

        let bindings = callable_type
            .bindings(self.db())
            .match_parameters(&call_arguments);
        self.infer_argument_types(arguments, &mut call_arguments, &bindings.argument_forms);

        let mut bindings = match bindings.check_types(self.db(), &call_arguments) {
            Ok(bindings) => bindings,
            Err(CallError(_, bindings)) => {
                bindings.report_diagnostics(&self.context, call_expression.into());
                return bindings.return_type(self.db());
            }
        };

        for binding in &mut bindings {
            let binding_type = binding.callable_type;
            for (_, overload) in binding.matching_overloads_mut() {
                match binding_type {
                    Type::FunctionLiteral(function_literal) => {
                        if let Some(known_function) = function_literal.known(self.db()) {
                            known_function.check_call(
                                &self.context,
                                overload,
                                &call_arguments,
                                call_expression,
                                self.file(),
                            );
                        }
                    }
                    Type::ClassLiteral(class) => {
                        if let Some(known_class) = class.known(self.db()) {
                            known_class.check_call(
                                &self.context,
                                self.index,
                                overload,
                                &call_arguments,
                                call_expression,
                            );
                        }
                    }
                    _ => {}
                }
            }
        }

        let db = self.db();
        let scope = self.scope();
        let return_ty = bindings.return_type(db);

        let find_narrowed_place = || match arguments.args.first() {
            None => {
                // This branch looks extraneous, especially in the face of `missing-arguments`.
                // However, that lint won't be able to catch this:
                //
                // ```python
                // def f(v: object = object()) -> TypeIs[int]: ...
                //
                // if f(): ...
                // ```
                //
                // TODO: Will this report things that is actually fine?
                if let Some(builder) = self
                    .context
                    .report_lint(&INVALID_TYPE_GUARD_CALL, arguments)
                {
                    builder.into_diagnostic("Type guard call does not have a target");
                }
                None
            }
            Some(expr) => match PlaceExpr::try_from(expr) {
                Ok(place_expr) => place_table(db, scope).place_id_by_expr(&place_expr),
                Err(()) => None,
            },
        };

        match return_ty {
            // TODO: TypeGuard
            Type::TypeIs(type_is) => match find_narrowed_place() {
                Some(place) => type_is.bind(db, scope, place),
                None => return_ty,
            },
            _ => return_ty,
        }
    }

    fn infer_starred_expression(&mut self, starred: &ast::ExprStarred) -> Type<'db> {
        let ast::ExprStarred {
            range: _,
            node_index: _,
            value,
            ctx: _,
        } = starred;

        let iterable_type = self.infer_expression(value);
        iterable_type.try_iterate(self.db()).unwrap_or_else(|err| {
            err.report_diagnostic(&self.context, iterable_type, value.as_ref().into());
            err.fallback_element_type(self.db())
        });

        // TODO
        todo_type!("starred expression")
    }

    fn infer_yield_expression(&mut self, yield_expression: &ast::ExprYield) -> Type<'db> {
        let ast::ExprYield {
            range: _,
            node_index: _,
            value,
        } = yield_expression;
        self.infer_optional_expression(value.as_deref());
        todo_type!("yield expressions")
    }

    fn infer_yield_from_expression(&mut self, yield_from: &ast::ExprYieldFrom) -> Type<'db> {
        let ast::ExprYieldFrom {
            range: _,
            node_index: _,
            value,
        } = yield_from;

        let iterable_type = self.infer_expression(value);
        iterable_type.try_iterate(self.db()).unwrap_or_else(|err| {
            err.report_diagnostic(&self.context, iterable_type, value.as_ref().into());
            err.fallback_element_type(self.db())
        });

        // TODO get type from `ReturnType` of generator
        todo_type!("Generic `typing.Generator` type")
    }

    fn infer_await_expression(&mut self, await_expression: &ast::ExprAwait) -> Type<'db> {
        let ast::ExprAwait {
            range: _,
            node_index: _,
            value,
        } = await_expression;
        self.infer_expression(value);
        todo_type!("generic `typing.Awaitable` type")
    }

    // Perform narrowing with applicable constraints between the current scope and the enclosing scope.
    fn narrow_place_with_applicable_constraints(
        &self,
        expr: &PlaceExpr,
        mut ty: Type<'db>,
        constraint_keys: &[(FileScopeId, ConstraintKey)],
    ) -> Type<'db> {
        let db = self.db();
        for (enclosing_scope_file_id, constraint_key) in constraint_keys {
            let use_def = self.index.use_def_map(*enclosing_scope_file_id);
            let place_table = self.index.place_table(*enclosing_scope_file_id);
            let place = place_table.place_id_by_expr(expr).unwrap();

            match use_def.applicable_constraints(
                *constraint_key,
                *enclosing_scope_file_id,
                expr,
                self.index,
            ) {
                ApplicableConstraints::UnboundBinding(constraint) => {
                    ty = constraint.narrow(db, ty, place);
                }
                // Performs narrowing based on constrained bindings.
                // This handling must be performed even if narrowing is attempted and failed using `infer_place_load`.
                // The result of `infer_place_load` can be applied as is only when its boundness is `Bound`.
                // For example, this handling is required in the following case:
                // ```python
                // class C:
                //     x: int | None = None
                // c = C()
                // # c.x: int | None = <unbound>
                // if c.x is None:
                //     c.x = 1
                // # else: c.x: int = <unbound>
                // # `c.x` is not definitely bound here
                // reveal_type(c.x)  # revealed: int
                // ```
                ApplicableConstraints::ConstrainedBindings(bindings) => {
                    let reachability_constraints = bindings.reachability_constraints;
                    let predicates = bindings.predicates;
                    let mut union = UnionBuilder::new(db);
                    for binding in bindings {
                        let static_reachability = reachability_constraints.evaluate(
                            db,
                            predicates,
                            binding.reachability_constraint,
                        );
                        if static_reachability.is_always_false() {
                            continue;
                        }
                        match binding.binding {
                            DefinitionState::Defined(definition) => {
                                let binding_ty = binding_type(db, definition);
                                union = union.add(
                                    binding.narrowing_constraint.narrow(db, binding_ty, place),
                                );
                            }
                            DefinitionState::Undefined | DefinitionState::Deleted => {
                                union =
                                    union.add(binding.narrowing_constraint.narrow(db, ty, place));
                            }
                        }
                    }
                    // If there are no visible bindings, the union becomes `Never`.
                    // Since an unbound binding is recorded even for an undefined place,
                    // this can only happen if the code is unreachable
                    // and therefore it is correct to set the result to `Never`.
                    let union = union.build();
                    if union.is_assignable_to(db, ty) {
                        ty = union;
                    }
                }
            }
        }
        ty
    }

    fn infer_name_load(&mut self, name_node: &ast::ExprName) -> Type<'db> {
        let ast::ExprName {
            range: _,
            node_index: _,
            id: symbol_name,
            ctx: _,
        } = name_node;
        let Ok(expr) = PlaceExpr::try_from(symbol_name);
        let db = self.db();

        let (resolved, constraint_keys) =
            self.infer_place_load(&expr, ast::ExprRef::Name(name_node));
        resolved
            // Not found in the module's explicitly declared global symbols?
            // Check the "implicit globals" such as `__doc__`, `__file__`, `__name__`, etc.
            // These are looked up as attributes on `types.ModuleType`.
            .or_fall_back_to(db, || {
                module_type_implicit_global_symbol(db, symbol_name).map_type(|ty| {
                    self.narrow_place_with_applicable_constraints(&expr, ty, &constraint_keys)
                })
            })
            // Not found in globals? Fallback to builtins
            // (without infinite recursion if we're already in builtins.)
            .or_fall_back_to(db, || {
                if Some(self.scope()) == builtins_module_scope(db) {
                    Place::Unbound.into()
                } else {
                    builtins_symbol(db, symbol_name)
                }
            })
            // Still not found? It might be `reveal_type`...
            .or_fall_back_to(db, || {
                if symbol_name == "reveal_type" {
                    if let Some(builder) = self.context.report_lint(&UNDEFINED_REVEAL, name_node) {
                        let mut diag =
                            builder.into_diagnostic("`reveal_type` used without importing it");
                        diag.info(
                            "This is allowed for debugging convenience but will fail at runtime",
                        );
                    }
                    typing_extensions_symbol(db, symbol_name)
                } else {
                    Place::Unbound.into()
                }
            })
            .unwrap_with_diagnostic(|lookup_error| match lookup_error {
                LookupError::Unbound(qualifiers) => {
                    self.report_unresolved_reference(name_node);
                    TypeAndQualifiers::new(Type::unknown(), qualifiers)
                }
                LookupError::PossiblyUnbound(type_when_bound) => {
                    if self.is_reachable(name_node) {
                        report_possibly_unresolved_reference(&self.context, name_node);
                    }
                    type_when_bound
                }
            })
            .inner_type()
    }

    fn infer_local_place_load(
        &self,
        expr: &PlaceExpr,
        expr_ref: ast::ExprRef,
    ) -> (Place<'db>, Option<ScopedUseId>) {
        let db = self.db();
        let scope = self.scope();
        let file_scope_id = scope.file_scope_id(db);
        let place_table = self.index.place_table(file_scope_id);
        let use_def = self.index.use_def_map(file_scope_id);

        // If we're inferring types of deferred expressions, always treat them as public symbols
        if self.is_deferred() {
            let place = if let Some(place_id) = place_table.place_id_by_expr(expr) {
                place_from_bindings(db, use_def.all_reachable_bindings(place_id))
            } else {
                assert!(
                    self.deferred_state.in_string_annotation(),
                    "Expected the place table to create a place for every valid PlaceExpr node"
                );
                Place::Unbound
            };
            (place, None)
        } else {
            if expr_ref
                .as_name_expr()
                .is_some_and(|name| name.is_invalid())
            {
                return (Place::Unbound, None);
            }

            let use_id = expr_ref.scoped_use_id(db, scope);
            let place = place_from_bindings(db, use_def.bindings_at_use(use_id));
            (place, Some(use_id))
        }
    }

    /// Infer the type of a place expression from definitions, assuming a load context.
    /// This method also returns the [`ConstraintKey`]s for each scope associated with `expr`,
    /// which is used to narrow by condition rather than by assignment.
    fn infer_place_load(
        &self,
        expr: &PlaceExpr,
        expr_ref: ast::ExprRef,
    ) -> (PlaceAndQualifiers<'db>, Vec<(FileScopeId, ConstraintKey)>) {
        let db = self.db();
        let scope = self.scope();
        let file_scope_id = scope.file_scope_id(db);
        let place_table = self.index.place_table(file_scope_id);

        let mut constraint_keys = vec![];
        let (local_scope_place, use_id) = self.infer_local_place_load(expr, expr_ref);
        if let Some(use_id) = use_id {
            constraint_keys.push((file_scope_id, ConstraintKey::UseId(use_id)));
        }

        let place = PlaceAndQualifiers::from(local_scope_place).or_fall_back_to(db, || {
            let has_bindings_in_this_scope = match place_table.place_by_expr(expr) {
                Some(place_expr) => place_expr.is_bound(),
                None => {
                    assert!(
                        self.deferred_state.in_string_annotation(),
                        "Expected the place table to create a place for every Name node"
                    );
                    false
                }
            };

            let current_file = self.file();

            let mut is_nonlocal_binding = false;
            if let Some(name) = expr.as_name() {
                if let Some(symbol_id) = place_table.place_id_by_name(name) {
                    if self.skip_non_global_scopes(file_scope_id, symbol_id) {
                        return global_symbol(self.db(), self.file(), name);
                    }
                    is_nonlocal_binding = self
                        .index
                        .symbol_is_nonlocal_in_scope(symbol_id, file_scope_id);
                }
            }

            // If it's a function-like scope and there is one or more binding in this scope (but
            // none of those bindings are visible from where we are in the control flow), we cannot
            // fallback to any bindings in enclosing scopes. As such, we can immediately short-circuit
            // here and return `Place::Unbound`.
            //
            // This is because Python is very strict in its categorisation of whether a variable is
            // a local variable or not in function-like scopes. If a variable has any bindings in a
            // function-like scope, it is considered a local variable; it never references another
            // scope. (At runtime, it would use the `LOAD_FAST` opcode.)
            if has_bindings_in_this_scope && scope.is_function_like(db) && !is_nonlocal_binding {
                return Place::Unbound.into();
            }

            for root_expr in place_table.root_place_exprs(expr) {
                let mut expr_ref = expr_ref;
                for _ in 0..(expr.sub_segments().len() - root_expr.expr.sub_segments().len()) {
                    match expr_ref {
                        ast::ExprRef::Attribute(attribute) => {
                            expr_ref = ast::ExprRef::from(&attribute.value);
                        }
                        ast::ExprRef::Subscript(subscript) => {
                            expr_ref = ast::ExprRef::from(&subscript.value);
                        }
                        _ => unreachable!(),
                    }
                }
                let (parent_place, _use_id) =
                    self.infer_local_place_load(&root_expr.expr, expr_ref);
                if let Place::Type(_, _) = parent_place {
                    return Place::Unbound.into();
                }
            }

            // Walk up parent scopes looking for a possible enclosing scope that may have a
            // definition of this name visible to us (would be `LOAD_DEREF` at runtime.)
            // Note that we skip the scope containing the use that we are resolving, since we
            // already looked for the place there up above.
            for (enclosing_scope_file_id, _) in self.index.ancestor_scopes(file_scope_id).skip(1) {
                // Class scopes are not visible to nested scopes, and we need to handle global
                // scope differently (because an unbound name there falls back to builtins), so
                // check only function-like scopes.
                // There is one exception to this rule: type parameter scopes can see
                // names defined in an immediately-enclosing class scope.
                let enclosing_scope_id = enclosing_scope_file_id.to_scope_id(db, current_file);

                let is_immediately_enclosing_scope = scope.is_type_parameter(db)
                    && scope
                        .scope(db)
                        .parent()
                        .is_some_and(|parent| parent == enclosing_scope_file_id);

                // If the reference is in a nested eager scope, we need to look for the place at
                // the point where the previous enclosing scope was defined, instead of at the end
                // of the scope. (Note that the semantic index builder takes care of only
                // registering eager bindings for nested scopes that are actually eager, and for
                // enclosing scopes that actually contain bindings that we should use when
                // resolving the reference.)
                if !self.is_deferred() {
                    match self
                        .index
                        .eager_snapshot(enclosing_scope_file_id, expr, file_scope_id)
                    {
                        EagerSnapshotResult::FoundConstraint(constraint) => {
                            constraint_keys.push((
                                enclosing_scope_file_id,
                                ConstraintKey::NarrowingConstraint(constraint),
                            ));
                        }
                        EagerSnapshotResult::FoundBindings(bindings) => {
                            if expr.is_name()
                                && !enclosing_scope_id.is_function_like(db)
                                && !is_immediately_enclosing_scope
                            {
                                continue;
                            }
                            let place = place_from_bindings(db, bindings).map_type(|ty| {
                                self.narrow_place_with_applicable_constraints(
                                    expr,
                                    ty,
                                    &constraint_keys,
                                )
                            });
                            constraint_keys.push((
                                enclosing_scope_file_id,
                                ConstraintKey::EagerNestedScope(file_scope_id),
                            ));
                            return place.into();
                        }
                        // There are no visible bindings / constraint here.
                        // Don't fall back to non-eager place resolution.
                        EagerSnapshotResult::NotFound => {
                            let enclosing_place_table =
                                self.index.place_table(enclosing_scope_file_id);
                            for enclosing_root_place in enclosing_place_table.root_place_exprs(expr)
                            {
                                if enclosing_root_place.is_bound() {
                                    if let Place::Type(_, _) = place(
                                        db,
                                        enclosing_scope_id,
                                        &enclosing_root_place.expr,
                                        ConsideredDefinitions::AllReachable,
                                    )
                                    .place
                                    {
                                        return Place::Unbound.into();
                                    }
                                }
                            }
                            continue;
                        }
                        EagerSnapshotResult::NoLongerInEagerContext => {}
                    }
                }

                if !enclosing_scope_id.is_function_like(db) && !is_immediately_enclosing_scope {
                    continue;
                }

                let enclosing_place_table = self.index.place_table(enclosing_scope_file_id);
                let Some(enclosing_place) = enclosing_place_table.place_by_expr(expr) else {
                    continue;
                };
                if enclosing_place.is_marked_global() {
                    // Reads of "free" variables can terminate at an enclosing scope that marks the
                    // variable `global` but doesn't actually bind it. In that case, stop walking
                    // scopes and proceed to the global handling below. (But note that it's a
                    // semantic syntax error for the `nonlocal` keyword to do this. See
                    // `infer_nonlocal_statement`.)
                    break;
                }
                if enclosing_place.is_bound() || enclosing_place.is_declared() {
                    // We can return early here, because the nearest function-like scope that
                    // defines a name must be the only source for the nonlocal reference (at
                    // runtime, it is the scope that creates the cell for our closure.) If the name
                    // isn't bound in that scope, we should get an unbound name, not continue
                    // falling back to other scopes / globals / builtins.
                    return place(
                        db,
                        enclosing_scope_id,
                        expr,
                        ConsideredDefinitions::AllReachable,
                    )
                    .map_type(|ty| {
                        self.narrow_place_with_applicable_constraints(expr, ty, &constraint_keys)
                    });
                }
            }

            PlaceAndQualifiers::from(Place::Unbound)
                // No nonlocal binding? Check the module's explicit globals.
                // Avoid infinite recursion if `self.scope` already is the module's global scope.
                .or_fall_back_to(db, || {
                    if file_scope_id.is_global() {
                        return Place::Unbound.into();
                    }

                    if !self.is_deferred() {
                        match self
                            .index
                            .eager_snapshot(FileScopeId::global(), expr, file_scope_id)
                        {
                            EagerSnapshotResult::FoundConstraint(constraint) => {
                                constraint_keys.push((
                                    FileScopeId::global(),
                                    ConstraintKey::NarrowingConstraint(constraint),
                                ));
                            }
                            EagerSnapshotResult::FoundBindings(bindings) => {
                                let place = place_from_bindings(db, bindings).map_type(|ty| {
                                    self.narrow_place_with_applicable_constraints(
                                        expr,
                                        ty,
                                        &constraint_keys,
                                    )
                                });
                                constraint_keys.push((
                                    FileScopeId::global(),
                                    ConstraintKey::EagerNestedScope(file_scope_id),
                                ));
                                return place.into();
                            }
                            // There are no visible bindings / constraint here.
                            EagerSnapshotResult::NotFound => {
                                return Place::Unbound.into();
                            }
                            EagerSnapshotResult::NoLongerInEagerContext => {}
                        }
                    }

                    let Some(name) = expr.as_name() else {
                        return Place::Unbound.into();
                    };

                    explicit_global_symbol(db, self.file(), name).map_type(|ty| {
                        self.narrow_place_with_applicable_constraints(expr, ty, &constraint_keys)
                    })
                })
        });

        (place, constraint_keys)
    }

    pub(super) fn report_unresolved_reference(&self, expr_name_node: &ast::ExprName) {
        if !self.is_reachable(expr_name_node) {
            return;
        }

        let Some(builder) = self
            .context
            .report_lint(&UNRESOLVED_REFERENCE, expr_name_node)
        else {
            return;
        };

        let ast::ExprName { id, .. } = expr_name_node;
        let mut diagnostic =
            builder.into_diagnostic(format_args!("Name `{id}` used when not defined"));

        // ===
        // Subdiagnostic (1): check to see if it was added as a builtin in a later version of Python.
        // ===
        if let Some(version_added_to_builtins) = version_builtin_was_added(id) {
            diagnostic.info(format_args!(
                "`{id}` was added as a builtin in Python 3.{version_added_to_builtins}"
            ));
            add_inferred_python_version_hint_to_diagnostic(
                self.db(),
                &mut diagnostic,
                "resolving types",
            );
        }

        // ===
        // Subdiagnostic (2):
        // - If it's an instance method, check to see if it's available as an attribute on `self`;
        // - If it's a classmethod, check to see if it's available as an attribute on `cls`
        // ===
        let Some(current_function) = self.current_function_definition() else {
            return;
        };

        let function_parameters = &*current_function.parameters;

        // `self`/`cls` can't be a keyword-only parameter.
        if function_parameters.posonlyargs.is_empty() && function_parameters.args.is_empty() {
            return;
        }

        let Some(first_parameter) = function_parameters.iter_non_variadic_params().next() else {
            return;
        };

        let Some(class) = self.class_context_of_current_method() else {
            return;
        };

        let first_parameter_name = first_parameter.name();

        let function_decorators = FunctionDecorators::from_decorator_types(
            self.db(),
            self.function_decorator_types(current_function),
        );

        let attribute_exists = if function_decorators.contains(FunctionDecorators::CLASSMETHOD) {
            if function_decorators.contains(FunctionDecorators::STATICMETHOD) {
                return;
            }
            !Type::instance(self.db(), class.default_specialization(self.db()))
                .class_member(self.db(), id.clone())
                .place
                .is_unbound()
        } else if !function_decorators.contains(FunctionDecorators::STATICMETHOD) {
            !Type::instance(self.db(), class.default_specialization(self.db()))
                .member(self.db(), id)
                .place
                .is_unbound()
        } else {
            false
        };

        if attribute_exists {
            diagnostic.info(format_args!(
                "An attribute `{id}` is available: consider using `{first_parameter_name}.{id}`"
            ));
        }
    }

    fn infer_name_expression(&mut self, name: &ast::ExprName) -> Type<'db> {
        match name.ctx {
            ExprContext::Load => self.infer_name_load(name),
            ExprContext::Store => Type::Never,
            ExprContext::Del => {
                self.infer_name_load(name);
                Type::Never
            }
            ExprContext::Invalid => Type::unknown(),
        }
    }

    fn narrow_expr_with_applicable_constraints<'r>(
        &self,
        target: impl Into<ast::ExprRef<'r>>,
        target_ty: Type<'db>,
        constraint_keys: &[(FileScopeId, ConstraintKey)],
    ) -> Type<'db> {
        let target = target.into();

        if let Ok(place_expr) = PlaceExpr::try_from(target) {
            self.narrow_place_with_applicable_constraints(&place_expr, target_ty, constraint_keys)
        } else {
            target_ty
        }
    }

    /// Infer the type of a [`ast::ExprAttribute`] expression, assuming a load context.
    fn infer_attribute_load(&mut self, attribute: &ast::ExprAttribute) -> Type<'db> {
        let ast::ExprAttribute {
            value,
            attr,
            range: _,
            node_index: _,
            ctx: _,
        } = attribute;

        let value_type = self.infer_maybe_standalone_expression(value);
        let db = self.db();
        let mut constraint_keys = vec![];

        let mut assigned_type = None;
        if let Ok(place_expr) = PlaceExpr::try_from(attribute) {
            let (resolved, keys) =
                self.infer_place_load(&place_expr, ast::ExprRef::Attribute(attribute));
            constraint_keys.extend(keys);
            if let Place::Type(ty, Boundness::Bound) = resolved.place {
                assigned_type = Some(ty);
            }
        }

        let resolved_type = value_type
            .member(db, &attr.id)
            .map_type(|ty| self.narrow_expr_with_applicable_constraints(attribute, ty, &constraint_keys))
            .unwrap_with_diagnostic(|lookup_error| match lookup_error {
                LookupError::Unbound(_) => {
                    let report_unresolved_attribute = self.is_reachable(attribute);

                    if report_unresolved_attribute {
                        let bound_on_instance = match value_type {
                            Type::ClassLiteral(class) => {
                                !class.instance_member(db, None, attr).place.is_unbound()
                            }
                            Type::SubclassOf(subclass_of @ SubclassOfType { .. }) => {
                                match subclass_of.subclass_of() {
                                    SubclassOfInner::Class(class) => {
                                        !class.instance_member(db, attr).place.is_unbound()
                                    }
                                    SubclassOfInner::Dynamic(_) => unreachable!(
                                        "Attribute lookup on a dynamic `SubclassOf` type should always return a bound symbol"
                                    ),
                                }
                            }
                            _ => false,
                        };

                        if let Some(builder) = self
                            .context
                            .report_lint(&UNRESOLVED_ATTRIBUTE, attribute)
                        {
                        if bound_on_instance {
                            builder.into_diagnostic(
                                format_args!(
                                    "Attribute `{}` can only be accessed on instances, \
                                     not on the class object `{}` itself.",
                                    attr.id,
                                    value_type.display(db)
                                ),
                            );
                        } else {
                            builder.into_diagnostic(
                                format_args!(
                                    "Type `{}` has no attribute `{}`",
                                    value_type.display(db),
                                    attr.id
                                ),
                            );
                        }
                        }
                    }

                    Type::unknown().into()
                }
                LookupError::PossiblyUnbound(type_when_bound) => {
                    report_possibly_unbound_attribute(
                        &self.context,
                        attribute,
                        &attr.id,
                        value_type,
                    );

                    type_when_bound
                }
            })
            .inner_type();
        // Even if we can obtain the attribute type based on the assignments, we still perform default type inference
        // (to report errors).
        assigned_type.unwrap_or(resolved_type)
    }

    fn infer_attribute_expression(&mut self, attribute: &ast::ExprAttribute) -> Type<'db> {
        let ast::ExprAttribute {
            value,
            attr: _,
            range: _,
            node_index: _,
            ctx,
        } = attribute;

        match ctx {
            ExprContext::Load => self.infer_attribute_load(attribute),
            ExprContext::Store => {
                self.infer_expression(value);
                Type::Never
            }
            ExprContext::Del => {
                self.infer_attribute_load(attribute);
                Type::Never
            }
            ExprContext::Invalid => {
                self.infer_expression(value);
                Type::unknown()
            }
        }
    }

    fn infer_unary_expression(&mut self, unary: &ast::ExprUnaryOp) -> Type<'db> {
        let ast::ExprUnaryOp {
            range: _,
            node_index: _,
            op,
            operand,
        } = unary;

        let operand_type = self.infer_expression(operand);

        match (op, operand_type) {
            (_, Type::Dynamic(_)) => operand_type,
            (_, Type::Never) => Type::Never,

            (ast::UnaryOp::UAdd, Type::IntLiteral(value)) => Type::IntLiteral(value),
            (ast::UnaryOp::USub, Type::IntLiteral(value)) => Type::IntLiteral(-value),
            (ast::UnaryOp::Invert, Type::IntLiteral(value)) => Type::IntLiteral(!value),

            (ast::UnaryOp::UAdd, Type::BooleanLiteral(bool)) => Type::IntLiteral(i64::from(bool)),
            (ast::UnaryOp::USub, Type::BooleanLiteral(bool)) => Type::IntLiteral(-i64::from(bool)),
            (ast::UnaryOp::Invert, Type::BooleanLiteral(bool)) => {
                Type::IntLiteral(!i64::from(bool))
            }

            (ast::UnaryOp::Not, ty) => ty
                .try_bool(self.db())
                .unwrap_or_else(|err| {
                    err.report_diagnostic(&self.context, unary);
                    err.fallback_truthiness()
                })
                .negate()
                .into_type(self.db()),
            (
                op @ (ast::UnaryOp::UAdd | ast::UnaryOp::USub | ast::UnaryOp::Invert),
                Type::FunctionLiteral(_)
                | Type::Callable(..)
                | Type::WrapperDescriptor(_)
                | Type::MethodWrapper(_)
                | Type::DataclassDecorator(_)
                | Type::DataclassTransformer(_)
                | Type::BoundMethod(_)
                | Type::ModuleLiteral(_)
                | Type::ClassLiteral(_)
                | Type::GenericAlias(_)
                | Type::SubclassOf(_)
                | Type::NominalInstance(_)
                | Type::ProtocolInstance(_)
                | Type::SpecialForm(_)
                | Type::KnownInstance(_)
                | Type::PropertyInstance(_)
                | Type::Union(_)
                | Type::Intersection(_)
                | Type::AlwaysTruthy
                | Type::AlwaysFalsy
                | Type::StringLiteral(_)
                | Type::LiteralString
                | Type::BytesLiteral(_)
                | Type::EnumLiteral(_)
                | Type::Tuple(_)
                | Type::BoundSuper(_)
                | Type::TypeVar(_)
                | Type::TypeIs(_),
            ) => {
                let unary_dunder_method = match op {
                    ast::UnaryOp::Invert => "__invert__",
                    ast::UnaryOp::UAdd => "__pos__",
                    ast::UnaryOp::USub => "__neg__",
                    ast::UnaryOp::Not => {
                        unreachable!("Not operator is handled in its own case");
                    }
                };

                match operand_type.try_call_dunder(
                    self.db(),
                    unary_dunder_method,
                    CallArguments::none(),
                ) {
                    Ok(outcome) => outcome.return_type(self.db()),
                    Err(e) => {
                        if let Some(builder) =
                            self.context.report_lint(&UNSUPPORTED_OPERATOR, unary)
                        {
                            builder.into_diagnostic(format_args!(
                                "Unary operator `{op}` is unsupported for type `{}`",
                                operand_type.display(self.db()),
                            ));
                        }
                        e.fallback_return_type(self.db())
                    }
                }
            }
        }
    }

    fn infer_binary_expression(&mut self, binary: &ast::ExprBinOp) -> Type<'db> {
        let ast::ExprBinOp {
            left,
            op,
            right,
            range: _,
            node_index: _,
        } = binary;

        let left_ty = self.infer_expression(left);
        let right_ty = self.infer_expression(right);

        self.infer_binary_expression_type(binary.into(), false, left_ty, right_ty, *op)
            .unwrap_or_else(|| {
                let db = self.db();

                if let Some(builder) = self.context.report_lint(&UNSUPPORTED_OPERATOR, binary) {
                    let mut diag = builder.into_diagnostic(format_args!(
                        "Operator `{op}` is unsupported between objects of type `{}` and `{}`",
                        left_ty.display(db),
                        right_ty.display(db)
                    ));

                    if op == &ast::Operator::BitOr
                        && (left_ty.is_subtype_of(db, KnownClass::Type.to_instance(db))
                            || right_ty.is_subtype_of(db, KnownClass::Type.to_instance(db)))
                        && Program::get(db).python_version(db) < PythonVersion::PY310
                    {
                        diag.info(
                            "Note that `X | Y` PEP 604 union syntax is only available in Python 3.10 and later",
                        );
                        add_inferred_python_version_hint_to_diagnostic(db, &mut diag, "resolving types");
                    }
                }
                Type::unknown()
            })
    }

    fn infer_binary_expression_type(
        &mut self,
        node: AnyNodeRef<'_>,
        mut emitted_division_by_zero_diagnostic: bool,
        left_ty: Type<'db>,
        right_ty: Type<'db>,
        op: ast::Operator,
    ) -> Option<Type<'db>> {
        // Check for division by zero; this doesn't change the inferred type for the expression, but
        // may emit a diagnostic
        if !emitted_division_by_zero_diagnostic
            && matches!(
                (op, right_ty),
                (
                    ast::Operator::Div | ast::Operator::FloorDiv | ast::Operator::Mod,
                    Type::IntLiteral(0) | Type::BooleanLiteral(false)
                )
            )
        {
            emitted_division_by_zero_diagnostic = self.check_division_by_zero(node, op, left_ty);
        }

        match (left_ty, right_ty, op) {
            (Type::Union(lhs_union), rhs, _) => lhs_union.try_map(self.db(), |lhs_element| {
                self.infer_binary_expression_type(
                    node,
                    emitted_division_by_zero_diagnostic,
                    *lhs_element,
                    rhs,
                    op,
                )
            }),
            (lhs, Type::Union(rhs_union), _) => rhs_union.try_map(self.db(), |rhs_element| {
                self.infer_binary_expression_type(
                    node,
                    emitted_division_by_zero_diagnostic,
                    lhs,
                    *rhs_element,
                    op,
                )
            }),

            // Non-todo Anys take precedence over Todos (as if we fix this `Todo` in the future,
            // the result would then become Any or Unknown, respectively).
            (any @ Type::Dynamic(DynamicType::Any), _, _)
            | (_, any @ Type::Dynamic(DynamicType::Any), _) => Some(any),
            (unknown @ Type::Dynamic(DynamicType::Unknown), _, _)
            | (_, unknown @ Type::Dynamic(DynamicType::Unknown), _) => Some(unknown),
            (
                todo @ Type::Dynamic(
                    DynamicType::Todo(_)
                    | DynamicType::TodoPEP695ParamSpec
                    | DynamicType::TodoTypeAlias
                    | DynamicType::TodoTypedDict,
                ),
                _,
                _,
            )
            | (
                _,
                todo @ Type::Dynamic(
                    DynamicType::Todo(_)
                    | DynamicType::TodoPEP695ParamSpec
                    | DynamicType::TodoTypeAlias
                    | DynamicType::TodoTypedDict,
                ),
                _,
            ) => Some(todo),
            (Type::Never, _, _) | (_, Type::Never, _) => Some(Type::Never),

            (Type::IntLiteral(n), Type::IntLiteral(m), ast::Operator::Add) => Some(
                n.checked_add(m)
                    .map(Type::IntLiteral)
                    .unwrap_or_else(|| KnownClass::Int.to_instance(self.db())),
            ),

            (Type::IntLiteral(n), Type::IntLiteral(m), ast::Operator::Sub) => Some(
                n.checked_sub(m)
                    .map(Type::IntLiteral)
                    .unwrap_or_else(|| KnownClass::Int.to_instance(self.db())),
            ),

            (Type::IntLiteral(n), Type::IntLiteral(m), ast::Operator::Mult) => Some(
                n.checked_mul(m)
                    .map(Type::IntLiteral)
                    .unwrap_or_else(|| KnownClass::Int.to_instance(self.db())),
            ),

            (Type::IntLiteral(_), Type::IntLiteral(_), ast::Operator::Div) => {
                Some(KnownClass::Float.to_instance(self.db()))
            }

            (Type::IntLiteral(n), Type::IntLiteral(m), ast::Operator::FloorDiv) => Some({
                let mut q = n.checked_div(m);
                let r = n.checked_rem(m);
                // Division works differently in Python than in Rust. If the result is negative and
                // there is a remainder, the division rounds down (instead of towards zero):
                if n.is_negative() != m.is_negative() && r.unwrap_or(0) != 0 {
                    q = q.map(|q| q - 1);
                }
                q.map(Type::IntLiteral)
                    .unwrap_or_else(|| KnownClass::Int.to_instance(self.db()))
            }),

            (Type::IntLiteral(n), Type::IntLiteral(m), ast::Operator::Mod) => Some({
                let mut r = n.checked_rem(m);
                // Division works differently in Python than in Rust. If the result is negative and
                // there is a remainder, the division rounds down (instead of towards zero). Adjust
                // the remainder to compensate so that q * m + r == n:
                if n.is_negative() != m.is_negative() && r.unwrap_or(0) != 0 {
                    r = r.map(|x| x + m);
                }
                r.map(Type::IntLiteral)
                    .unwrap_or_else(|| KnownClass::Int.to_instance(self.db()))
            }),

            (Type::IntLiteral(n), Type::IntLiteral(m), ast::Operator::Pow) => Some({
                if m < 0 {
                    KnownClass::Float.to_instance(self.db())
                } else {
                    u32::try_from(m)
                        .ok()
                        .and_then(|m| n.checked_pow(m))
                        .map(Type::IntLiteral)
                        .unwrap_or_else(|| KnownClass::Int.to_instance(self.db()))
                }
            }),

            (Type::IntLiteral(n), Type::IntLiteral(m), ast::Operator::BitOr) => {
                Some(Type::IntLiteral(n | m))
            }

            (Type::IntLiteral(n), Type::IntLiteral(m), ast::Operator::BitAnd) => {
                Some(Type::IntLiteral(n & m))
            }

            (Type::IntLiteral(n), Type::IntLiteral(m), ast::Operator::BitXor) => {
                Some(Type::IntLiteral(n ^ m))
            }

            (Type::BytesLiteral(lhs), Type::BytesLiteral(rhs), ast::Operator::Add) => {
                let bytes = [lhs.value(self.db()), rhs.value(self.db())].concat();
                Some(Type::bytes_literal(self.db(), &bytes))
            }

            (Type::StringLiteral(lhs), Type::StringLiteral(rhs), ast::Operator::Add) => {
                let lhs_value = lhs.value(self.db()).to_string();
                let rhs_value = rhs.value(self.db());
                let ty = if lhs_value.len() + rhs_value.len() <= Self::MAX_STRING_LITERAL_SIZE {
                    Type::string_literal(self.db(), &(lhs_value + rhs_value))
                } else {
                    Type::LiteralString
                };
                Some(ty)
            }

            (
                Type::StringLiteral(_) | Type::LiteralString,
                Type::StringLiteral(_) | Type::LiteralString,
                ast::Operator::Add,
            ) => Some(Type::LiteralString),

            (Type::StringLiteral(s), Type::IntLiteral(n), ast::Operator::Mult)
            | (Type::IntLiteral(n), Type::StringLiteral(s), ast::Operator::Mult) => {
                let ty = if n < 1 {
                    Type::string_literal(self.db(), "")
                } else if let Ok(n) = usize::try_from(n) {
                    if n.checked_mul(s.value(self.db()).len())
                        .is_some_and(|new_length| new_length <= Self::MAX_STRING_LITERAL_SIZE)
                    {
                        let new_literal = s.value(self.db()).repeat(n);
                        Type::string_literal(self.db(), &new_literal)
                    } else {
                        Type::LiteralString
                    }
                } else {
                    Type::LiteralString
                };
                Some(ty)
            }

            (Type::LiteralString, Type::IntLiteral(n), ast::Operator::Mult)
            | (Type::IntLiteral(n), Type::LiteralString, ast::Operator::Mult) => {
                let ty = if n < 1 {
                    Type::string_literal(self.db(), "")
                } else {
                    Type::LiteralString
                };
                Some(ty)
            }

            (Type::BooleanLiteral(b1), Type::BooleanLiteral(b2), ast::Operator::BitOr) => {
                Some(Type::BooleanLiteral(b1 | b2))
            }

            (Type::BooleanLiteral(b1), Type::BooleanLiteral(b2), ast::Operator::BitAnd) => {
                Some(Type::BooleanLiteral(b1 & b2))
            }

            (Type::BooleanLiteral(b1), Type::BooleanLiteral(b2), ast::Operator::BitXor) => {
                Some(Type::BooleanLiteral(b1 ^ b2))
            }

            (Type::BooleanLiteral(b1), Type::BooleanLiteral(_) | Type::IntLiteral(_), op) => self
                .infer_binary_expression_type(
                    node,
                    emitted_division_by_zero_diagnostic,
                    Type::IntLiteral(i64::from(b1)),
                    right_ty,
                    op,
                ),
            (Type::IntLiteral(_), Type::BooleanLiteral(b2), op) => self
                .infer_binary_expression_type(
                    node,
                    emitted_division_by_zero_diagnostic,
                    left_ty,
                    Type::IntLiteral(i64::from(b2)),
                    op,
                ),

            (Type::Tuple(lhs), Type::Tuple(rhs), ast::Operator::Add) => {
                Some(Type::tuple(TupleType::new(
                    self.db(),
                    lhs.tuple(self.db()).concat(self.db(), rhs.tuple(self.db())),
                )))
            }

            // We've handled all of the special cases that we support for literals, so we need to
            // fall back on looking for dunder methods on one of the operand types.
            (
                Type::FunctionLiteral(_)
                | Type::BooleanLiteral(_)
                | Type::Callable(..)
                | Type::BoundMethod(_)
                | Type::WrapperDescriptor(_)
                | Type::MethodWrapper(_)
                | Type::DataclassDecorator(_)
                | Type::DataclassTransformer(_)
                | Type::ModuleLiteral(_)
                | Type::ClassLiteral(_)
                | Type::GenericAlias(_)
                | Type::SubclassOf(_)
                | Type::NominalInstance(_)
                | Type::ProtocolInstance(_)
                | Type::SpecialForm(_)
                | Type::KnownInstance(_)
                | Type::PropertyInstance(_)
                | Type::Intersection(_)
                | Type::AlwaysTruthy
                | Type::AlwaysFalsy
                | Type::IntLiteral(_)
                | Type::StringLiteral(_)
                | Type::LiteralString
                | Type::BytesLiteral(_)
                | Type::EnumLiteral(_)
                | Type::Tuple(_)
                | Type::BoundSuper(_)
                | Type::TypeVar(_)
                | Type::TypeIs(_),
                Type::FunctionLiteral(_)
                | Type::BooleanLiteral(_)
                | Type::Callable(..)
                | Type::BoundMethod(_)
                | Type::WrapperDescriptor(_)
                | Type::MethodWrapper(_)
                | Type::DataclassDecorator(_)
                | Type::DataclassTransformer(_)
                | Type::ModuleLiteral(_)
                | Type::ClassLiteral(_)
                | Type::GenericAlias(_)
                | Type::SubclassOf(_)
                | Type::NominalInstance(_)
                | Type::ProtocolInstance(_)
                | Type::SpecialForm(_)
                | Type::KnownInstance(_)
                | Type::PropertyInstance(_)
                | Type::Intersection(_)
                | Type::AlwaysTruthy
                | Type::AlwaysFalsy
                | Type::IntLiteral(_)
                | Type::StringLiteral(_)
                | Type::LiteralString
                | Type::BytesLiteral(_)
                | Type::EnumLiteral(_)
                | Type::Tuple(_)
                | Type::BoundSuper(_)
                | Type::TypeVar(_)
                | Type::TypeIs(_),
                op,
            ) => {
                // We either want to call lhs.__op__ or rhs.__rop__. The full decision tree from
                // the Python spec [1] is:
                //
                //   - If rhs is a (proper) subclass of lhs, and it provides a different
                //     implementation of __rop__, use that.
                //   - Otherwise, if lhs implements __op__, use that.
                //   - Otherwise, if lhs and rhs are different types, and rhs implements __rop__,
                //     use that.
                //
                // [1] https://docs.python.org/3/reference/datamodel.html#object.__radd__

                // Technically we don't have to check left_ty != right_ty here, since if the types
                // are the same, they will trivially have the same implementation of the reflected
                // dunder, and so we'll fail the inner check. But the type equality check will be
                // faster for the common case, and allow us to skip the (two) class member lookups.
                let left_class = left_ty.to_meta_type(self.db());
                let right_class = right_ty.to_meta_type(self.db());
                if left_ty != right_ty && right_ty.is_subtype_of(self.db(), left_ty) {
                    let reflected_dunder = op.reflected_dunder();
                    let rhs_reflected = right_class.member(self.db(), reflected_dunder).place;
                    // TODO: if `rhs_reflected` is possibly unbound, we should union the two possible
                    // Bindings together
                    if !rhs_reflected.is_unbound()
                        && rhs_reflected != left_class.member(self.db(), reflected_dunder).place
                    {
                        return right_ty
                            .try_call_dunder(
                                self.db(),
                                reflected_dunder,
                                CallArguments::positional([left_ty]),
                            )
                            .map(|outcome| outcome.return_type(self.db()))
                            .or_else(|_| {
                                left_ty
                                    .try_call_dunder(
                                        self.db(),
                                        op.dunder(),
                                        CallArguments::positional([right_ty]),
                                    )
                                    .map(|outcome| outcome.return_type(self.db()))
                            })
                            .ok();
                    }
                }

                let call_on_left_instance = left_ty
                    .try_call_dunder(
                        self.db(),
                        op.dunder(),
                        CallArguments::positional([right_ty]),
                    )
                    .map(|outcome| outcome.return_type(self.db()))
                    .ok();

                call_on_left_instance.or_else(|| {
                    if left_ty == right_ty {
                        None
                    } else {
                        right_ty
                            .try_call_dunder(
                                self.db(),
                                op.reflected_dunder(),
                                CallArguments::positional([left_ty]),
                            )
                            .map(|outcome| outcome.return_type(self.db()))
                            .ok()
                    }
                })
            }
        }
    }

    fn infer_boolean_expression(&mut self, bool_op: &ast::ExprBoolOp) -> Type<'db> {
        let ast::ExprBoolOp {
            range: _,
            node_index: _,
            op,
            values,
        } = bool_op;
        self.infer_chained_boolean_types(
            *op,
            values.iter().enumerate(),
            |builder, (index, value)| {
                let ty = if index == values.len() - 1 {
                    builder.infer_expression(value)
                } else {
                    builder.infer_standalone_expression(value)
                };

                (ty, value.range())
            },
        )
    }

    /// Computes the output of a chain of (one) boolean operation, consuming as input an iterator
    /// of operations and calling the `infer_ty` for each to infer their types.
    /// The iterator is consumed even if the boolean evaluation can be short-circuited,
    /// in order to ensure the invariant that all expressions are evaluated when inferring types.
    fn infer_chained_boolean_types<Iterator, Item, F>(
        &mut self,
        op: ast::BoolOp,
        operations: Iterator,
        infer_ty: F,
    ) -> Type<'db>
    where
        Iterator: IntoIterator<Item = Item>,
        F: Fn(&mut Self, Item) -> (Type<'db>, TextRange),
    {
        let mut done = false;
        let db = self.db();

        let elements = operations
            .into_iter()
            .with_position()
            .map(|(position, item)| {
                let (ty, range) = infer_ty(self, item);

                let is_last = matches!(
                    position,
                    itertools::Position::Last | itertools::Position::Only
                );

                if is_last {
                    if done { Type::Never } else { ty }
                } else {
                    let truthiness = ty.try_bool(self.db()).unwrap_or_else(|err| {
                        err.report_diagnostic(&self.context, range);
                        err.fallback_truthiness()
                    });

                    if done {
                        return Type::Never;
                    }

                    match (truthiness, op) {
                        (Truthiness::AlwaysTrue, ast::BoolOp::And) => Type::Never,
                        (Truthiness::AlwaysFalse, ast::BoolOp::Or) => Type::Never,

                        (Truthiness::AlwaysFalse, ast::BoolOp::And)
                        | (Truthiness::AlwaysTrue, ast::BoolOp::Or) => {
                            done = true;
                            ty
                        }

                        (Truthiness::Ambiguous, _) => IntersectionBuilder::new(db)
                            .add_positive(ty)
                            .add_negative(match op {
                                ast::BoolOp::And => Type::AlwaysTruthy,
                                ast::BoolOp::Or => Type::AlwaysFalsy,
                            })
                            .build(),
                    }
                }
            });

        UnionType::from_elements(db, elements)
    }

    fn infer_compare_expression(&mut self, compare: &ast::ExprCompare) -> Type<'db> {
        let ast::ExprCompare {
            range: _,
            node_index: _,
            left,
            ops,
            comparators,
        } = compare;

        self.infer_expression(left);

        // https://docs.python.org/3/reference/expressions.html#comparisons
        // > Formally, if `a, b, c, …, y, z` are expressions and `op1, op2, …, opN` are comparison
        // > operators, then `a op1 b op2 c ... y opN z` is equivalent to `a op1 b and b op2 c and
        // ... > y opN z`, except that each expression is evaluated at most once.
        //
        // As some operators (==, !=, <, <=, >, >=) *can* return an arbitrary type, the logic below
        // is shared with the one in `infer_binary_type_comparison`.
        self.infer_chained_boolean_types(
            ast::BoolOp::And,
            std::iter::once(&**left)
                .chain(comparators)
                .tuple_windows::<(_, _)>()
                .zip(ops),
            |builder, ((left, right), op)| {
                let left_ty = builder.expression_type(left);
                let right_ty = builder.infer_expression(right);

                let range = TextRange::new(left.start(), right.end());

                let ty = builder
                    .infer_binary_type_comparison(left_ty, *op, right_ty, range)
                    .unwrap_or_else(|error| {
                        if let Some(diagnostic_builder) =
                            builder.context.report_lint(&UNSUPPORTED_OPERATOR, range)
                        {
                            // Handle unsupported operators (diagnostic, `bool`/`Unknown` outcome)
                            diagnostic_builder.into_diagnostic(format_args!(
                                "Operator `{}` is not supported for types `{}` and `{}`{}",
                                error.op,
                                error.left_ty.display(builder.db()),
                                error.right_ty.display(builder.db()),
                                if (left_ty, right_ty) == (error.left_ty, error.right_ty) {
                                    String::new()
                                } else {
                                    format!(
                                        ", in comparing `{}` with `{}`",
                                        left_ty.display(builder.db()),
                                        right_ty.display(builder.db())
                                    )
                                }
                            ));
                        }

                        match op {
                            // `in, not in, is, is not` always return bool instances
                            ast::CmpOp::In
                            | ast::CmpOp::NotIn
                            | ast::CmpOp::Is
                            | ast::CmpOp::IsNot => KnownClass::Bool.to_instance(builder.db()),
                            // Other operators can return arbitrary types
                            _ => Type::unknown(),
                        }
                    });

                (ty, range)
            },
        )
    }

    fn infer_binary_intersection_type_comparison(
        &mut self,
        intersection: IntersectionType<'db>,
        op: ast::CmpOp,
        other: Type<'db>,
        intersection_on: IntersectionOn,
        range: TextRange,
    ) -> Result<Type<'db>, CompareUnsupportedError<'db>> {
        enum State<'db> {
            // We have not seen any positive elements (yet)
            NoPositiveElements,
            // The operator was unsupported on all elements that we have seen so far.
            // Contains the first error we encountered.
            UnsupportedOnAllElements(CompareUnsupportedError<'db>),
            // The operator was supported on at least one positive element.
            Supported,
        }

        // If a comparison yields a definitive true/false answer on a (positive) part
        // of an intersection type, it will also yield a definitive answer on the full
        // intersection type, which is even more specific.
        for pos in intersection.positive(self.db()) {
            let result = match intersection_on {
                IntersectionOn::Left => self.infer_binary_type_comparison(*pos, op, other, range),
                IntersectionOn::Right => self.infer_binary_type_comparison(other, op, *pos, range),
            };

            if let Ok(Type::BooleanLiteral(_)) = result {
                return result;
            }
        }

        // For negative contributions to the intersection type, there are only a few
        // special cases that allow us to narrow down the result type of the comparison.
        for neg in intersection.negative(self.db()) {
            let result = match intersection_on {
                IntersectionOn::Left => self
                    .infer_binary_type_comparison(*neg, op, other, range)
                    .ok(),
                IntersectionOn::Right => self
                    .infer_binary_type_comparison(other, op, *neg, range)
                    .ok(),
            };

            match (op, result) {
                (ast::CmpOp::Is, Some(Type::BooleanLiteral(true))) => {
                    return Ok(Type::BooleanLiteral(false));
                }
                (ast::CmpOp::IsNot, Some(Type::BooleanLiteral(false))) => {
                    return Ok(Type::BooleanLiteral(true));
                }
                _ => {}
            }
        }

        // If none of the simplifications above apply, we still need to return *some*
        // result type for the comparison 'T_inter `op` T_other' (or reversed), where
        //
        //    T_inter = P1 & P2 & ... & Pn & ~N1 & ~N2 & ... & ~Nm
        //
        // is the intersection type. If f(T) is the function that computes the result
        // type of a `op`-comparison with `T_other`, we are interested in f(T_inter).
        // Since we can't compute it exactly, we return the following approximation:
        //
        //   f(T_inter) = f(P1) & f(P2) & ... & f(Pn)
        //
        // The reason for this is the following: In general, for any function 'f', the
        // set f(A) & f(B) is *larger than or equal to* the set f(A & B). This means
        // that we will return a type that is possibly wider than it could be, but
        // never wrong.
        //
        // However, we do have to leave out the negative contributions. If we were to
        // add a contribution like ~f(N1), we would potentially infer result types
        // that are too narrow.
        //
        // As an example for this, consider the intersection type `int & ~Literal[1]`.
        // If 'f' would be the `==`-comparison with 2, we obviously can't tell if that
        // answer would be true or false, so we need to return `bool`. And indeed, we
        // we have (glossing over notational details):
        //
        //   f(int & ~1)
        //       = f({..., -1, 0, 2, 3, ...})
        //       = {..., False, False, True, False, ...}
        //       = bool
        //
        // On the other hand, if we were to compute
        //
        //   f(int) & ~f(1)
        //       = bool & ~False
        //       = True
        //
        // we would get a result type `Literal[True]` which is too narrow.
        //
        let mut builder = IntersectionBuilder::new(self.db());

        builder = builder.add_positive(KnownClass::Bool.to_instance(self.db()));

        let mut state = State::NoPositiveElements;

        for pos in intersection.positive(self.db()) {
            let result = match intersection_on {
                IntersectionOn::Left => self.infer_binary_type_comparison(*pos, op, other, range),
                IntersectionOn::Right => self.infer_binary_type_comparison(other, op, *pos, range),
            };

            match result {
                Ok(ty) => {
                    state = State::Supported;
                    builder = builder.add_positive(ty);
                }
                Err(error) => {
                    match state {
                        State::NoPositiveElements => {
                            // This is the first positive element, but the operation is not supported.
                            // Store the error and continue.
                            state = State::UnsupportedOnAllElements(error);
                        }
                        State::UnsupportedOnAllElements(_) => {
                            // We already have an error stored, and continue to see elements on which
                            // the operator is not supported. Continue with the same state (only keep
                            // the first error).
                        }
                        State::Supported => {
                            // We previously saw a positive element that supported the operator,
                            // so the overall operation is still supported.
                        }
                    }
                }
            }
        }

        match state {
            State::Supported => Ok(builder.build()),
            State::NoPositiveElements => {
                // We didn't see any positive elements, check if the operation is supported on `object`:
                match intersection_on {
                    IntersectionOn::Left => {
                        self.infer_binary_type_comparison(Type::object(self.db()), op, other, range)
                    }
                    IntersectionOn::Right => {
                        self.infer_binary_type_comparison(other, op, Type::object(self.db()), range)
                    }
                }
            }
            State::UnsupportedOnAllElements(error) => Err(error),
        }
    }

    /// Infers the type of a binary comparison (e.g. 'left == right'). See
    /// `infer_compare_expression` for the higher level logic dealing with multi-comparison
    /// expressions.
    ///
    /// If the operation is not supported, return None (we need upstream context to emit a
    /// diagnostic).
    fn infer_binary_type_comparison(
        &mut self,
        left: Type<'db>,
        op: ast::CmpOp,
        right: Type<'db>,
        range: TextRange,
    ) -> Result<Type<'db>, CompareUnsupportedError<'db>> {
        let is_str_literal_in_tuple = |literal: Type<'db>, tuple: TupleType<'db>| {
            // Protect against doing a lot of work for pathologically large
            // tuples.
            //
            // Ref: https://github.com/astral-sh/ruff/pull/18251#discussion_r2115909311
            let (minimum_length, _) = tuple.tuple(self.db()).len().size_hint();
            if minimum_length > 1 << 12 {
                return None;
            }

            let mut definitely_true = false;
            let mut definitely_false = true;
            for element in tuple.tuple(self.db()).all_elements().copied() {
                if element.is_string_literal() {
                    if literal == element {
                        definitely_true = true;
                        definitely_false = false;
                    }
                } else if !literal.is_disjoint_from(self.db(), element) {
                    definitely_false = false;
                }
            }

            if definitely_true {
                Some(true)
            } else if definitely_false {
                Some(false)
            } else {
                None
            }
        };

        // Note: identity (is, is not) for equal builtin types is unreliable and not part of the
        // language spec.
        // - `[ast::CompOp::Is]`: return `false` if unequal, `bool` if equal
        // - `[ast::CompOp::IsNot]`: return `true` if unequal, `bool` if equal
        match (left, right) {
            (Type::Union(union), other) => {
                let mut builder = UnionBuilder::new(self.db());
                for element in union.elements(self.db()) {
                    builder =
                        builder.add(self.infer_binary_type_comparison(*element, op, other, range)?);
                }
                Ok(builder.build())
            }
            (other, Type::Union(union)) => {
                let mut builder = UnionBuilder::new(self.db());
                for element in union.elements(self.db()) {
                    builder =
                        builder.add(self.infer_binary_type_comparison(other, op, *element, range)?);
                }
                Ok(builder.build())
            }

            (Type::Intersection(intersection), right) => self
                .infer_binary_intersection_type_comparison(
                    intersection,
                    op,
                    right,
                    IntersectionOn::Left,
                    range,
                ),
            (left, Type::Intersection(intersection)) => self
                .infer_binary_intersection_type_comparison(
                    intersection,
                    op,
                    left,
                    IntersectionOn::Right,
                    range,
                ),

            (Type::IntLiteral(n), Type::IntLiteral(m)) => match op {
                ast::CmpOp::Eq => Ok(Type::BooleanLiteral(n == m)),
                ast::CmpOp::NotEq => Ok(Type::BooleanLiteral(n != m)),
                ast::CmpOp::Lt => Ok(Type::BooleanLiteral(n < m)),
                ast::CmpOp::LtE => Ok(Type::BooleanLiteral(n <= m)),
                ast::CmpOp::Gt => Ok(Type::BooleanLiteral(n > m)),
                ast::CmpOp::GtE => Ok(Type::BooleanLiteral(n >= m)),
                // We cannot say that two equal int Literals will return True from an `is` or `is not` comparison.
                // Even if they are the same value, they may not be the same object.
                ast::CmpOp::Is => {
                    if n == m {
                        Ok(KnownClass::Bool.to_instance(self.db()))
                    } else {
                        Ok(Type::BooleanLiteral(false))
                    }
                }
                ast::CmpOp::IsNot => {
                    if n == m {
                        Ok(KnownClass::Bool.to_instance(self.db()))
                    } else {
                        Ok(Type::BooleanLiteral(true))
                    }
                }
                // Undefined for (int, int)
                ast::CmpOp::In | ast::CmpOp::NotIn => Err(CompareUnsupportedError {
                    op,
                    left_ty: left,
                    right_ty: right,
                }),
            },
            (Type::IntLiteral(_), Type::NominalInstance(_)) => self.infer_binary_type_comparison(
                KnownClass::Int.to_instance(self.db()),
                op,
                right,
                range,
            ),
            (Type::NominalInstance(_), Type::IntLiteral(_)) => self.infer_binary_type_comparison(
                left,
                op,
                KnownClass::Int.to_instance(self.db()),
                range,
            ),

            // Booleans are coded as integers (False = 0, True = 1)
            (Type::IntLiteral(n), Type::BooleanLiteral(b)) => self.infer_binary_type_comparison(
                Type::IntLiteral(n),
                op,
                Type::IntLiteral(i64::from(b)),
                range,
            ),
            (Type::BooleanLiteral(b), Type::IntLiteral(m)) => self.infer_binary_type_comparison(
                Type::IntLiteral(i64::from(b)),
                op,
                Type::IntLiteral(m),
                range,
            ),
            (Type::BooleanLiteral(a), Type::BooleanLiteral(b)) => self
                .infer_binary_type_comparison(
                    Type::IntLiteral(i64::from(a)),
                    op,
                    Type::IntLiteral(i64::from(b)),
                    range,
                ),

            (Type::StringLiteral(salsa_s1), Type::StringLiteral(salsa_s2)) => {
                let s1 = salsa_s1.value(self.db());
                let s2 = salsa_s2.value(self.db());
                match op {
                    ast::CmpOp::Eq => Ok(Type::BooleanLiteral(s1 == s2)),
                    ast::CmpOp::NotEq => Ok(Type::BooleanLiteral(s1 != s2)),
                    ast::CmpOp::Lt => Ok(Type::BooleanLiteral(s1 < s2)),
                    ast::CmpOp::LtE => Ok(Type::BooleanLiteral(s1 <= s2)),
                    ast::CmpOp::Gt => Ok(Type::BooleanLiteral(s1 > s2)),
                    ast::CmpOp::GtE => Ok(Type::BooleanLiteral(s1 >= s2)),
                    ast::CmpOp::In => Ok(Type::BooleanLiteral(s2.contains(s1))),
                    ast::CmpOp::NotIn => Ok(Type::BooleanLiteral(!s2.contains(s1))),
                    ast::CmpOp::Is => {
                        if s1 == s2 {
                            Ok(KnownClass::Bool.to_instance(self.db()))
                        } else {
                            Ok(Type::BooleanLiteral(false))
                        }
                    }
                    ast::CmpOp::IsNot => {
                        if s1 == s2 {
                            Ok(KnownClass::Bool.to_instance(self.db()))
                        } else {
                            Ok(Type::BooleanLiteral(true))
                        }
                    }
                }
            }
            (Type::StringLiteral(_), Type::Tuple(tuple)) if op == ast::CmpOp::In => {
                if let Some(answer) = is_str_literal_in_tuple(left, tuple) {
                    return Ok(Type::BooleanLiteral(answer));
                }

                self.infer_binary_type_comparison(
                    KnownClass::Str.to_instance(self.db()),
                    op,
                    right,
                    range,
                )
            }
            (Type::StringLiteral(_), Type::Tuple(tuple)) if op == ast::CmpOp::NotIn => {
                if let Some(answer) = is_str_literal_in_tuple(left, tuple) {
                    return Ok(Type::BooleanLiteral(!answer));
                }

                self.infer_binary_type_comparison(
                    KnownClass::Str.to_instance(self.db()),
                    op,
                    right,
                    range,
                )
            }
            (Type::StringLiteral(_), _) => self.infer_binary_type_comparison(
                KnownClass::Str.to_instance(self.db()),
                op,
                right,
                range,
            ),
            (_, Type::StringLiteral(_)) => self.infer_binary_type_comparison(
                left,
                op,
                KnownClass::Str.to_instance(self.db()),
                range,
            ),

            (Type::LiteralString, _) => self.infer_binary_type_comparison(
                KnownClass::Str.to_instance(self.db()),
                op,
                right,
                range,
            ),
            (_, Type::LiteralString) => self.infer_binary_type_comparison(
                left,
                op,
                KnownClass::Str.to_instance(self.db()),
                range,
            ),

            (Type::BytesLiteral(salsa_b1), Type::BytesLiteral(salsa_b2)) => {
                let b1 = salsa_b1.value(self.db());
                let b2 = salsa_b2.value(self.db());
                match op {
                    ast::CmpOp::Eq => Ok(Type::BooleanLiteral(b1 == b2)),
                    ast::CmpOp::NotEq => Ok(Type::BooleanLiteral(b1 != b2)),
                    ast::CmpOp::Lt => Ok(Type::BooleanLiteral(b1 < b2)),
                    ast::CmpOp::LtE => Ok(Type::BooleanLiteral(b1 <= b2)),
                    ast::CmpOp::Gt => Ok(Type::BooleanLiteral(b1 > b2)),
                    ast::CmpOp::GtE => Ok(Type::BooleanLiteral(b1 >= b2)),
                    ast::CmpOp::In => {
                        Ok(Type::BooleanLiteral(memchr::memmem::find(b2, b1).is_some()))
                    }
                    ast::CmpOp::NotIn => {
                        Ok(Type::BooleanLiteral(memchr::memmem::find(b2, b1).is_none()))
                    }
                    ast::CmpOp::Is => {
                        if b1 == b2 {
                            Ok(KnownClass::Bool.to_instance(self.db()))
                        } else {
                            Ok(Type::BooleanLiteral(false))
                        }
                    }
                    ast::CmpOp::IsNot => {
                        if b1 == b2 {
                            Ok(KnownClass::Bool.to_instance(self.db()))
                        } else {
                            Ok(Type::BooleanLiteral(true))
                        }
                    }
                }
            }
            (Type::BytesLiteral(_), _) => self.infer_binary_type_comparison(
                KnownClass::Bytes.to_instance(self.db()),
                op,
                right,
                range,
            ),
            (_, Type::BytesLiteral(_)) => self.infer_binary_type_comparison(
                left,
                op,
                KnownClass::Bytes.to_instance(self.db()),
                range,
            ),

            (Type::EnumLiteral(literal_1), Type::EnumLiteral(literal_2))
                if op == ast::CmpOp::Eq =>
            {
                Ok(Type::BooleanLiteral(literal_1 == literal_2))
            }
            (Type::EnumLiteral(literal_1), Type::EnumLiteral(literal_2))
                if op == ast::CmpOp::NotEq =>
            {
                Ok(Type::BooleanLiteral(literal_1 != literal_2))
            }

            (Type::Tuple(_), Type::NominalInstance(instance))
                if instance.class.is_known(self.db(), KnownClass::VersionInfo) =>
            {
                self.infer_binary_type_comparison(
                    left,
                    op,
                    Type::version_info_tuple(self.db()),
                    range,
                )
            }
            (Type::NominalInstance(instance), Type::Tuple(_))
                if instance.class.is_known(self.db(), KnownClass::VersionInfo) =>
            {
                self.infer_binary_type_comparison(
                    Type::version_info_tuple(self.db()),
                    op,
                    right,
                    range,
                )
            }
            (Type::Tuple(lhs), Type::Tuple(rhs)) => {
                let lhs_tuple = lhs.tuple(self.db());
                let rhs_tuple = rhs.tuple(self.db());

                let mut tuple_rich_comparison =
                    |op| self.infer_tuple_rich_comparison(lhs_tuple, op, rhs_tuple, range);

                match op {
                    ast::CmpOp::Eq => tuple_rich_comparison(RichCompareOperator::Eq),
                    ast::CmpOp::NotEq => tuple_rich_comparison(RichCompareOperator::Ne),
                    ast::CmpOp::Lt => tuple_rich_comparison(RichCompareOperator::Lt),
                    ast::CmpOp::LtE => tuple_rich_comparison(RichCompareOperator::Le),
                    ast::CmpOp::Gt => tuple_rich_comparison(RichCompareOperator::Gt),
                    ast::CmpOp::GtE => tuple_rich_comparison(RichCompareOperator::Ge),
                    ast::CmpOp::In | ast::CmpOp::NotIn => {
                        let mut any_eq = false;
                        let mut any_ambiguous = false;

                        for ty in rhs_tuple.all_elements().copied() {
                            let eq_result = self.infer_binary_type_comparison(
                                Type::Tuple(lhs),
                                ast::CmpOp::Eq,
                                ty,
                                range,
                            ).expect("infer_binary_type_comparison should never return None for `CmpOp::Eq`");

                            match eq_result {
                                todo @ Type::Dynamic(DynamicType::Todo(_)) => return Ok(todo),
                                // It's okay to ignore errors here because Python doesn't call `__bool__`
                                // for different union variants. Instead, this is just for us to
                                // evaluate a possibly truthy value to `false` or `true`.
                                ty => match ty.bool(self.db()) {
                                    Truthiness::AlwaysTrue => any_eq = true,
                                    Truthiness::AlwaysFalse => (),
                                    Truthiness::Ambiguous => any_ambiguous = true,
                                },
                            }
                        }

                        if any_eq {
                            Ok(Type::BooleanLiteral(op.is_in()))
                        } else if !any_ambiguous {
                            Ok(Type::BooleanLiteral(op.is_not_in()))
                        } else {
                            Ok(KnownClass::Bool.to_instance(self.db()))
                        }
                    }
                    ast::CmpOp::Is | ast::CmpOp::IsNot => {
                        // - `[ast::CmpOp::Is]`: returns `false` if the elements are definitely unequal, otherwise `bool`
                        // - `[ast::CmpOp::IsNot]`: returns `true` if the elements are definitely unequal, otherwise `bool`
                        let eq_result = tuple_rich_comparison(RichCompareOperator::Eq).expect(
                            "infer_binary_type_comparison should never return None for `CmpOp::Eq`",
                        );

                        Ok(match eq_result {
                            todo @ Type::Dynamic(DynamicType::Todo(_)) => todo,
                            // It's okay to ignore errors here because Python doesn't call `__bool__`
                            // for `is` and `is not` comparisons. This is an implementation detail
                            // for how we determine the truthiness of a type.
                            ty => match ty.bool(self.db()) {
                                Truthiness::AlwaysFalse => Type::BooleanLiteral(op.is_is_not()),
                                _ => KnownClass::Bool.to_instance(self.db()),
                            },
                        })
                    }
                }
            }

            // Lookup the rich comparison `__dunder__` methods
            _ => {
                let rich_comparison = |op| self.infer_rich_comparison(left, right, op);
                let membership_test_comparison = |op, range: TextRange| {
                    self.infer_membership_test_comparison(left, right, op, range)
                };
                match op {
                    ast::CmpOp::Eq => rich_comparison(RichCompareOperator::Eq),
                    ast::CmpOp::NotEq => rich_comparison(RichCompareOperator::Ne),
                    ast::CmpOp::Lt => rich_comparison(RichCompareOperator::Lt),
                    ast::CmpOp::LtE => rich_comparison(RichCompareOperator::Le),
                    ast::CmpOp::Gt => rich_comparison(RichCompareOperator::Gt),
                    ast::CmpOp::GtE => rich_comparison(RichCompareOperator::Ge),
                    ast::CmpOp::In => {
                        membership_test_comparison(MembershipTestCompareOperator::In, range)
                    }
                    ast::CmpOp::NotIn => {
                        membership_test_comparison(MembershipTestCompareOperator::NotIn, range)
                    }
                    ast::CmpOp::Is => {
                        if left.is_disjoint_from(self.db(), right) {
                            Ok(Type::BooleanLiteral(false))
                        } else if left.is_singleton(self.db())
                            && left.is_equivalent_to(self.db(), right)
                        {
                            Ok(Type::BooleanLiteral(true))
                        } else {
                            Ok(KnownClass::Bool.to_instance(self.db()))
                        }
                    }
                    ast::CmpOp::IsNot => {
                        if left.is_disjoint_from(self.db(), right) {
                            Ok(Type::BooleanLiteral(true))
                        } else if left.is_singleton(self.db())
                            && left.is_equivalent_to(self.db(), right)
                        {
                            Ok(Type::BooleanLiteral(false))
                        } else {
                            Ok(KnownClass::Bool.to_instance(self.db()))
                        }
                    }
                }
            }
        }
    }

    /// Rich comparison in Python are the operators `==`, `!=`, `<`, `<=`, `>`, and `>=`. Their
    /// behaviour can be edited for classes by implementing corresponding dunder methods.
    /// This function performs rich comparison between two types and returns the resulting type.
    /// see `<https://docs.python.org/3/reference/datamodel.html#object.__lt__>`
    fn infer_rich_comparison(
        &self,
        left: Type<'db>,
        right: Type<'db>,
        op: RichCompareOperator,
    ) -> Result<Type<'db>, CompareUnsupportedError<'db>> {
        let db = self.db();
        // The following resource has details about the rich comparison algorithm:
        // https://snarky.ca/unravelling-rich-comparison-operators/
        let call_dunder = |op: RichCompareOperator, left: Type<'db>, right: Type<'db>| {
            left.try_call_dunder(db, op.dunder(), CallArguments::positional([right]))
                .map(|outcome| outcome.return_type(db))
                .ok()
        };

        // The reflected dunder has priority if the right-hand side is a strict subclass of the left-hand side.
        if left != right && right.is_subtype_of(db, left) {
            call_dunder(op.reflect(), right, left).or_else(|| call_dunder(op, left, right))
        } else {
            call_dunder(op, left, right).or_else(|| call_dunder(op.reflect(), right, left))
        }
        .or_else(|| {
            // When no appropriate method returns any value other than NotImplemented,
            // the `==` and `!=` operators will fall back to `is` and `is not`, respectively.
            // refer to `<https://docs.python.org/3/reference/datamodel.html#object.__eq__>`
            if matches!(op, RichCompareOperator::Eq | RichCompareOperator::Ne) {
                Some(KnownClass::Bool.to_instance(db))
            } else {
                None
            }
        })
        .ok_or_else(|| CompareUnsupportedError {
            op: op.into(),
            left_ty: left,
            right_ty: right,
        })
    }

    /// Performs a membership test (`in` and `not in`) between two instances and returns the resulting type, or `None` if the test is unsupported.
    /// The behavior can be customized in Python by implementing `__contains__`, `__iter__`, or `__getitem__` methods.
    /// See `<https://docs.python.org/3/reference/datamodel.html#object.__contains__>`
    /// and `<https://docs.python.org/3/reference/expressions.html#membership-test-details>`
    fn infer_membership_test_comparison(
        &self,
        left: Type<'db>,
        right: Type<'db>,
        op: MembershipTestCompareOperator,
        range: TextRange,
    ) -> Result<Type<'db>, CompareUnsupportedError<'db>> {
        let db = self.db();

        let contains_dunder = right.class_member(db, "__contains__".into()).place;
        let compare_result_opt = match contains_dunder {
            Place::Type(contains_dunder, Boundness::Bound) => {
                // If `__contains__` is available, it is used directly for the membership test.
                contains_dunder
                    .try_call(db, &CallArguments::positional([right, left]))
                    .map(|bindings| bindings.return_type(db))
                    .ok()
            }
            _ => {
                // iteration-based membership test
                right
                    .try_iterate(db)
                    .map(|_| KnownClass::Bool.to_instance(db))
                    .ok()
            }
        };

        compare_result_opt
            .map(|ty| {
                if matches!(ty, Type::Dynamic(DynamicType::Todo(_))) {
                    return ty;
                }

                let truthiness = ty.try_bool(db).unwrap_or_else(|err| {
                    err.report_diagnostic(&self.context, range);
                    err.fallback_truthiness()
                });

                match op {
                    MembershipTestCompareOperator::In => truthiness.into_type(db),
                    MembershipTestCompareOperator::NotIn => truthiness.negate().into_type(db),
                }
            })
            .ok_or_else(|| CompareUnsupportedError {
                op: op.into(),
                left_ty: left,
                right_ty: right,
            })
    }

    /// Simulates rich comparison between tuples and returns the inferred result.
    /// This performs a lexicographic comparison, returning a union of all possible return types that could result from the comparison.
    ///
    /// basically it's based on cpython's `tuple_richcompare`
    /// see `<https://github.com/python/cpython/blob/9d6366b60d01305fc5e45100e0cd13e358aa397d/Objects/tupleobject.c#L637>`
    fn infer_tuple_rich_comparison(
        &mut self,
        left: &TupleSpec<'db>,
        op: RichCompareOperator,
        right: &TupleSpec<'db>,
        range: TextRange,
    ) -> Result<Type<'db>, CompareUnsupportedError<'db>> {
        // If either tuple is variable length, we can make no assumptions about the relative
        // lengths of the tuples, and therefore neither about how they compare lexicographically.
        // TODO: Consider comparing the prefixes of the tuples, since that could give a comparison
        // result regardless of how long the variable-length tuple is.
        let (TupleSpec::Fixed(left), TupleSpec::Fixed(right)) = (left, right) else {
            return Ok(Type::unknown());
        };

        let left_iter = left.elements().copied();
        let right_iter = right.elements().copied();

        let mut builder = UnionBuilder::new(self.db());

        for (l_ty, r_ty) in left_iter.zip(right_iter) {
            let pairwise_eq_result = self
                .infer_binary_type_comparison(l_ty, ast::CmpOp::Eq, r_ty, range)
                .expect("infer_binary_type_comparison should never return None for `CmpOp::Eq`");

            match pairwise_eq_result
                .try_bool(self.db())
                .unwrap_or_else(|err| {
                    // TODO: We should, whenever possible, pass the range of the left and right elements
                    //   instead of the range of the whole tuple.
                    err.report_diagnostic(&self.context, range);
                    err.fallback_truthiness()
                }) {
                // - AlwaysTrue : Continue to the next pair for lexicographic comparison
                Truthiness::AlwaysTrue => continue,
                // - AlwaysFalse:
                // Lexicographic comparisons will always terminate with this pair.
                // Complete the comparison and return the result.
                // - Ambiguous:
                // Lexicographic comparisons might continue to the next pair (if eq_result is true),
                // or terminate here (if eq_result is false).
                // To account for cases where the comparison terminates here, add the pairwise comparison result to the union builder.
                eq_truthiness @ (Truthiness::AlwaysFalse | Truthiness::Ambiguous) => {
                    let pairwise_compare_result = match op {
                        RichCompareOperator::Lt
                        | RichCompareOperator::Le
                        | RichCompareOperator::Gt
                        | RichCompareOperator::Ge => {
                            self.infer_binary_type_comparison(l_ty, op.into(), r_ty, range)?
                        }
                        // For `==` and `!=`, we already figure out the result from `pairwise_eq_result`
                        // NOTE: The CPython implementation does not account for non-boolean return types
                        // or cases where `!=` is not the negation of `==`, we also do not consider these cases.
                        RichCompareOperator::Eq => Type::BooleanLiteral(false),
                        RichCompareOperator::Ne => Type::BooleanLiteral(true),
                    };

                    builder = builder.add(pairwise_compare_result);

                    if eq_truthiness.is_ambiguous() {
                        continue;
                    }

                    return Ok(builder.build());
                }
            }
        }

        // if no more items to compare, we just compare sizes
        let (left_len, right_len) = (left.len(), right.len());

        builder = builder.add(Type::BooleanLiteral(match op {
            RichCompareOperator::Eq => left_len == right_len,
            RichCompareOperator::Ne => left_len != right_len,
            RichCompareOperator::Lt => left_len < right_len,
            RichCompareOperator::Le => left_len <= right_len,
            RichCompareOperator::Gt => left_len > right_len,
            RichCompareOperator::Ge => left_len >= right_len,
        }));

        Ok(builder.build())
    }

    fn infer_subscript_expression(&mut self, subscript: &ast::ExprSubscript) -> Type<'db> {
        let ast::ExprSubscript {
            value,
            slice,
            range: _,
            node_index: _,
            ctx,
        } = subscript;

        match ctx {
            ExprContext::Load => self.infer_subscript_load(subscript),
            ExprContext::Store => {
                let value_ty = self.infer_expression(value);
                let slice_ty = self.infer_expression(slice);
                self.infer_subscript_expression_types(value, value_ty, slice_ty);
                Type::Never
            }
            ExprContext::Del => {
                self.infer_subscript_load(subscript);
                Type::Never
            }
            ExprContext::Invalid => {
                let value_ty = self.infer_expression(value);
                let slice_ty = self.infer_expression(slice);
                self.infer_subscript_expression_types(value, value_ty, slice_ty);
                Type::unknown()
            }
        }
    }

    fn infer_subscript_load(&mut self, subscript: &ast::ExprSubscript) -> Type<'db> {
        let ast::ExprSubscript {
            range: _,
            node_index: _,
            value,
            slice,
            ctx: _,
        } = subscript;
        let value_ty = self.infer_expression(value);
        let mut constraint_keys = vec![];

        // If `value` is a valid reference, we attempt type narrowing by assignment.
        if !value_ty.is_unknown() {
            if let Ok(expr) = PlaceExpr::try_from(subscript) {
                let (place, keys) =
                    self.infer_place_load(&expr, ast::ExprRef::Subscript(subscript));
                constraint_keys.extend(keys);
                if let Place::Type(ty, Boundness::Bound) = place.place {
                    // Even if we can obtain the subscript type based on the assignments, we still perform default type inference
                    // (to store the expression type and to report errors).
                    let slice_ty = self.infer_expression(slice);
                    self.infer_subscript_expression_types(value, value_ty, slice_ty);
                    return ty;
                }
            }
        }

        // HACK ALERT: If we are subscripting a generic class, short-circuit the rest of the
        // subscript inference logic and treat this as an explicit specialization.
        // TODO: Move this logic into a custom callable, and update `find_name_in_mro` to return
        // this callable as the `__class_getitem__` method on `type`. That probably requires
        // updating all of the subscript logic below to use custom callables for all of the _other_
        // special cases, too.
        if let Type::ClassLiteral(class) = value_ty {
            if class.is_known(self.db(), KnownClass::Tuple) {
                return self
                    .infer_tuple_type_expression(slice)
                    .to_meta_type(self.db());
            }
            if let Some(generic_context) = class.generic_context(self.db()) {
                return self.infer_explicit_class_specialization(
                    subscript,
                    value_ty,
                    class,
                    generic_context,
                );
            }
        }
        if let Type::SpecialForm(SpecialFormType::Tuple) = value_ty {
            return self
                .infer_tuple_type_expression(slice)
                .to_meta_type(self.db());
        }

        let slice_ty = self.infer_expression(slice);
        let result_ty = self.infer_subscript_expression_types(value, value_ty, slice_ty);
        self.narrow_expr_with_applicable_constraints(subscript, result_ty, &constraint_keys)
    }

    fn infer_explicit_class_specialization(
        &mut self,
        subscript: &ast::ExprSubscript,
        value_ty: Type<'db>,
        generic_class: ClassLiteral<'db>,
        generic_context: GenericContext<'db>,
    ) -> Type<'db> {
        let slice_node = subscript.slice.as_ref();
        let call_argument_types = match slice_node {
            ast::Expr::Tuple(tuple) => {
                let arguments = CallArguments::positional(
                    tuple.elts.iter().map(|elt| self.infer_type_expression(elt)),
                );
                self.store_expression_type(
                    slice_node,
                    TupleType::from_elements(self.db(), arguments.iter_types()),
                );
                arguments
            }
            _ => CallArguments::positional([self.infer_type_expression(slice_node)]),
        };
        let binding = Binding::single(value_ty, generic_context.signature(self.db()));
        let bindings = match Bindings::from(binding)
            .match_parameters(&call_argument_types)
            .check_types(self.db(), &call_argument_types)
        {
            Ok(bindings) => bindings,
            Err(CallError(_, bindings)) => {
                bindings.report_diagnostics(&self.context, subscript.into());
                return Type::unknown();
            }
        };
        let callable = bindings
            .into_iter()
            .next()
            .expect("valid bindings should have one callable");
        let (_, overload) = callable
            .matching_overloads()
            .next()
            .expect("valid bindings should have matching overload");
        Type::from(generic_class.apply_specialization(self.db(), |_| {
            generic_context.specialize_partial(self.db(), overload.parameter_types())
        }))
    }

    fn infer_subscript_expression_types(
        &self,
        value_node: &ast::Expr,
        value_ty: Type<'db>,
        slice_ty: Type<'db>,
    ) -> Type<'db> {
        match (value_ty, slice_ty, slice_ty.slice_literal(self.db())) {
            (Type::NominalInstance(instance), _, _)
                if instance.class.is_known(self.db(), KnownClass::VersionInfo) =>
            {
                self.infer_subscript_expression_types(
                    value_node,
                    Type::version_info_tuple(self.db()),
                    slice_ty,
                )
            }

            (Type::Union(union), _, _) => union.map(self.db(), |element| {
                self.infer_subscript_expression_types(value_node, *element, slice_ty)
            }),

            // TODO: we can map over the intersection and fold the results back into an intersection,
            // but we need to make sure we avoid emitting a diagnostic if one positive element has a `__getitem__`
            // method but another does not. This means `infer_subscript_expression_types`
            // needs to return a `Result` rather than eagerly emitting diagnostics.
            (Type::Intersection(_), _, _) => {
                todo_type!("Subscript expressions on intersections")
            }

            // Ex) Given `("a", "b", "c", "d")[1]`, return `"b"`
            (Type::Tuple(tuple_ty), Type::IntLiteral(int), _) if i32::try_from(int).is_ok() => {
                let tuple = tuple_ty.tuple(self.db());
                tuple
                    .py_index(
                        self.db(),
                        i32::try_from(int).expect("checked in branch arm"),
                    )
                    .unwrap_or_else(|_| {
                        report_index_out_of_bounds(
                            &self.context,
                            "tuple",
                            value_node.into(),
                            value_ty,
                            tuple.len().display_minimum(),
                            int,
                        );
                        Type::unknown()
                    })
            }

            // Ex) Given `("a", 1, Null)[0:2]`, return `("a", 1)`
            (Type::Tuple(tuple_ty), _, Some(SliceLiteral { start, stop, step })) => {
                let TupleSpec::Fixed(tuple) = tuple_ty.tuple(self.db()) else {
                    return todo_type!("slice into variable-length tuple");
                };

                if let Ok(new_elements) = tuple.py_slice(self.db(), start, stop, step) {
                    TupleType::from_elements(self.db(), new_elements.copied())
                } else {
                    report_slice_step_size_zero(&self.context, value_node.into());
                    Type::unknown()
                }
            }

            // Ex) Given `"value"[1]`, return `"a"`
            (Type::StringLiteral(literal_ty), Type::IntLiteral(int), _)
                if i32::try_from(int).is_ok() =>
            {
                let literal_value = literal_ty.value(self.db());
                (&mut literal_value.chars())
                    .py_index(
                        self.db(),
                        i32::try_from(int).expect("checked in branch arm"),
                    )
                    .map(|ch| Type::string_literal(self.db(), &ch.to_string()))
                    .unwrap_or_else(|_| {
                        report_index_out_of_bounds(
                            &self.context,
                            "string",
                            value_node.into(),
                            value_ty,
                            literal_value.chars().count(),
                            int,
                        );
                        Type::unknown()
                    })
            }

            // Ex) Given `"value"[1:3]`, return `"al"`
            (Type::StringLiteral(literal_ty), _, Some(SliceLiteral { start, stop, step })) => {
                let literal_value = literal_ty.value(self.db());

                let chars: Vec<_> = literal_value.chars().collect();

                if let Ok(new_chars) = chars.py_slice(self.db(), start, stop, step) {
                    let literal: String = new_chars.collect();
                    Type::string_literal(self.db(), &literal)
                } else {
                    report_slice_step_size_zero(&self.context, value_node.into());
                    Type::unknown()
                }
            }

            // Ex) Given `b"value"[1]`, return `97` (i.e., `ord(b"a")`)
            (Type::BytesLiteral(literal_ty), Type::IntLiteral(int), _)
                if i32::try_from(int).is_ok() =>
            {
                let literal_value = literal_ty.value(self.db());
                literal_value
                    .py_index(
                        self.db(),
                        i32::try_from(int).expect("checked in branch arm"),
                    )
                    .map(|byte| Type::IntLiteral((*byte).into()))
                    .unwrap_or_else(|_| {
                        report_index_out_of_bounds(
                            &self.context,
                            "bytes literal",
                            value_node.into(),
                            value_ty,
                            literal_value.len(),
                            int,
                        );
                        Type::unknown()
                    })
            }

            // Ex) Given `b"value"[1:3]`, return `b"al"`
            (Type::BytesLiteral(literal_ty), _, Some(SliceLiteral { start, stop, step })) => {
                let literal_value = literal_ty.value(self.db());

                if let Ok(new_bytes) = literal_value.py_slice(self.db(), start, stop, step) {
                    let new_bytes: Vec<u8> = new_bytes.copied().collect();
                    Type::bytes_literal(self.db(), &new_bytes)
                } else {
                    report_slice_step_size_zero(&self.context, value_node.into());
                    Type::unknown()
                }
            }

            // Ex) Given `"value"[True]`, return `"a"`
            (
                Type::Tuple(_) | Type::StringLiteral(_) | Type::BytesLiteral(_),
                Type::BooleanLiteral(bool),
                _,
            ) => self.infer_subscript_expression_types(
                value_node,
                value_ty,
                Type::IntLiteral(i64::from(bool)),
            ),

            (Type::SpecialForm(SpecialFormType::Protocol), Type::Tuple(typevars), _) => {
                let TupleSpec::Fixed(typevars) = typevars.tuple(self.db()) else {
                    // TODO: emit a diagnostic
                    return Type::unknown();
                };
                self.legacy_generic_class_context(
                    value_node,
                    typevars.elements_slice(),
                    LegacyGenericBase::Protocol,
                )
                .map(|context| Type::KnownInstance(KnownInstanceType::SubscriptedProtocol(context)))
                .unwrap_or_else(Type::unknown)
            }

            (Type::SpecialForm(SpecialFormType::Protocol), typevar, _) => self
                .legacy_generic_class_context(
                    value_node,
                    std::slice::from_ref(&typevar),
                    LegacyGenericBase::Protocol,
                )
                .map(|context| Type::KnownInstance(KnownInstanceType::SubscriptedProtocol(context)))
                .unwrap_or_else(Type::unknown),

            (Type::KnownInstance(KnownInstanceType::SubscriptedProtocol(_)), _, _) => {
                // TODO: emit a diagnostic
                todo_type!("doubly-specialized typing.Protocol")
            }

            (Type::SpecialForm(SpecialFormType::Generic), Type::Tuple(typevars), _) => {
                let TupleSpec::Fixed(typevars) = typevars.tuple(self.db()) else {
                    // TODO: emit a diagnostic
                    return Type::unknown();
                };
                self.legacy_generic_class_context(
                    value_node,
                    typevars.elements_slice(),
                    LegacyGenericBase::Generic,
                )
                .map(|context| Type::KnownInstance(KnownInstanceType::SubscriptedGeneric(context)))
                .unwrap_or_else(Type::unknown)
            }

            (Type::SpecialForm(SpecialFormType::Generic), typevar, _) => self
                .legacy_generic_class_context(
                    value_node,
                    std::slice::from_ref(&typevar),
                    LegacyGenericBase::Generic,
                )
                .map(|context| Type::KnownInstance(KnownInstanceType::SubscriptedGeneric(context)))
                .unwrap_or_else(Type::unknown),

            (Type::KnownInstance(KnownInstanceType::SubscriptedGeneric(_)), _, _) => {
                // TODO: emit a diagnostic
                todo_type!("doubly-specialized typing.Generic")
            }

            (Type::SpecialForm(special_form), _, _) if special_form.class().is_special_form() => {
                todo_type!("Inference of subscript on special form")
            }

            (Type::KnownInstance(known_instance), _, _)
                if known_instance.class().is_special_form() =>
            {
                todo_type!("Inference of subscript on special form")
            }

            (value_ty, slice_ty, _) => {
                // If the class defines `__getitem__`, return its return type.
                //
                // See: https://docs.python.org/3/reference/datamodel.html#class-getitem-versus-getitem
                match value_ty.try_call_dunder(
                    self.db(),
                    "__getitem__",
                    CallArguments::positional([slice_ty]),
                ) {
                    Ok(outcome) => return outcome.return_type(self.db()),
                    Err(err @ CallDunderError::PossiblyUnbound { .. }) => {
                        if let Some(builder) = self
                            .context
                            .report_lint(&POSSIBLY_UNBOUND_IMPLICIT_CALL, value_node)
                        {
                            builder.into_diagnostic(format_args!(
                                "Method `__getitem__` of type `{}` is possibly unbound",
                                value_ty.display(self.db()),
                            ));
                        }

                        return err.fallback_return_type(self.db());
                    }
                    Err(CallDunderError::CallError(_, bindings)) => {
                        if let Some(builder) =
                            self.context.report_lint(&CALL_NON_CALLABLE, value_node)
                        {
                            builder.into_diagnostic(format_args!(
                                "Method `__getitem__` of type `{}` \
                                 is not callable on object of type `{}`",
                                bindings.callable_type().display(self.db()),
                                value_ty.display(self.db()),
                            ));
                        }

                        return bindings.return_type(self.db());
                    }
                    Err(CallDunderError::MethodNotAvailable) => {
                        // try `__class_getitem__`
                    }
                }

                // Otherwise, if the value is itself a class and defines `__class_getitem__`,
                // return its return type.
                //
                // TODO: lots of classes are only subscriptable at runtime on Python 3.9+,
                // *but* we should also allow them to be subscripted in stubs
                // (and in annotations if `from __future__ import annotations` is enabled),
                // even if the target version is Python 3.8 or lower,
                // despite the fact that there will be no corresponding `__class_getitem__`
                // method in these `sys.version_info` branches.
                if value_ty.is_subtype_of(self.db(), KnownClass::Type.to_instance(self.db())) {
                    let dunder_class_getitem_method =
                        value_ty.member(self.db(), "__class_getitem__").place;

                    match dunder_class_getitem_method {
                        Place::Unbound => {}
                        Place::Type(ty, boundness) => {
                            if boundness == Boundness::PossiblyUnbound {
                                if let Some(builder) = self
                                    .context
                                    .report_lint(&POSSIBLY_UNBOUND_IMPLICIT_CALL, value_node)
                                {
                                    builder.into_diagnostic(format_args!(
                                        "Method `__class_getitem__` of type `{}` \
                                        is possibly unbound",
                                        value_ty.display(self.db()),
                                    ));
                                }
                            }

                            match ty.try_call(
                                self.db(),
                                &CallArguments::positional([value_ty, slice_ty]),
                            ) {
                                Ok(bindings) => return bindings.return_type(self.db()),
                                Err(CallError(_, bindings)) => {
                                    if let Some(builder) =
                                        self.context.report_lint(&CALL_NON_CALLABLE, value_node)
                                    {
                                        builder.into_diagnostic(format_args!(
                                            "Method `__class_getitem__` of type `{}` \
                                             is not callable on object of type `{}`",
                                            bindings.callable_type().display(self.db()),
                                            value_ty.display(self.db()),
                                        ));
                                    }
                                    return bindings.return_type(self.db());
                                }
                            }
                        }
                    }

                    if let Type::ClassLiteral(class) = value_ty {
                        if class.is_known(self.db(), KnownClass::Type) {
                            return KnownClass::GenericAlias.to_instance(self.db());
                        }

                        if class.generic_context(self.db()).is_some() {
                            // TODO: specialize the generic class using these explicit type
                            // variable assignments. This branch is only encountered when an
                            // explicit class specialization appears inside of some other subscript
                            // expression, e.g. `tuple[list[int], ...]`. We have already inferred
                            // the type of the outer subscript slice as a value expression, which
                            // means we can't re-infer the inner specialization here as a type
                            // expression.
                            return value_ty;
                        }
                    }

                    // TODO: properly handle old-style generics; get rid of this temporary hack
                    if !value_ty.into_class_literal().is_some_and(|class| {
                        class
                            .iter_mro(self.db(), None)
                            .contains(&ClassBase::Generic)
                    }) {
                        report_non_subscriptable(
                            &self.context,
                            value_node.into(),
                            value_ty,
                            "__class_getitem__",
                        );
                    }
                } else {
                    report_non_subscriptable(
                        &self.context,
                        value_node.into(),
                        value_ty,
                        "__getitem__",
                    );
                }

                Type::unknown()
            }
        }
    }

    fn legacy_generic_class_context(
        &self,
        value_node: &ast::Expr,
        typevars: &[Type<'db>],
        origin: LegacyGenericBase,
    ) -> Option<GenericContext<'db>> {
        let typevars: Option<FxOrderSet<_>> = typevars
            .iter()
            .map(|typevar| match typevar {
                Type::KnownInstance(KnownInstanceType::TypeVar(typevar)) => Some(*typevar),
                _ => {
                    if let Some(builder) =
                        self.context.report_lint(&INVALID_ARGUMENT_TYPE, value_node)
                    {
                        builder.into_diagnostic(format_args!(
                            "`{}` is not a valid argument to `{origin}`",
                            typevar.display(self.db()),
                        ));
                    }
                    None
                }
            })
            .collect();
        typevars.map(|typevars| GenericContext::new(self.db(), typevars))
    }

    fn infer_slice_expression(&mut self, slice: &ast::ExprSlice) -> Type<'db> {
        enum SliceArg<'db> {
            Arg(Type<'db>),
            Unsupported,
        }

        let ast::ExprSlice {
            range: _,
            node_index: _,
            lower,
            upper,
            step,
        } = slice;

        let ty_lower = self.infer_optional_expression(lower.as_deref());
        let ty_upper = self.infer_optional_expression(upper.as_deref());
        let ty_step = self.infer_optional_expression(step.as_deref());

        let type_to_slice_argument = |ty: Option<Type<'db>>| match ty {
            Some(ty @ (Type::IntLiteral(_) | Type::BooleanLiteral(_))) => SliceArg::Arg(ty),
            Some(ty @ Type::NominalInstance(instance))
                if instance.class.is_known(self.db(), KnownClass::NoneType) =>
            {
                SliceArg::Arg(ty)
            }
            None => SliceArg::Arg(Type::none(self.db())),
            _ => SliceArg::Unsupported,
        };

        match (
            type_to_slice_argument(ty_lower),
            type_to_slice_argument(ty_upper),
            type_to_slice_argument(ty_step),
        ) {
            (SliceArg::Arg(lower), SliceArg::Arg(upper), SliceArg::Arg(step)) => {
                KnownClass::Slice.to_specialized_instance(self.db(), [lower, upper, step])
            }
            _ => KnownClass::Slice.to_instance(self.db()),
        }
    }

    fn infer_type_parameters(&mut self, type_parameters: &ast::TypeParams) {
        let ast::TypeParams {
            range: _,
            node_index: _,
            type_params,
        } = type_parameters;
        for type_param in type_params {
            match type_param {
                ast::TypeParam::TypeVar(node) => self.infer_definition(node),
                ast::TypeParam::ParamSpec(node) => self.infer_definition(node),
                ast::TypeParam::TypeVarTuple(node) => self.infer_definition(node),
            }
        }
    }

    pub(super) fn finish(mut self) -> TypeInference<'db> {
        self.infer_region();
        self.types.diagnostics = self.context.finish();
        self.types.shrink_to_fit();
        self.types
    }
}

/// Annotation expressions.
impl<'db> TypeInferenceBuilder<'db, '_> {
    /// Infer the type of an annotation expression with the given [`DeferredExpressionState`].
    fn infer_annotation_expression(
        &mut self,
        annotation: &ast::Expr,
        deferred_state: DeferredExpressionState,
    ) -> TypeAndQualifiers<'db> {
        let previous_deferred_state = std::mem::replace(&mut self.deferred_state, deferred_state);
        let annotation_ty = self.infer_annotation_expression_impl(annotation);
        self.deferred_state = previous_deferred_state;
        annotation_ty
    }

    /// Similar to [`infer_annotation_expression`], but accepts an optional annotation expression
    /// and returns [`None`] if the annotation is [`None`].
    ///
    /// [`infer_annotation_expression`]: TypeInferenceBuilder::infer_annotation_expression
    fn infer_optional_annotation_expression(
        &mut self,
        annotation: Option<&ast::Expr>,
        deferred_state: DeferredExpressionState,
    ) -> Option<TypeAndQualifiers<'db>> {
        annotation.map(|expr| self.infer_annotation_expression(expr, deferred_state))
    }

    /// Implementation of [`infer_annotation_expression`].
    ///
    /// [`infer_annotation_expression`]: TypeInferenceBuilder::infer_annotation_expression
    fn infer_annotation_expression_impl(
        &mut self,
        annotation: &ast::Expr,
    ) -> TypeAndQualifiers<'db> {
        // https://typing.python.org/en/latest/spec/annotations.html#grammar-token-expression-grammar-annotation_expression
        let annotation_ty = match annotation {
            // String annotations: https://typing.python.org/en/latest/spec/annotations.html#string-annotations
            ast::Expr::StringLiteral(string) => self.infer_string_annotation_expression(string),

            // Annotation expressions also get special handling for `*args` and `**kwargs`.
            ast::Expr::Starred(starred) => self.infer_starred_expression(starred).into(),

            ast::Expr::BytesLiteral(bytes) => {
                if let Some(builder) = self
                    .context
                    .report_lint(&BYTE_STRING_TYPE_ANNOTATION, bytes)
                {
                    builder.into_diagnostic("Type expressions cannot use bytes literal");
                }
                TypeAndQualifiers::unknown()
            }

            ast::Expr::FString(fstring) => {
                if let Some(builder) = self.context.report_lint(&FSTRING_TYPE_ANNOTATION, fstring) {
                    builder.into_diagnostic("Type expressions cannot use f-strings");
                }
                self.infer_fstring_expression(fstring);
                TypeAndQualifiers::unknown()
            }

            ast::Expr::Name(name) => match name.ctx {
                ast::ExprContext::Load => {
                    let name_expr_ty = self.infer_name_expression(name);
                    match name_expr_ty {
                        Type::SpecialForm(SpecialFormType::ClassVar) => {
                            TypeAndQualifiers::new(Type::unknown(), TypeQualifiers::CLASS_VAR)
                        }
                        Type::SpecialForm(SpecialFormType::Final) => {
                            TypeAndQualifiers::new(Type::unknown(), TypeQualifiers::FINAL)
                        }
                        _ => name_expr_ty
                            .in_type_expression(self.db(), self.scope())
                            .unwrap_or_else(|error| {
                                error.into_fallback_type(
                                    &self.context,
                                    annotation,
                                    self.is_reachable(annotation),
                                )
                            })
                            .into(),
                    }
                }
                ast::ExprContext::Invalid => TypeAndQualifiers::unknown(),
                ast::ExprContext::Store | ast::ExprContext::Del => {
                    todo_type!("Name expression annotation in Store/Del context").into()
                }
            },

            ast::Expr::Subscript(subscript @ ast::ExprSubscript { value, slice, .. }) => {
                let value_ty = self.infer_expression(value);

                let slice = &**slice;

                match value_ty {
                    Type::SpecialForm(SpecialFormType::Annotated) => {
                        // This branch is similar to the corresponding branch in `infer_parameterized_special_form_type_expression`, but
                        // `Annotated[…]` can appear both in annotation expressions and in type expressions, and needs to be handled slightly
                        // differently in each case (calling either `infer_type_expression_*` or `infer_annotation_expression_*`).
                        if let ast::Expr::Tuple(ast::ExprTuple {
                            elts: arguments, ..
                        }) = slice
                        {
                            if arguments.len() < 2 {
                                report_invalid_arguments_to_annotated(&self.context, subscript);
                            }

                            if let [inner_annotation, metadata @ ..] = &arguments[..] {
                                for element in metadata {
                                    self.infer_expression(element);
                                }

                                let inner_annotation_ty =
                                    self.infer_annotation_expression_impl(inner_annotation);

                                self.store_expression_type(slice, inner_annotation_ty.inner_type());
                                inner_annotation_ty
                            } else {
                                for argument in arguments {
                                    self.infer_expression(argument);
                                }
                                self.store_expression_type(slice, Type::unknown());
                                TypeAndQualifiers::unknown()
                            }
                        } else {
                            report_invalid_arguments_to_annotated(&self.context, subscript);
                            self.infer_annotation_expression_impl(slice)
                        }
                    }
                    Type::SpecialForm(
                        type_qualifier @ (SpecialFormType::ClassVar | SpecialFormType::Final),
                    ) => {
                        let arguments = if let ast::Expr::Tuple(tuple) = slice {
                            &*tuple.elts
                        } else {
                            std::slice::from_ref(slice)
                        };
                        let num_arguments = arguments.len();
                        let type_and_qualifiers = if num_arguments == 1 {
                            let mut type_and_qualifiers =
                                self.infer_annotation_expression_impl(slice);
                            match type_qualifier {
                                SpecialFormType::ClassVar => {
                                    type_and_qualifiers.add_qualifier(TypeQualifiers::CLASS_VAR);
                                }
                                SpecialFormType::Final => {
                                    type_and_qualifiers.add_qualifier(TypeQualifiers::FINAL);
                                }
                                _ => unreachable!(),
                            }
                            type_and_qualifiers
                        } else {
                            for element in arguments {
                                self.infer_annotation_expression_impl(element);
                            }
                            if let Some(builder) =
                                self.context.report_lint(&INVALID_TYPE_FORM, subscript)
                            {
                                builder.into_diagnostic(format_args!(
                                    "Type qualifier `{type_qualifier}` expected exactly 1 argument, \
                                    got {num_arguments}",
                                ));
                            }
                            Type::unknown().into()
                        };
                        if slice.is_tuple_expr() {
                            self.store_expression_type(slice, type_and_qualifiers.inner_type());
                        }
                        type_and_qualifiers
                    }
                    _ => self
                        .infer_subscript_type_expression_no_store(subscript, slice, value_ty)
                        .into(),
                }
            }

            // All other annotation expressions are (possibly) valid type expressions, so handle
            // them there instead.
            type_expr => self.infer_type_expression_no_store(type_expr).into(),
        };

        self.store_expression_type(annotation, annotation_ty.inner_type());

        annotation_ty
    }

    /// Infer the type of a string annotation expression.
    fn infer_string_annotation_expression(
        &mut self,
        string: &ast::ExprStringLiteral,
    ) -> TypeAndQualifiers<'db> {
        match parse_string_annotation(&self.context, string) {
            Some(parsed) => {
                // String annotations are always evaluated in the deferred context.
                self.infer_annotation_expression(
                    parsed.expr(),
                    DeferredExpressionState::InStringAnnotation(
                        self.enclosing_node_key(string.into()),
                    ),
                )
            }
            None => TypeAndQualifiers::unknown(),
        }
    }
}

/// Type expressions
impl<'db> TypeInferenceBuilder<'db, '_> {
    /// Infer the type of a type expression.
    fn infer_type_expression(&mut self, expression: &ast::Expr) -> Type<'db> {
        let ty = self.infer_type_expression_no_store(expression);
        self.store_expression_type(expression, ty);
        ty
    }

    /// Similar to [`infer_type_expression`], but accepts an optional type expression and returns
    /// [`None`] if the expression is [`None`].
    ///
    /// [`infer_type_expression`]: TypeInferenceBuilder::infer_type_expression
    fn infer_optional_type_expression(
        &mut self,
        expression: Option<&ast::Expr>,
    ) -> Option<Type<'db>> {
        expression.map(|expr| self.infer_type_expression(expr))
    }

    /// Similar to [`infer_type_expression`], but accepts a [`DeferredExpressionState`].
    ///
    /// [`infer_type_expression`]: TypeInferenceBuilder::infer_type_expression
    fn infer_type_expression_with_state(
        &mut self,
        expression: &ast::Expr,
        deferred_state: DeferredExpressionState,
    ) -> Type<'db> {
        let previous_deferred_state = std::mem::replace(&mut self.deferred_state, deferred_state);
        let annotation_ty = self.infer_type_expression(expression);
        self.deferred_state = previous_deferred_state;
        annotation_ty
    }

    fn report_invalid_type_expression(
        &self,
        expression: &ast::Expr,
        message: std::fmt::Arguments,
    ) -> Option<LintDiagnosticGuard> {
        self.context
            .report_lint(&INVALID_TYPE_FORM, expression)
            .map(|builder| {
                diagnostic::add_type_expression_reference_link(builder.into_diagnostic(message))
            })
    }

    /// Infer the type of a type expression without storing the result.
    fn infer_type_expression_no_store(&mut self, expression: &ast::Expr) -> Type<'db> {
        // https://typing.python.org/en/latest/spec/annotations.html#grammar-token-expression-grammar-type_expression
        match expression {
            ast::Expr::Name(name) => match name.ctx {
                ast::ExprContext::Load => self
                    .infer_name_expression(name)
                    .in_type_expression(self.db(), self.scope())
                    .unwrap_or_else(|error| {
                        error.into_fallback_type(
                            &self.context,
                            expression,
                            self.is_reachable(expression),
                        )
                    }),
                ast::ExprContext::Invalid => Type::unknown(),
                ast::ExprContext::Store | ast::ExprContext::Del => {
                    todo_type!("Name expression annotation in Store/Del context")
                }
            },

            ast::Expr::Attribute(attribute_expression) => match attribute_expression.ctx {
                ast::ExprContext::Load => self
                    .infer_attribute_expression(attribute_expression)
                    .in_type_expression(self.db(), self.scope())
                    .unwrap_or_else(|error| {
                        error.into_fallback_type(
                            &self.context,
                            expression,
                            self.is_reachable(expression),
                        )
                    }),
                ast::ExprContext::Invalid => Type::unknown(),
                ast::ExprContext::Store | ast::ExprContext::Del => {
                    todo_type!("Attribute expression annotation in Store/Del context")
                }
            },

            ast::Expr::NoneLiteral(_literal) => Type::none(self.db()),

            // https://typing.python.org/en/latest/spec/annotations.html#string-annotations
            ast::Expr::StringLiteral(string) => self.infer_string_type_expression(string),

            ast::Expr::Subscript(subscript) => {
                let ast::ExprSubscript {
                    value,
                    slice,
                    ctx: _,
                    range: _,
                    node_index: _,
                } = subscript;

                let value_ty = self.infer_expression(value);

                self.infer_subscript_type_expression_no_store(subscript, slice, value_ty)
            }

            ast::Expr::BinOp(binary) => {
                match binary.op {
                    // PEP-604 unions are okay, e.g., `int | str`
                    ast::Operator::BitOr => {
                        let left_ty = self.infer_type_expression(&binary.left);
                        let right_ty = self.infer_type_expression(&binary.right);
                        UnionType::from_elements(self.db(), [left_ty, right_ty])
                    }
                    // anything else is an invalid annotation:
                    op => {
                        self.infer_binary_expression(binary);
                        if let Some(mut diag) = self.report_invalid_type_expression(
                            expression,
                            format_args!(
                                "Invalid binary operator `{}` in type annotation",
                                op.as_str()
                            ),
                        ) {
                            diag.info("Did you mean to use `|`?");
                        }
                        Type::unknown()
                    }
                }
            }

            // Avoid inferring the types of invalid type expressions that have been parsed from a
            // string annotation, as they are not present in the semantic index.
            _ if self.deferred_state.in_string_annotation() => Type::unknown(),

            // =====================================================================================
            // Forms which are invalid in the context of annotation expressions: we infer their
            // nested expressions as normal expressions, but the type of the top-level expression is
            // always `Type::unknown` in these cases.
            // =====================================================================================

            // TODO: add a subdiagnostic linking to type-expression grammar
            // and stating that it is only valid in `typing.Literal[]` or `typing.Annotated[]`
            ast::Expr::BytesLiteral(_) => {
                self.report_invalid_type_expression(
                    expression,
                    format_args!(
                        "Bytes literals are not allowed in this context in a type expression"
                    ),
                );
                Type::unknown()
            }

            ast::Expr::NumberLiteral(ast::ExprNumberLiteral {
                value: ast::Number::Int(_),
                ..
            }) => {
                self.report_invalid_type_expression(
                    expression,
                    format_args!(
                        "Int literals are not allowed in this context in a type expression"
                    ),
                );

                Type::unknown()
            }

            ast::Expr::NumberLiteral(ast::ExprNumberLiteral {
                value: ast::Number::Float(_),
                ..
            }) => {
                self.report_invalid_type_expression(
                    expression,
                    format_args!("Float literals are not allowed in type expressions"),
                );
                Type::unknown()
            }

            ast::Expr::NumberLiteral(ast::ExprNumberLiteral {
                value: ast::Number::Complex { .. },
                ..
            }) => {
                self.report_invalid_type_expression(
                    expression,
                    format_args!("Complex literals are not allowed in type expressions"),
                );
                Type::unknown()
            }

            ast::Expr::BooleanLiteral(_) => {
                self.report_invalid_type_expression(
                    expression,
                    format_args!(
                        "Boolean literals are not allowed in this context in a type expression"
                    ),
                );
                Type::unknown()
            }

            ast::Expr::List(list) => {
                let db = self.db();

                let inner_types: Vec<Type<'db>> = list
                    .iter()
                    .map(|element| self.infer_type_expression(element))
                    .collect();

                if let Some(mut diagnostic) = self.report_invalid_type_expression(
                    expression,
                    format_args!(
                        "List literals are not allowed in this context in a type expression"
                    ),
                ) {
                    if !inner_types.iter().any(|ty| {
                        matches!(
                            ty,
                            Type::Dynamic(DynamicType::Todo(_) | DynamicType::Unknown)
                        )
                    }) {
                        let hinted_type = if list.len() == 1 {
                            KnownClass::List.to_specialized_instance(db, inner_types)
                        } else {
                            TupleType::from_elements(db, inner_types)
                        };

                        diagnostic.set_primary_message(format_args!(
                            "Did you mean `{}`?",
                            hinted_type.display(self.db()),
                        ));
                    }
                }
                Type::unknown()
            }

            ast::Expr::Tuple(tuple) => {
                let inner_types: Vec<Type<'db>> = tuple
                    .elts
                    .iter()
                    .map(|expr| self.infer_type_expression(expr))
                    .collect();

                if tuple.parenthesized {
                    if let Some(mut diagnostic) = self.report_invalid_type_expression(
                        expression,
                        format_args!(
                            "Tuple literals are not allowed in this context in a type expression"
                        ),
                    ) {
                        if !inner_types.iter().any(|ty| {
                            matches!(
                                ty,
                                Type::Dynamic(DynamicType::Todo(_) | DynamicType::Unknown)
                            )
                        }) {
                            let hinted_type = TupleType::from_elements(self.db(), inner_types);
                            diagnostic.set_primary_message(format_args!(
                                "Did you mean `{}`?",
                                hinted_type.display(self.db()),
                            ));
                        }
                    }
                }
                Type::unknown()
            }

            ast::Expr::BoolOp(bool_op) => {
                self.infer_boolean_expression(bool_op);
                self.report_invalid_type_expression(
                    expression,
                    format_args!("Boolean operations are not allowed in type expressions"),
                );
                Type::unknown()
            }

            ast::Expr::Named(named) => {
                self.infer_named_expression(named);
                self.report_invalid_type_expression(
                    expression,
                    format_args!("Named expressions are not allowed in type expressions"),
                );
                Type::unknown()
            }

            ast::Expr::UnaryOp(unary) => {
                self.infer_unary_expression(unary);
                self.report_invalid_type_expression(
                    expression,
                    format_args!("Unary operations are not allowed in type expressions"),
                );
                Type::unknown()
            }

            ast::Expr::Lambda(lambda_expression) => {
                self.infer_lambda_expression(lambda_expression);
                self.report_invalid_type_expression(
                    expression,
                    format_args!("`lambda` expressions are not allowed in type expressions"),
                );
                Type::unknown()
            }

            ast::Expr::If(if_expression) => {
                self.infer_if_expression(if_expression);
                self.report_invalid_type_expression(
                    expression,
                    format_args!("`if` expressions are not allowed in type expressions"),
                );
                Type::unknown()
            }

            ast::Expr::Dict(dict) => {
                self.infer_dict_expression(dict);
                self.report_invalid_type_expression(
                    expression,
                    format_args!("Dict literals are not allowed in type expressions"),
                );
                Type::unknown()
            }

            ast::Expr::Set(set) => {
                self.infer_set_expression(set);
                self.report_invalid_type_expression(
                    expression,
                    format_args!("Set literals are not allowed in type expressions"),
                );
                Type::unknown()
            }

            ast::Expr::DictComp(dictcomp) => {
                self.infer_dict_comprehension_expression(dictcomp);
                self.report_invalid_type_expression(
                    expression,
                    format_args!("Dict comprehensions are not allowed in type expressions"),
                );
                Type::unknown()
            }

            ast::Expr::ListComp(listcomp) => {
                self.infer_list_comprehension_expression(listcomp);
                self.report_invalid_type_expression(
                    expression,
                    format_args!("List comprehensions are not allowed in type expressions"),
                );
                Type::unknown()
            }

            ast::Expr::SetComp(setcomp) => {
                self.infer_set_comprehension_expression(setcomp);
                self.report_invalid_type_expression(
                    expression,
                    format_args!("Set comprehensions are not allowed in type expressions"),
                );
                Type::unknown()
            }

            ast::Expr::Generator(generator) => {
                self.infer_generator_expression(generator);
                self.report_invalid_type_expression(
                    expression,
                    format_args!("Generator expressions are not allowed in type expressions"),
                );
                Type::unknown()
            }

            ast::Expr::Await(await_expression) => {
                self.infer_await_expression(await_expression);
                self.report_invalid_type_expression(
                    expression,
                    format_args!("`await` expressions are not allowed in type expressions"),
                );
                Type::unknown()
            }

            ast::Expr::Yield(yield_expression) => {
                self.infer_yield_expression(yield_expression);
                self.report_invalid_type_expression(
                    expression,
                    format_args!("`yield` expressions are not allowed in type expressions"),
                );
                Type::unknown()
            }

            ast::Expr::YieldFrom(yield_from) => {
                self.infer_yield_from_expression(yield_from);
                self.report_invalid_type_expression(
                    expression,
                    format_args!("`yield from` expressions are not allowed in type expressions"),
                );
                Type::unknown()
            }

            ast::Expr::Compare(compare) => {
                self.infer_compare_expression(compare);
                self.report_invalid_type_expression(
                    expression,
                    format_args!("Comparison expressions are not allowed in type expressions"),
                );
                Type::unknown()
            }

            ast::Expr::Call(call_expr) => {
                self.infer_call_expression(call_expr);
                self.report_invalid_type_expression(
                    expression,
                    format_args!("Function calls are not allowed in type expressions"),
                );
                Type::unknown()
            }

            ast::Expr::FString(fstring) => {
                self.infer_fstring_expression(fstring);
                self.report_invalid_type_expression(
                    expression,
                    format_args!("F-strings are not allowed in type expressions"),
                );
                Type::unknown()
            }

            ast::Expr::TString(tstring) => {
                self.infer_tstring_expression(tstring);
                self.report_invalid_type_expression(
                    expression,
                    format_args!("T-strings are not allowed in type expressions"),
                );
                Type::unknown()
            }

            ast::Expr::Slice(slice) => {
                self.infer_slice_expression(slice);
                self.report_invalid_type_expression(
                    expression,
                    format_args!("Slices are not allowed in type expressions"),
                );
                Type::unknown()
            }

            // =================================================================================
            // Branches where we probably should emit diagnostics in some context, but don't yet
            // =================================================================================
            ast::Expr::IpyEscapeCommand(_) => todo!("Implement Ipy escape command support"),

            ast::Expr::EllipsisLiteral(_) => {
                todo_type!("ellipsis literal in type expression")
            }

            ast::Expr::Starred(starred) => self.infer_starred_type_expression(starred),
        }
    }

    fn infer_starred_type_expression(&mut self, starred: &ast::ExprStarred) -> Type<'db> {
        let ast::ExprStarred {
            range: _,
            node_index: _,
            value,
            ctx: _,
        } = starred;

        let starred_type = self.infer_type_expression(value);
        if let Type::Tuple(_) = starred_type {
            starred_type
        } else {
            todo_type!("PEP 646")
        }
    }

    fn infer_subscript_type_expression_no_store(
        &mut self,
        subscript: &ast::ExprSubscript,
        slice: &ast::Expr,
        value_ty: Type<'db>,
    ) -> Type<'db> {
        match value_ty {
            Type::ClassLiteral(class_literal) => match class_literal.known(self.db()) {
                Some(KnownClass::Tuple) => self.infer_tuple_type_expression(slice),
                Some(KnownClass::Type) => self.infer_subclass_of_type_expression(slice),
                _ => self.infer_subscript_type_expression(subscript, value_ty),
            },
            _ => self.infer_subscript_type_expression(subscript, value_ty),
        }
    }

    /// Infer the type of a string type expression.
    fn infer_string_type_expression(&mut self, string: &ast::ExprStringLiteral) -> Type<'db> {
        match parse_string_annotation(&self.context, string) {
            Some(parsed) => {
                // String annotations are always evaluated in the deferred context.
                self.infer_type_expression_with_state(
                    parsed.expr(),
                    DeferredExpressionState::InStringAnnotation(
                        self.enclosing_node_key(string.into()),
                    ),
                )
            }
            None => Type::unknown(),
        }
    }

    /// Given the slice of a `tuple[]` annotation, return the type that the annotation represents
    fn infer_tuple_type_expression(&mut self, tuple_slice: &ast::Expr) -> Type<'db> {
        /// In most cases, if a subelement of the tuple is inferred as `Todo`,
        /// we should only infer `Todo` for that specific subelement.
        /// Certain specific AST nodes can however change the meaning of the entire tuple,
        /// however: for example, `tuple[int, ...]` or `tuple[int, *tuple[str, ...]]` are a
        /// homogeneous tuple and a partly homogeneous tuple (respectively) due to the `...`
        /// and the starred expression (respectively), Neither is supported by us right now,
        /// so we should infer `Todo` for the *entire* tuple if we encounter one of those elements.
        fn element_could_alter_type_of_whole_tuple(
            element: &ast::Expr,
            element_ty: Type,
            builder: &mut TypeInferenceBuilder,
        ) -> bool {
            if !element_ty.is_todo() {
                return false;
            }

            match element {
                ast::Expr::Starred(_) => !matches!(element_ty, Type::Tuple(_)),
                ast::Expr::Subscript(ast::ExprSubscript { value, .. }) => {
                    let value_ty = if builder.deferred_state.in_string_annotation() {
                        // Using `.expression_type` does not work in string annotations, because
                        // we do not store types for sub-expressions. Re-infer the type here.
                        builder.infer_expression(value)
                    } else {
                        builder.expression_type(value)
                    };

                    value_ty == Type::SpecialForm(SpecialFormType::Unpack)
                }
                _ => false,
            }
        }

        // TODO: PEP 646
        match tuple_slice {
            ast::Expr::Tuple(elements) => {
                if let [element, ellipsis @ ast::Expr::EllipsisLiteral(_)] = &*elements.elts {
                    self.infer_expression(ellipsis);
                    let result =
                        TupleType::homogeneous(self.db(), self.infer_type_expression(element));
                    self.store_expression_type(tuple_slice, result);
                    return result;
                }

                let mut element_types = TupleSpec::with_capacity(elements.len());

                // Whether to infer `Todo` for the whole tuple
                // (see docstring for `element_could_alter_type_of_whole_tuple`)
                let mut return_todo = false;

                for element in elements {
                    let element_ty = self.infer_type_expression(element);
                    return_todo |=
                        element_could_alter_type_of_whole_tuple(element, element_ty, self);
                    if let ast::Expr::Starred(_) = element {
                        if let Type::Tuple(inner_tuple) = element_ty {
                            element_types =
                                element_types.concat(self.db(), inner_tuple.tuple(self.db()));
                        } else {
                            // TODO: emit a diagnostic
                        }
                    } else {
                        element_types.push(element_ty);
                    }
                }

                let ty = if return_todo {
                    todo_type!("PEP 646")
                } else {
                    Type::tuple(TupleType::new(self.db(), element_types))
                };

                // Here, we store the type for the inner `int, str` tuple-expression,
                // while the type for the outer `tuple[int, str]` slice-expression is
                // stored in the surrounding `infer_type_expression` call:
                self.store_expression_type(tuple_slice, ty);

                ty
            }
            single_element => {
                let single_element_ty = self.infer_type_expression(single_element);
                if element_could_alter_type_of_whole_tuple(single_element, single_element_ty, self)
                {
                    todo_type!("PEP 646")
                } else {
                    TupleType::from_elements(self.db(), std::iter::once(single_element_ty))
                }
            }
        }
    }

    /// Given the slice of a `type[]` annotation, return the type that the annotation represents
    fn infer_subclass_of_type_expression(&mut self, slice: &ast::Expr) -> Type<'db> {
        match slice {
            ast::Expr::Name(_) | ast::Expr::Attribute(_) => {
                let name_ty = self.infer_expression(slice);
                match name_ty {
                    Type::ClassLiteral(class_literal) => {
                        if class_literal.is_known(self.db(), KnownClass::Any) {
                            SubclassOfType::subclass_of_any()
                        } else {
                            SubclassOfType::from(
                                self.db(),
                                class_literal.default_specialization(self.db()),
                            )
                        }
                    }
                    Type::SpecialForm(SpecialFormType::Unknown) => {
                        SubclassOfType::subclass_of_unknown()
                    }
                    _ => todo_type!("unsupported type[X] special form"),
                }
            }
            ast::Expr::BinOp(binary) if binary.op == ast::Operator::BitOr => {
                let union_ty = UnionType::from_elements(
                    self.db(),
                    [
                        self.infer_subclass_of_type_expression(&binary.left),
                        self.infer_subclass_of_type_expression(&binary.right),
                    ],
                );
                self.store_expression_type(slice, union_ty);

                union_ty
            }
            ast::Expr::Tuple(_) => {
                self.infer_type_expression(slice);
                if let Some(builder) = self.context.report_lint(&INVALID_TYPE_FORM, slice) {
                    builder.into_diagnostic("type[...] must have exactly one type argument");
                }
                Type::unknown()
            }
            ast::Expr::Subscript(ast::ExprSubscript {
                value,
                slice: parameters,
                ..
            }) => {
                let parameters_ty = match self.infer_expression(value) {
                    Type::SpecialForm(SpecialFormType::Union) => match &**parameters {
                        ast::Expr::Tuple(tuple) => {
                            let ty = UnionType::from_elements(
                                self.db(),
                                tuple
                                    .iter()
                                    .map(|element| self.infer_subclass_of_type_expression(element)),
                            );
                            self.store_expression_type(parameters, ty);
                            ty
                        }
                        _ => self.infer_subclass_of_type_expression(parameters),
                    },
                    _ => {
                        self.infer_type_expression(parameters);
                        todo_type!("unsupported nested subscript in type[X]")
                    }
                };
                self.store_expression_type(slice, parameters_ty);
                parameters_ty
            }
            // TODO: subscripts, etc.
            _ => {
                self.infer_type_expression(slice);
                todo_type!("unsupported type[X] special form")
            }
        }
    }

    fn infer_subscript_type_expression(
        &mut self,
        subscript: &ast::ExprSubscript,
        value_ty: Type<'db>,
    ) -> Type<'db> {
        let ast::ExprSubscript {
            range: _,
            node_index: _,
            value: _,
            slice,
            ctx: _,
        } = subscript;

        match value_ty {
            Type::Never => {
                // This case can be entered when we use a type annotation like `Literal[1]`
                // in unreachable code, since we infer `Never` for `Literal`.  We call
                // `infer_expression` (instead of `infer_type_expression`) here to avoid
                // false-positive `invalid-type-form` diagnostics (`1` is not a valid type
                // expression).
                self.infer_expression(&subscript.slice);
                Type::unknown()
            }
            Type::ClassLiteral(literal) if literal.is_known(self.db(), KnownClass::Any) => {
                self.infer_expression(slice);
                if let Some(builder) = self.context.report_lint(&INVALID_TYPE_FORM, subscript) {
                    builder.into_diagnostic("Type `typing.Any` expected no type parameter");
                }
                Type::unknown()
            }
            Type::SpecialForm(special_form) => {
                self.infer_parameterized_special_form_type_expression(subscript, special_form)
            }
            Type::KnownInstance(known_instance) => match known_instance {
                KnownInstanceType::SubscriptedProtocol(_) => {
                    self.infer_type_expression(&subscript.slice);
                    if let Some(builder) = self.context.report_lint(&INVALID_TYPE_FORM, subscript) {
                        builder.into_diagnostic(format_args!(
                            "`typing.Protocol` is not allowed in type expressions",
                        ));
                    }
                    Type::unknown()
                }
                KnownInstanceType::SubscriptedGeneric(_) => {
                    self.infer_type_expression(&subscript.slice);
                    if let Some(builder) = self.context.report_lint(&INVALID_TYPE_FORM, subscript) {
                        builder.into_diagnostic(format_args!(
                            "`typing.Generic` is not allowed in type expressions",
                        ));
                    }
                    Type::unknown()
                }
                KnownInstanceType::TypeVar(_) => {
                    self.infer_type_expression(&subscript.slice);
                    todo_type!("TypeVar annotations")
                }
                KnownInstanceType::TypeAliasType(_) => {
                    self.infer_type_expression(&subscript.slice);
                    todo_type!("Generic PEP-695 type alias")
                }
            },
            Type::Dynamic(DynamicType::Todo(_)) => {
                self.infer_type_expression(slice);
                value_ty
            }
            Type::ClassLiteral(class) => {
                match class.generic_context(self.db()) {
                    Some(generic_context) => {
                        let specialized_class = self.infer_explicit_class_specialization(
                            subscript,
                            value_ty,
                            class,
                            generic_context,
                        );
                        specialized_class
                            .in_type_expression(self.db(), self.scope())
                            .unwrap_or(Type::unknown())
                    }
                    None => {
                        // TODO: Once we know that e.g. `list` is generic, emit a diagnostic if you try to
                        // specialize a non-generic class.
                        self.infer_type_expression(slice);
                        todo_type!("specialized non-generic class")
                    }
                }
            }
            _ => {
                // TODO: Emit a diagnostic once we've implemented all valid subscript type
                // expressions.
                self.infer_type_expression(slice);
                todo_type!("unknown type subscript")
            }
        }
    }

    fn infer_parameterized_legacy_typing_alias(
        &mut self,
        subscript_node: &ast::ExprSubscript,
        expected_arg_count: usize,
        alias: SpecialFormType,
        class: KnownClass,
    ) -> Type<'db> {
        let arguments = &*subscript_node.slice;
        let args = if let ast::Expr::Tuple(t) = arguments {
            &*t.elts
        } else {
            std::slice::from_ref(arguments)
        };
        if args.len() != expected_arg_count {
            if let Some(builder) = self.context.report_lint(&INVALID_TYPE_FORM, subscript_node) {
                let noun = if expected_arg_count == 1 {
                    "argument"
                } else {
                    "arguments"
                };
                builder.into_diagnostic(format_args!(
                    "Legacy alias `{alias}` expected exactly {expected_arg_count} {noun}, \
                    got {}",
                    args.len()
                ));
            }
        }
        let ty = class.to_specialized_instance(
            self.db(),
            args.iter().map(|node| self.infer_type_expression(node)),
        );
        if arguments.is_tuple_expr() {
            self.store_expression_type(arguments, ty);
        }
        ty
    }

    fn infer_parameterized_special_form_type_expression(
        &mut self,
        subscript: &ast::ExprSubscript,
        special_form: SpecialFormType,
    ) -> Type<'db> {
        let db = self.db();
        let arguments_slice = &*subscript.slice;
        match special_form {
            SpecialFormType::Annotated => {
                let ast::Expr::Tuple(ast::ExprTuple {
                    elts: arguments, ..
                }) = arguments_slice
                else {
                    report_invalid_arguments_to_annotated(&self.context, subscript);

                    // `Annotated[]` with less than two arguments is an error at runtime.
                    // However, we still treat `Annotated[T]` as `T` here for the purpose of
                    // giving better diagnostics later on.
                    // Pyright also does this. Mypy doesn't; it falls back to `Any` instead.
                    return self.infer_type_expression(arguments_slice);
                };

                if arguments.len() < 2 {
                    report_invalid_arguments_to_annotated(&self.context, subscript);
                }

                let [type_expr, metadata @ ..] = &arguments[..] else {
                    for argument in arguments {
                        self.infer_expression(argument);
                    }
                    self.store_expression_type(arguments_slice, Type::unknown());
                    return Type::unknown();
                };

                for element in metadata {
                    self.infer_expression(element);
                }

                let ty = self.infer_type_expression(type_expr);
                self.store_expression_type(arguments_slice, ty);
                ty
            }
            SpecialFormType::Literal => match self.infer_literal_parameter_type(arguments_slice) {
                Ok(ty) => ty,
                Err(nodes) => {
                    for node in nodes {
                        let Some(builder) = self.context.report_lint(&INVALID_TYPE_FORM, node)
                        else {
                            continue;
                        };
                        builder.into_diagnostic(
                            "Type arguments for `Literal` must be `None`, \
                            a literal value (int, bool, str, or bytes), or an enum value",
                        );
                    }
                    Type::unknown()
                }
            },
            SpecialFormType::Optional => {
                let param_type = self.infer_type_expression(arguments_slice);
                UnionType::from_elements(db, [param_type, Type::none(db)])
            }
            SpecialFormType::Union => match arguments_slice {
                ast::Expr::Tuple(t) => {
                    let union_ty = UnionType::from_elements(
                        db,
                        t.iter().map(|elt| self.infer_type_expression(elt)),
                    );
                    self.store_expression_type(arguments_slice, union_ty);
                    union_ty
                }
                _ => self.infer_type_expression(arguments_slice),
            },
            SpecialFormType::Callable => {
                let mut arguments = match arguments_slice {
                    ast::Expr::Tuple(tuple) => Either::Left(tuple.iter()),
                    _ => {
                        self.infer_callable_parameter_types(arguments_slice);
                        Either::Right(std::iter::empty::<&ast::Expr>())
                    }
                };

                let first_argument = arguments.next();

                let parameters =
                    first_argument.and_then(|arg| self.infer_callable_parameter_types(arg));

                let return_type = arguments.next().map(|arg| self.infer_type_expression(arg));

                let correct_argument_number = if let Some(third_argument) = arguments.next() {
                    self.infer_type_expression(third_argument);
                    for argument in arguments {
                        self.infer_type_expression(argument);
                    }
                    false
                } else {
                    return_type.is_some()
                };

                if !correct_argument_number {
                    report_invalid_arguments_to_callable(&self.context, subscript);
                }

                let callable_type = if let (Some(parameters), Some(return_type), true) =
                    (parameters, return_type, correct_argument_number)
                {
                    CallableType::single(db, Signature::new(parameters, Some(return_type)))
                } else {
                    CallableType::unknown(db)
                };

                // `Signature` / `Parameters` are not a `Type` variant, so we're storing
                // the outer callable type on these expressions instead.
                self.store_expression_type(arguments_slice, callable_type);
                if let Some(first_argument) = first_argument {
                    self.store_expression_type(first_argument, callable_type);
                }

                callable_type
            }

            // Type API special forms
            SpecialFormType::Not => {
                let arguments = if let ast::Expr::Tuple(tuple) = arguments_slice {
                    &*tuple.elts
                } else {
                    std::slice::from_ref(arguments_slice)
                };
                let num_arguments = arguments.len();
                let negated_type = if num_arguments == 1 {
                    self.infer_type_expression(&arguments[0]).negate(db)
                } else {
                    for argument in arguments {
                        self.infer_type_expression(argument);
                    }
                    report_invalid_argument_number_to_special_form(
                        &self.context,
                        subscript,
                        special_form,
                        num_arguments,
                        1,
                    );
                    Type::unknown()
                };
                if arguments_slice.is_tuple_expr() {
                    self.store_expression_type(arguments_slice, negated_type);
                }
                negated_type
            }
            SpecialFormType::Intersection => {
                let elements = match arguments_slice {
                    ast::Expr::Tuple(tuple) => Either::Left(tuple.iter()),
                    element => Either::Right(std::iter::once(element)),
                };

                let ty = elements
                    .fold(IntersectionBuilder::new(db), |builder, element| {
                        builder.add_positive(self.infer_type_expression(element))
                    })
                    .build();

                if matches!(arguments_slice, ast::Expr::Tuple(_)) {
                    self.store_expression_type(arguments_slice, ty);
                }
                ty
            }
            SpecialFormType::TypeOf => {
                let arguments = if let ast::Expr::Tuple(tuple) = arguments_slice {
                    &*tuple.elts
                } else {
                    std::slice::from_ref(arguments_slice)
                };
                let num_arguments = arguments.len();
                let type_of_type = if num_arguments == 1 {
                    // N.B. This uses `infer_expression` rather than `infer_type_expression`
                    self.infer_expression(&arguments[0])
                } else {
                    for argument in arguments {
                        self.infer_type_expression(argument);
                    }
                    report_invalid_argument_number_to_special_form(
                        &self.context,
                        subscript,
                        special_form,
                        num_arguments,
                        1,
                    );
                    Type::unknown()
                };
                if arguments_slice.is_tuple_expr() {
                    self.store_expression_type(arguments_slice, type_of_type);
                }
                type_of_type
            }

            SpecialFormType::CallableTypeOf => {
                let arguments = if let ast::Expr::Tuple(tuple) = arguments_slice {
                    &*tuple.elts
                } else {
                    std::slice::from_ref(arguments_slice)
                };
                let num_arguments = arguments.len();

                if num_arguments != 1 {
                    for argument in arguments {
                        self.infer_expression(argument);
                    }
                    report_invalid_argument_number_to_special_form(
                        &self.context,
                        subscript,
                        special_form,
                        num_arguments,
                        1,
                    );
                    if arguments_slice.is_tuple_expr() {
                        self.store_expression_type(arguments_slice, Type::unknown());
                    }
                    return Type::unknown();
                }

                let argument_type = self.infer_expression(&arguments[0]);
                let bindings = argument_type.bindings(db);

                // SAFETY: This is enforced by the constructor methods on `Bindings` even in
                // the case of a non-callable union.
                let callable_binding = bindings
                    .into_iter()
                    .next()
                    .expect("`Bindings` should have at least one `CallableBinding`");

                let mut signature_iter = callable_binding.into_iter().map(|binding| {
                    if argument_type.is_bound_method() {
                        binding.signature.bind_self()
                    } else {
                        binding.signature.clone()
                    }
                });

                let Some(signature) = signature_iter.next() else {
                    if let Some(builder) = self
                        .context
                        .report_lint(&INVALID_TYPE_FORM, arguments_slice)
                    {
                        builder.into_diagnostic(format_args!(
                            "Expected the first argument to `{special_form}` \
                                 to be a callable object, \
                                 but got an object of type `{actual_type}`",
                            actual_type = argument_type.display(db)
                        ));
                    }
                    if arguments_slice.is_tuple_expr() {
                        self.store_expression_type(arguments_slice, Type::unknown());
                    }
                    return Type::unknown();
                };

                let signature = CallableSignature::from_overloads(
                    std::iter::once(signature).chain(signature_iter),
                );
                let callable_type_of = Type::Callable(CallableType::new(db, signature, false));
                if arguments_slice.is_tuple_expr() {
                    self.store_expression_type(arguments_slice, callable_type_of);
                }
                callable_type_of
            }

            SpecialFormType::ChainMap => self.infer_parameterized_legacy_typing_alias(
                subscript,
                2,
                SpecialFormType::ChainMap,
                KnownClass::ChainMap,
            ),
            SpecialFormType::OrderedDict => self.infer_parameterized_legacy_typing_alias(
                subscript,
                2,
                SpecialFormType::OrderedDict,
                KnownClass::OrderedDict,
            ),
            SpecialFormType::Dict => self.infer_parameterized_legacy_typing_alias(
                subscript,
                2,
                SpecialFormType::Dict,
                KnownClass::Dict,
            ),
            SpecialFormType::List => self.infer_parameterized_legacy_typing_alias(
                subscript,
                1,
                SpecialFormType::List,
                KnownClass::List,
            ),
            SpecialFormType::DefaultDict => self.infer_parameterized_legacy_typing_alias(
                subscript,
                2,
                SpecialFormType::DefaultDict,
                KnownClass::DefaultDict,
            ),
            SpecialFormType::Counter => self.infer_parameterized_legacy_typing_alias(
                subscript,
                1,
                SpecialFormType::Counter,
                KnownClass::Counter,
            ),
            SpecialFormType::Set => self.infer_parameterized_legacy_typing_alias(
                subscript,
                1,
                SpecialFormType::Set,
                KnownClass::Set,
            ),
            SpecialFormType::FrozenSet => self.infer_parameterized_legacy_typing_alias(
                subscript,
                1,
                SpecialFormType::FrozenSet,
                KnownClass::FrozenSet,
            ),
            SpecialFormType::Deque => self.infer_parameterized_legacy_typing_alias(
                subscript,
                1,
                SpecialFormType::Deque,
                KnownClass::Deque,
            ),

            SpecialFormType::ReadOnly => {
                self.infer_type_expression(arguments_slice);
                todo_type!("`ReadOnly[]` type qualifier")
            }
            SpecialFormType::NotRequired => {
                self.infer_type_expression(arguments_slice);
                todo_type!("`NotRequired[]` type qualifier")
            }
            SpecialFormType::ClassVar | SpecialFormType::Final => {
                if let Some(builder) = self.context.report_lint(&INVALID_TYPE_FORM, subscript) {
                    let diag = builder.into_diagnostic(format_args!(
                        "Type qualifier `{special_form}` is not allowed in type expressions \
                         (only in annotation expressions)",
                    ));
                    diagnostic::add_type_expression_reference_link(diag);
                }
                self.infer_type_expression(arguments_slice)
            }
            SpecialFormType::Required => {
                self.infer_type_expression(arguments_slice);
                todo_type!("`Required[]` type qualifier")
            }
            SpecialFormType::TypeIs => match arguments_slice {
                ast::Expr::Tuple(_) => {
                    self.infer_type_expression(arguments_slice);

                    if let Some(builder) = self.context.report_lint(&INVALID_TYPE_FORM, subscript) {
                        let diag = builder.into_diagnostic(format_args!(
                            "Special form `{}` expected exactly one type parameter",
                            special_form.repr()
                        ));
                        diagnostic::add_type_expression_reference_link(diag);
                    }

                    Type::unknown()
                }
                _ => TypeIsType::unbound(self.db(), self.infer_type_expression(arguments_slice)),
            },
            SpecialFormType::TypeGuard => {
                self.infer_type_expression(arguments_slice);
                todo_type!("`TypeGuard[]` special form")
            }
            SpecialFormType::Concatenate => {
                let arguments = if let ast::Expr::Tuple(tuple) = arguments_slice {
                    &*tuple.elts
                } else {
                    std::slice::from_ref(arguments_slice)
                };
                for argument in arguments {
                    self.infer_type_expression(argument);
                }
                let num_arguments = arguments.len();
                let inferred_type = if num_arguments < 2 {
                    if let Some(builder) = self.context.report_lint(&INVALID_TYPE_FORM, subscript) {
                        builder.into_diagnostic(format_args!(
                            "Special form `{special_form}` expected at least 2 parameters but got {num_arguments}",
                        ));
                    }
                    Type::unknown()
                } else {
                    todo_type!("`Concatenate[]` special form")
                };
                if arguments_slice.is_tuple_expr() {
                    self.store_expression_type(arguments_slice, inferred_type);
                }
                inferred_type
            }
            SpecialFormType::Unpack => {
                self.infer_type_expression(arguments_slice);
                todo_type!("`Unpack[]` special form")
            }
            SpecialFormType::NoReturn
            | SpecialFormType::Never
            | SpecialFormType::AlwaysTruthy
            | SpecialFormType::AlwaysFalsy => {
                self.infer_type_expression(arguments_slice);

                if let Some(builder) = self.context.report_lint(&INVALID_TYPE_FORM, subscript) {
                    builder.into_diagnostic(format_args!(
                        "Type `{special_form}` expected no type parameter",
                    ));
                }
                Type::unknown()
            }
            SpecialFormType::TypingSelf
            | SpecialFormType::TypeAlias
            | SpecialFormType::TypedDict
            | SpecialFormType::Unknown => {
                self.infer_type_expression(arguments_slice);

                if let Some(builder) = self.context.report_lint(&INVALID_TYPE_FORM, subscript) {
                    builder.into_diagnostic(format_args!(
                        "Special form `{special_form}` expected no type parameter",
                    ));
                }
                Type::unknown()
            }
            SpecialFormType::LiteralString => {
                self.infer_type_expression(arguments_slice);

                if let Some(builder) = self.context.report_lint(&INVALID_TYPE_FORM, subscript) {
                    let mut diag = builder.into_diagnostic(format_args!(
                        "Type `{special_form}` expected no type parameter",
                    ));
                    diag.info("Did you mean to use `Literal[...]` instead?");
                }
                Type::unknown()
            }
            SpecialFormType::Type => self.infer_subclass_of_type_expression(arguments_slice),
            SpecialFormType::Tuple => self.infer_tuple_type_expression(arguments_slice),
            SpecialFormType::Generic | SpecialFormType::Protocol => {
                self.infer_expression(arguments_slice);
                if let Some(builder) = self.context.report_lint(&INVALID_TYPE_FORM, subscript) {
                    builder.into_diagnostic(format_args!(
                        "`{special_form}` is not allowed in type expressions",
                    ));
                }
                Type::unknown()
            }
        }
    }

    fn infer_literal_parameter_type<'param>(
        &mut self,
        parameters: &'param ast::Expr,
    ) -> Result<Type<'db>, Vec<&'param ast::Expr>> {
        Ok(match parameters {
            // TODO handle type aliases
            ast::Expr::Subscript(ast::ExprSubscript { value, slice, .. }) => {
                let value_ty = self.infer_expression(value);
                if matches!(value_ty, Type::SpecialForm(SpecialFormType::Literal)) {
                    let ty = self.infer_literal_parameter_type(slice)?;

                    // This branch deals with annotations such as `Literal[Literal[1]]`.
                    // Here, we store the type for the inner `Literal[1]` expression:
                    self.store_expression_type(parameters, ty);
                    ty
                } else {
                    self.store_expression_type(parameters, Type::unknown());

                    return Err(vec![parameters]);
                }
            }
            ast::Expr::Tuple(tuple) if !tuple.parenthesized => {
                let mut errors = vec![];
                let mut builder = UnionBuilder::new(self.db());
                for elt in tuple {
                    match self.infer_literal_parameter_type(elt) {
                        Ok(ty) => {
                            builder = builder.add(ty);
                        }
                        Err(nodes) => {
                            errors.extend(nodes);
                        }
                    }
                }
                if errors.is_empty() {
                    let union_type = builder.build();

                    // This branch deals with annotations such as `Literal[1, 2]`. Here, we
                    // store the type for the inner `1, 2` tuple-expression:
                    self.store_expression_type(parameters, union_type);

                    union_type
                } else {
                    self.store_expression_type(parameters, Type::unknown());

                    return Err(errors);
                }
            }

            literal @ (ast::Expr::StringLiteral(_)
            | ast::Expr::BytesLiteral(_)
            | ast::Expr::BooleanLiteral(_)
            | ast::Expr::NoneLiteral(_)) => self.infer_expression(literal),
            literal @ ast::Expr::NumberLiteral(number) if number.value.is_int() => {
                self.infer_expression(literal)
            }
            // For enum values
            ast::Expr::Attribute(ast::ExprAttribute { value, attr, .. }) => {
                let value_ty = self.infer_expression(value);
                // TODO: Check that value type is enum otherwise return None
                let ty = value_ty
                    .member(self.db(), &attr.id)
                    .place
                    .ignore_possibly_unbound()
                    .unwrap_or(Type::unknown());
                self.store_expression_type(parameters, ty);
                ty
            }
            // for negative and positive numbers
            ast::Expr::UnaryOp(u)
                if matches!(u.op, ast::UnaryOp::USub | ast::UnaryOp::UAdd)
                    && u.operand.is_number_literal_expr() =>
            {
                let ty = self.infer_unary_expression(u);
                self.store_expression_type(parameters, ty);
                ty
            }
            _ => {
                self.infer_expression(parameters);
                return Err(vec![parameters]);
            }
        })
    }

    /// Infer the first argument to a `typing.Callable` type expression and returns the
    /// corresponding [`Parameters`].
    ///
    /// It returns `None` if the argument is invalid i.e., not a list of types, parameter
    /// specification, `typing.Concatenate`, or `...`.
    fn infer_callable_parameter_types(
        &mut self,
        parameters: &ast::Expr,
    ) -> Option<Parameters<'db>> {
        match parameters {
            ast::Expr::EllipsisLiteral(ast::ExprEllipsisLiteral { .. }) => {
                return Some(Parameters::gradual_form());
            }
            ast::Expr::List(ast::ExprList { elts: params, .. }) => {
                let mut parameter_types = Vec::with_capacity(params.len());

                // Whether to infer `Todo` for the parameters
                let mut return_todo = false;

                for param in params {
                    let param_type = self.infer_type_expression(param);
                    // This is similar to what we currently do for inferring tuple type expression.
                    // We currently infer `Todo` for the parameters to avoid invalid diagnostics
                    // when trying to check for assignability or any other relation. For example,
                    // `*tuple[int, str]`, `Unpack[]`, etc. are not yet supported.
                    return_todo |= param_type.is_todo()
                        && matches!(param, ast::Expr::Starred(_) | ast::Expr::Subscript(_));
                    parameter_types.push(param_type);
                }

                return Some(if return_todo {
                    // TODO: `Unpack`
                    Parameters::todo()
                } else {
                    Parameters::new(parameter_types.iter().map(|param_type| {
                        Parameter::positional_only(None).with_annotated_type(*param_type)
                    }))
                });
            }
            ast::Expr::Subscript(subscript) => {
                let value_ty = self.infer_expression(&subscript.value);
                self.infer_subscript_type_expression(subscript, value_ty);
                // TODO: Support `Concatenate[...]`
                return Some(Parameters::todo());
            }
            ast::Expr::Name(name) => {
                if name.is_invalid() {
                    // This is a special case to avoid raising the error suggesting what the first
                    // argument should be. This only happens when there's already a syntax error like
                    // `Callable[]`.
                    return None;
                }
                match self.infer_name_load(name) {
                    Type::Dynamic(DynamicType::TodoPEP695ParamSpec) => {
                        return Some(Parameters::todo());
                    }
                    Type::NominalInstance(NominalInstanceType { class, .. })
                        if class.is_known(self.db(), KnownClass::ParamSpec) =>
                    {
                        return Some(Parameters::todo());
                    }
                    _ => {}
                }
            }
            _ => {}
        }
        if let Some(builder) = self.context.report_lint(&INVALID_TYPE_FORM, parameters) {
            let diag = builder.into_diagnostic(format_args!(
                "The first argument to `Callable` must be either a list of types, \
                ParamSpec, Concatenate, or `...`",
            ));
            diagnostic::add_type_expression_reference_link(diag);
        }
        None
    }
}

/// The deferred state of a specific expression in an inference region.
#[derive(Default, Debug, Clone, Copy)]
enum DeferredExpressionState {
    /// The expression is not deferred.
    #[default]
    None,

    /// The expression is deferred.
    ///
    /// In the following example,
    /// ```py
    /// from __future__ import annotation
    ///
    /// a: tuple[int, "ForwardRef"] = ...
    /// ```
    ///
    /// The expression `tuple` and `int` are deferred but `ForwardRef` (after parsing) is both
    /// deferred and in a string annotation context.
    Deferred,

    /// The expression is in a string annotation context.
    ///
    /// This is required to differentiate between a deferred annotation and a string annotation.
    /// The former can occur when there's a `from __future__ import annotations` statement or we're
    /// in a stub file.
    ///
    /// In the following example,
    /// ```py
    /// a: "List[int]" = ...
    /// b: tuple[int, "ForwardRef"] = ...
    /// ```
    ///
    /// The annotation of `a` is completely inside a string while for `b`, it's only partially
    /// stringified.
    ///
    /// This variant wraps a [`NodeKey`] that allows us to retrieve the original
    /// [`ast::ExprStringLiteral`] node which created the string annotation.
    InStringAnnotation(NodeKey),
}

impl DeferredExpressionState {
    const fn is_deferred(self) -> bool {
        matches!(
            self,
            DeferredExpressionState::Deferred | DeferredExpressionState::InStringAnnotation(_)
        )
    }

    const fn in_string_annotation(self) -> bool {
        matches!(self, DeferredExpressionState::InStringAnnotation(_))
    }
}

impl From<bool> for DeferredExpressionState {
    fn from(value: bool) -> Self {
        if value {
            DeferredExpressionState::Deferred
        } else {
            DeferredExpressionState::None
        }
    }
}

#[derive(Debug, Clone, Copy, PartialEq, Eq)]
enum RichCompareOperator {
    Eq,
    Ne,
    Gt,
    Ge,
    Lt,
    Le,
}

impl From<RichCompareOperator> for ast::CmpOp {
    fn from(value: RichCompareOperator) -> Self {
        match value {
            RichCompareOperator::Eq => ast::CmpOp::Eq,
            RichCompareOperator::Ne => ast::CmpOp::NotEq,
            RichCompareOperator::Lt => ast::CmpOp::Lt,
            RichCompareOperator::Le => ast::CmpOp::LtE,
            RichCompareOperator::Gt => ast::CmpOp::Gt,
            RichCompareOperator::Ge => ast::CmpOp::GtE,
        }
    }
}

impl RichCompareOperator {
    #[must_use]
    const fn dunder(self) -> &'static str {
        match self {
            RichCompareOperator::Eq => "__eq__",
            RichCompareOperator::Ne => "__ne__",
            RichCompareOperator::Lt => "__lt__",
            RichCompareOperator::Le => "__le__",
            RichCompareOperator::Gt => "__gt__",
            RichCompareOperator::Ge => "__ge__",
        }
    }

    #[must_use]
    const fn reflect(self) -> Self {
        match self {
            RichCompareOperator::Eq => RichCompareOperator::Eq,
            RichCompareOperator::Ne => RichCompareOperator::Ne,
            RichCompareOperator::Lt => RichCompareOperator::Gt,
            RichCompareOperator::Le => RichCompareOperator::Ge,
            RichCompareOperator::Gt => RichCompareOperator::Lt,
            RichCompareOperator::Ge => RichCompareOperator::Le,
        }
    }
}

#[derive(Debug, Clone, Copy, PartialEq, Eq)]
enum MembershipTestCompareOperator {
    In,
    NotIn,
}

impl From<MembershipTestCompareOperator> for ast::CmpOp {
    fn from(value: MembershipTestCompareOperator) -> Self {
        match value {
            MembershipTestCompareOperator::In => ast::CmpOp::In,
            MembershipTestCompareOperator::NotIn => ast::CmpOp::NotIn,
        }
    }
}

#[derive(Debug, Clone, Copy, PartialEq, Eq)]
struct CompareUnsupportedError<'db> {
    op: ast::CmpOp,
    left_ty: Type<'db>,
    right_ty: Type<'db>,
}

fn format_import_from_module(level: u32, module: Option<&str>) -> String {
    format!(
        "{}{}",
        ".".repeat(level as usize),
        module.unwrap_or_default()
    )
}

/// Struct collecting string parts when inferring a formatted string. Infers a string literal if the
/// concatenated string is small enough, otherwise infers a literal string.
///
/// If the formatted string contains an expression (with a representation unknown at compile time),
/// infers an instance of `builtins.str`.
#[derive(Debug)]
struct StringPartsCollector {
    concatenated: Option<String>,
    expression: bool,
}

impl StringPartsCollector {
    fn new() -> Self {
        Self {
            concatenated: Some(String::new()),
            expression: false,
        }
    }

    fn push_str(&mut self, literal: &str) {
        if let Some(mut concatenated) = self.concatenated.take() {
            if concatenated.len().saturating_add(literal.len())
                <= TypeInferenceBuilder::MAX_STRING_LITERAL_SIZE
            {
                concatenated.push_str(literal);
                self.concatenated = Some(concatenated);
            } else {
                self.concatenated = None;
            }
        }
    }

    fn add_expression(&mut self) {
        self.concatenated = None;
        self.expression = true;
    }

    fn string_type(self, db: &dyn Db) -> Type {
        if self.expression {
            KnownClass::Str.to_instance(db)
        } else if let Some(concatenated) = self.concatenated {
            Type::string_literal(db, &concatenated)
        } else {
            Type::LiteralString
        }
    }
}

fn contains_string_literal(expr: &ast::Expr) -> bool {
    struct ContainsStringLiteral(bool);

    impl<'a> Visitor<'a> for ContainsStringLiteral {
        fn visit_expr(&mut self, expr: &'a ast::Expr) {
            self.0 |= matches!(expr, ast::Expr::StringLiteral(_));
            walk_expr(self, expr);
        }
    }

    let mut visitor = ContainsStringLiteral(false);
    visitor.visit_expr(expr);
    visitor.0
}

#[cfg(test)]
mod tests {
    use crate::db::tests::{TestDb, setup_db};
    use crate::place::{global_symbol, symbol};
    use crate::semantic_index::definition::Definition;
    use crate::semantic_index::place::FileScopeId;
    use crate::semantic_index::{global_scope, place_table, semantic_index, use_def_map};
    use crate::types::check_types;
    use ruff_db::diagnostic::Diagnostic;
    use ruff_db::files::{File, system_path_to_file};
    use ruff_db::system::DbWithWritableSystem as _;
    use ruff_db::testing::{assert_function_query_was_not_run, assert_function_query_was_run};

    use super::*;

    #[track_caller]
    fn get_symbol<'db>(
        db: &'db TestDb,
        file_name: &str,
        scopes: &[&str],
        symbol_name: &str,
    ) -> Place<'db> {
        let file = system_path_to_file(db, file_name).expect("file to exist");
        let module = parsed_module(db, file).load(db);
        let index = semantic_index(db, file);
        let mut file_scope_id = FileScopeId::global();
        let mut scope = file_scope_id.to_scope_id(db, file);
        for expected_scope_name in scopes {
            file_scope_id = index
                .child_scopes(file_scope_id)
                .next()
                .unwrap_or_else(|| panic!("scope of {expected_scope_name}"))
                .0;
            scope = file_scope_id.to_scope_id(db, file);
            assert_eq!(scope.name(db, &module), *expected_scope_name);
        }

        symbol(db, scope, symbol_name, ConsideredDefinitions::EndOfScope).place
    }

    #[track_caller]
    fn assert_diagnostic_messages(diagnostics: &[Diagnostic], expected: &[&str]) {
        let messages: Vec<&str> = diagnostics
            .iter()
            .map(Diagnostic::primary_message)
            .collect();
        assert_eq!(&messages, expected);
    }

    #[track_caller]
    fn assert_file_diagnostics(db: &TestDb, filename: &str, expected: &[&str]) {
        let file = system_path_to_file(db, filename).unwrap();
        let diagnostics = check_types(db, file);

        assert_diagnostic_messages(&diagnostics, expected);
    }

    #[test]
    fn not_literal_string() -> anyhow::Result<()> {
        let mut db = setup_db();
        let content = format!(
            r#"
            from typing_extensions import Literal, assert_type

            assert_type(not "{y}", bool)
            assert_type(not 10*"{y}", bool)
            assert_type(not "{y}"*10, bool)
            assert_type(not 0*"{y}", Literal[True])
            assert_type(not (-100)*"{y}", Literal[True])
            "#,
            y = "a".repeat(TypeInferenceBuilder::MAX_STRING_LITERAL_SIZE + 1),
        );
        db.write_dedented("src/a.py", &content)?;

        assert_file_diagnostics(&db, "src/a.py", &[]);

        Ok(())
    }

    #[test]
    fn multiplied_string() -> anyhow::Result<()> {
        let mut db = setup_db();
        let content = format!(
            r#"
            from typing_extensions import Literal, LiteralString, assert_type

            assert_type(2 * "hello", Literal["hellohello"])
            assert_type("goodbye" * 3, Literal["goodbyegoodbyegoodbye"])
            assert_type("a" * {y}, Literal["{a_repeated}"])
            assert_type({z} * "b", LiteralString)
            assert_type(0 * "hello", Literal[""])
            assert_type(-3 * "hello", Literal[""])
            "#,
            y = TypeInferenceBuilder::MAX_STRING_LITERAL_SIZE,
            z = TypeInferenceBuilder::MAX_STRING_LITERAL_SIZE + 1,
            a_repeated = "a".repeat(TypeInferenceBuilder::MAX_STRING_LITERAL_SIZE),
        );
        db.write_dedented("src/a.py", &content)?;

        assert_file_diagnostics(&db, "src/a.py", &[]);

        Ok(())
    }

    #[test]
    fn multiplied_literal_string() -> anyhow::Result<()> {
        let mut db = setup_db();
        let content = format!(
            r#"
            from typing_extensions import Literal, LiteralString, assert_type

            assert_type("{y}", LiteralString)
            assert_type(10*"{y}", LiteralString)
            assert_type("{y}"*10, LiteralString)
            assert_type(0*"{y}", Literal[""])
            assert_type((-100)*"{y}", Literal[""])
            "#,
            y = "a".repeat(TypeInferenceBuilder::MAX_STRING_LITERAL_SIZE + 1),
        );
        db.write_dedented("src/a.py", &content)?;

        assert_file_diagnostics(&db, "src/a.py", &[]);

        Ok(())
    }

    #[test]
    fn truncated_string_literals_become_literal_string() -> anyhow::Result<()> {
        let mut db = setup_db();
        let content = format!(
            r#"
            from typing_extensions import LiteralString, assert_type

            assert_type("{y}", LiteralString)
            assert_type("a" + "{z}", LiteralString)
            "#,
            y = "a".repeat(TypeInferenceBuilder::MAX_STRING_LITERAL_SIZE + 1),
            z = "a".repeat(TypeInferenceBuilder::MAX_STRING_LITERAL_SIZE),
        );
        db.write_dedented("src/a.py", &content)?;

        assert_file_diagnostics(&db, "src/a.py", &[]);

        Ok(())
    }

    #[test]
    fn adding_string_literals_and_literal_string() -> anyhow::Result<()> {
        let mut db = setup_db();
        let content = format!(
            r#"
            from typing_extensions import LiteralString, assert_type

            assert_type("{y}", LiteralString)
            assert_type("{y}" + "a", LiteralString)
            assert_type("a" + "{y}", LiteralString)
            assert_type("{y}" + "{y}", LiteralString)
            "#,
            y = "a".repeat(TypeInferenceBuilder::MAX_STRING_LITERAL_SIZE + 1),
        );
        db.write_dedented("src/a.py", &content)?;

        assert_file_diagnostics(&db, "src/a.py", &[]);

        Ok(())
    }

    #[test]
    fn pep695_type_params() {
        let mut db = setup_db();

        db.write_dedented(
            "src/a.py",
            "
            def f[T, U: A, V: (A, B), W = A, X: A = A1, Y: (int,)]():
                pass

            class A: ...
            class B: ...
            class A1(A): ...
            ",
        )
        .unwrap();

        let check_typevar = |var: &'static str,
                             upper_bound: Option<&'static str>,
                             constraints: Option<&[&'static str]>,
                             default: Option<&'static str>| {
            let var_ty = get_symbol(&db, "src/a.py", &["f"], var).expect_type();
            assert_eq!(var_ty.display(&db).to_string(), "typing.TypeVar");

            let expected_name_ty = format!(r#"Literal["{var}"]"#);
            let name_ty = var_ty.member(&db, "__name__").place.expect_type();
            assert_eq!(name_ty.display(&db).to_string(), expected_name_ty);

            let Type::KnownInstance(KnownInstanceType::TypeVar(typevar)) = var_ty else {
                panic!("expected TypeVar");
            };

            assert_eq!(
                typevar
                    .upper_bound(&db)
                    .map(|ty| ty.display(&db).to_string()),
                upper_bound.map(std::borrow::ToOwned::to_owned)
            );
            assert_eq!(
                typevar.constraints(&db).map(|tys| tys
                    .iter()
                    .map(|ty| ty.display(&db).to_string())
                    .collect::<Vec<_>>()),
                constraints.map(|strings| strings
                    .iter()
                    .map(std::string::ToString::to_string)
                    .collect::<Vec<_>>())
            );
            assert_eq!(
                typevar
                    .default_ty(&db)
                    .map(|ty| ty.display(&db).to_string()),
                default.map(std::borrow::ToOwned::to_owned)
            );
        };

        check_typevar("T", None, None, None);
        check_typevar("U", Some("A"), None, None);
        check_typevar("V", None, Some(&["A", "B"]), None);
        check_typevar("W", None, None, Some("A"));
        check_typevar("X", Some("A"), None, Some("A1"));

        // a typevar with less than two constraints is treated as unconstrained
        check_typevar("Y", None, None, None);
    }

    /// Test that a symbol known to be unbound in a scope does not still trigger cycle-causing
    /// reachability-constraint checks in that scope.
    #[test]
    fn unbound_symbol_no_reachability_constraint_check() {
        let mut db = setup_db();

        // If the bug we are testing for is not fixed, what happens is that when inferring the
        // `flag: bool = True` definitions, we look up `bool` as a deferred name (thus from end of
        // scope), and because of the early return its "unbound" binding has a reachability
        // constraint of `~flag`, which we evaluate, meaning we have to evaluate the definition of
        // `flag` -- and we are in a cycle. With the fix, we short-circuit evaluating reachability
        // constraints on "unbound" if a symbol is otherwise not bound.
        db.write_dedented(
            "src/a.py",
            "
            from __future__ import annotations

            def f():
                flag: bool = True
                if flag:
                    return True
            ",
        )
        .unwrap();

        db.clear_salsa_events();
        assert_file_diagnostics(&db, "src/a.py", &[]);
        let events = db.take_salsa_events();
        let cycles = salsa::attach(&db, || {
            events
                .iter()
                .filter_map(|event| {
                    if let salsa::EventKind::WillIterateCycle { database_key, .. } = event.kind {
                        Some(format!("{database_key:?}"))
                    } else {
                        None
                    }
                })
                .collect::<Vec<_>>()
        });
        let expected: Vec<String> = vec![];
        assert_eq!(cycles, expected);
    }

    // Incremental inference tests
    #[track_caller]
    fn first_public_binding<'db>(db: &'db TestDb, file: File, name: &str) -> Definition<'db> {
        let scope = global_scope(db, file);
        use_def_map(db, scope)
            .end_of_scope_bindings(place_table(db, scope).place_id_by_name(name).unwrap())
            .find_map(|b| b.binding.definition())
            .expect("no binding found")
    }

    #[test]
    fn dependency_public_symbol_type_change() -> anyhow::Result<()> {
        let mut db = setup_db();

        db.write_files([
            ("/src/a.py", "from foo import x"),
            ("/src/foo.py", "x: int = 10\ndef foo(): ..."),
        ])?;

        let a = system_path_to_file(&db, "/src/a.py").unwrap();
        let x_ty = global_symbol(&db, a, "x").place.expect_type();

        assert_eq!(x_ty.display(&db).to_string(), "int");

        // Change `x` to a different value
        db.write_file("/src/foo.py", "x: bool = True\ndef foo(): ...")?;

        let a = system_path_to_file(&db, "/src/a.py").unwrap();

        let x_ty_2 = global_symbol(&db, a, "x").place.expect_type();

        assert_eq!(x_ty_2.display(&db).to_string(), "bool");

        Ok(())
    }

    #[test]
    fn dependency_internal_symbol_change() -> anyhow::Result<()> {
        let mut db = setup_db();

        db.write_files([
            ("/src/a.py", "from foo import x"),
            ("/src/foo.py", "x: int = 10\ndef foo(): y = 1"),
        ])?;

        let a = system_path_to_file(&db, "/src/a.py").unwrap();
        let x_ty = global_symbol(&db, a, "x").place.expect_type();

        assert_eq!(x_ty.display(&db).to_string(), "int");

        db.write_file("/src/foo.py", "x: int = 10\ndef foo(): pass")?;

        let a = system_path_to_file(&db, "/src/a.py").unwrap();

        db.clear_salsa_events();

        let x_ty_2 = global_symbol(&db, a, "x").place.expect_type();

        assert_eq!(x_ty_2.display(&db).to_string(), "int");

        let events = db.take_salsa_events();

        assert_function_query_was_not_run(
            &db,
            infer_definition_types,
            first_public_binding(&db, a, "x"),
            &events,
        );

        Ok(())
    }

    #[test]
    fn dependency_unrelated_symbol() -> anyhow::Result<()> {
        let mut db = setup_db();

        db.write_files([
            ("/src/a.py", "from foo import x"),
            ("/src/foo.py", "x: int = 10\ny: bool = True"),
        ])?;

        let a = system_path_to_file(&db, "/src/a.py").unwrap();
        let x_ty = global_symbol(&db, a, "x").place.expect_type();

        assert_eq!(x_ty.display(&db).to_string(), "int");

        db.write_file("/src/foo.py", "x: int = 10\ny: bool = False")?;

        let a = system_path_to_file(&db, "/src/a.py").unwrap();

        db.clear_salsa_events();

        let x_ty_2 = global_symbol(&db, a, "x").place.expect_type();

        assert_eq!(x_ty_2.display(&db).to_string(), "int");

        let events = db.take_salsa_events();

        assert_function_query_was_not_run(
            &db,
            infer_definition_types,
            first_public_binding(&db, a, "x"),
            &events,
        );
        Ok(())
    }

    #[test]
    fn dependency_implicit_instance_attribute() -> anyhow::Result<()> {
        fn x_rhs_expression(db: &TestDb) -> Expression<'_> {
            let file_main = system_path_to_file(db, "/src/main.py").unwrap();
            let ast = parsed_module(db, file_main).load(db);
            // Get the second statement in `main.py` (x = …) and extract the expression
            // node on the right-hand side:
            let x_rhs_node = &ast.syntax().body[1].as_assign_stmt().unwrap().value;

            let index = semantic_index(db, file_main);
            index.expression(x_rhs_node.as_ref())
        }

        let mut db = setup_db();

        db.write_dedented(
            "/src/mod.py",
            r#"
            class C:
                def f(self):
                    self.attr: int | None = None
            "#,
        )?;
        db.write_dedented(
            "/src/main.py",
            r#"
            from mod import C
            x = C().attr
            "#,
        )?;

        let file_main = system_path_to_file(&db, "/src/main.py").unwrap();
        let attr_ty = global_symbol(&db, file_main, "x").place.expect_type();
        assert_eq!(attr_ty.display(&db).to_string(), "Unknown | int | None");

        // Change the type of `attr` to `str | None`; this should trigger the type of `x` to be re-inferred
        db.write_dedented(
            "/src/mod.py",
            r#"
            class C:
                def f(self):
                    self.attr: str | None = None
            "#,
        )?;

        let events = {
            db.clear_salsa_events();
            let attr_ty = global_symbol(&db, file_main, "x").place.expect_type();
            assert_eq!(attr_ty.display(&db).to_string(), "Unknown | str | None");
            db.take_salsa_events()
        };
        assert_function_query_was_run(&db, infer_expression_types, x_rhs_expression(&db), &events);

        // Add a comment; this should not trigger the type of `x` to be re-inferred
        db.write_dedented(
            "/src/mod.py",
            r#"
            class C:
                def f(self):
                    # a comment!
                    self.attr: str | None = None
            "#,
        )?;

        let events = {
            db.clear_salsa_events();
            let attr_ty = global_symbol(&db, file_main, "x").place.expect_type();
            assert_eq!(attr_ty.display(&db).to_string(), "Unknown | str | None");
            db.take_salsa_events()
        };

        assert_function_query_was_not_run(
            &db,
            infer_expression_types,
            x_rhs_expression(&db),
            &events,
        );

        Ok(())
    }

    /// This test verifies that changing a class's declaration in a non-meaningful way (e.g. by adding a comment)
    /// doesn't trigger type inference for expressions that depend on the class's members.
    #[test]
    fn dependency_own_instance_member() -> anyhow::Result<()> {
        fn x_rhs_expression(db: &TestDb) -> Expression<'_> {
            let file_main = system_path_to_file(db, "/src/main.py").unwrap();
            let ast = parsed_module(db, file_main).load(db);
            // Get the second statement in `main.py` (x = …) and extract the expression
            // node on the right-hand side:
            let x_rhs_node = &ast.syntax().body[1].as_assign_stmt().unwrap().value;

            let index = semantic_index(db, file_main);
            index.expression(x_rhs_node.as_ref())
        }

        let mut db = setup_db();

        db.write_dedented(
            "/src/mod.py",
            r#"
            class C:
                if random.choice([True, False]):
                    attr: int = 42
                else:
                    attr: None = None
            "#,
        )?;
        db.write_dedented(
            "/src/main.py",
            r#"
            from mod import C
            x = C().attr
            "#,
        )?;

        let file_main = system_path_to_file(&db, "/src/main.py").unwrap();
        let attr_ty = global_symbol(&db, file_main, "x").place.expect_type();
        assert_eq!(attr_ty.display(&db).to_string(), "Unknown | int | None");

        // Change the type of `attr` to `str | None`; this should trigger the type of `x` to be re-inferred
        db.write_dedented(
            "/src/mod.py",
            r#"
            class C:
                if random.choice([True, False]):
                    attr: str = "42"
                else:
                    attr: None = None
            "#,
        )?;

        let events = {
            db.clear_salsa_events();
            let attr_ty = global_symbol(&db, file_main, "x").place.expect_type();
            assert_eq!(attr_ty.display(&db).to_string(), "Unknown | str | None");
            db.take_salsa_events()
        };
        assert_function_query_was_run(&db, infer_expression_types, x_rhs_expression(&db), &events);

        // Add a comment; this should not trigger the type of `x` to be re-inferred
        db.write_dedented(
            "/src/mod.py",
            r#"
            class C:
                # comment
                if random.choice([True, False]):
                    attr: str = "42"
                else:
                    attr: None = None
            "#,
        )?;

        let events = {
            db.clear_salsa_events();
            let attr_ty = global_symbol(&db, file_main, "x").place.expect_type();
            assert_eq!(attr_ty.display(&db).to_string(), "Unknown | str | None");
            db.take_salsa_events()
        };

        assert_function_query_was_not_run(
            &db,
            infer_expression_types,
            x_rhs_expression(&db),
            &events,
        );

        Ok(())
    }

    #[test]
    fn dependency_implicit_class_member() -> anyhow::Result<()> {
        fn x_rhs_expression(db: &TestDb) -> Expression<'_> {
            let file_main = system_path_to_file(db, "/src/main.py").unwrap();
            let ast = parsed_module(db, file_main).load(db);
            // Get the third statement in `main.py` (x = …) and extract the expression
            // node on the right-hand side:
            let x_rhs_node = &ast.syntax().body[2].as_assign_stmt().unwrap().value;

            let index = semantic_index(db, file_main);
            index.expression(x_rhs_node.as_ref())
        }

        let mut db = setup_db();

        db.write_dedented(
            "/src/mod.py",
            r#"
            class C:
                def __init__(self):
                    self.instance_attr: str = "24"

                @classmethod
                def method(cls):
                    cls.class_attr: int = 42
            "#,
        )?;
        db.write_dedented(
            "/src/main.py",
            r#"
            from mod import C
            C.method()
            x = C().class_attr
            "#,
        )?;

        let file_main = system_path_to_file(&db, "/src/main.py").unwrap();
        let attr_ty = global_symbol(&db, file_main, "x").place.expect_type();
        assert_eq!(attr_ty.display(&db).to_string(), "Unknown | int");

        // Change the type of `class_attr` to `str`; this should trigger the type of `x` to be re-inferred
        db.write_dedented(
            "/src/mod.py",
            r#"
            class C:
                def __init__(self):
                    self.instance_attr: str = "24"

                @classmethod
                def method(cls):
                    cls.class_attr: str = "42"
            "#,
        )?;

        let events = {
            db.clear_salsa_events();
            let attr_ty = global_symbol(&db, file_main, "x").place.expect_type();
            assert_eq!(attr_ty.display(&db).to_string(), "Unknown | str");
            db.take_salsa_events()
        };
        assert_function_query_was_run(&db, infer_expression_types, x_rhs_expression(&db), &events);

        // Add a comment; this should not trigger the type of `x` to be re-inferred
        db.write_dedented(
            "/src/mod.py",
            r#"
            class C:
                def __init__(self):
                    self.instance_attr: str = "24"

                @classmethod
                def method(cls):
                    # comment
                    cls.class_attr: str = "42"
            "#,
        )?;

        let events = {
            db.clear_salsa_events();
            let attr_ty = global_symbol(&db, file_main, "x").place.expect_type();
            assert_eq!(attr_ty.display(&db).to_string(), "Unknown | str");
            db.take_salsa_events()
        };

        assert_function_query_was_not_run(
            &db,
            infer_expression_types,
            x_rhs_expression(&db),
            &events,
        );

        Ok(())
    }
}<|MERGE_RESOLUTION|>--- conflicted
+++ resolved
@@ -111,17 +111,10 @@
 use crate::types::tuple::{TupleSpec, TupleType};
 use crate::types::unpacker::{UnpackResult, Unpacker};
 use crate::types::{
-<<<<<<< HEAD
     AttributeAssignmentResult, CallDunderError, CallableType, ClassLiteral, ClassType,
     DataclassParams, DynamicType, IntersectionBuilder, IntersectionType, KnownClass,
     KnownInstanceType, LintDiagnosticGuard, MetaclassCandidate, PEP695TypeAliasType, Parameter,
     ParameterForm, Parameters, SpecialFormType, SubclassOfType, Truthiness, Type, TypeAliasType,
-=======
-    CallDunderError, CallableType, ClassLiteral, ClassType, DataclassParams, DynamicType,
-    IntersectionBuilder, IntersectionType, KnownClass, KnownInstanceType, LintDiagnosticGuard,
-    MemberLookupPolicy, MetaclassCandidate, PEP695TypeAliasType, Parameter, ParameterForm,
-    Parameters, SpecialFormType, SubclassOfType, Truthiness, Type, TypeAliasType,
->>>>>>> 997dc2e7
     TypeAndQualifiers, TypeIsType, TypeQualifiers, TypeVarBoundOrConstraints, TypeVarInstance,
     TypeVarKind, TypeVarVariance, UnionBuilder, UnionType, binding_type, todo_type,
 };
@@ -3375,7 +3368,6 @@
                         ));
                     }
                 }
-<<<<<<< HEAD
                 AttributeAssignmentResult::CannotAssignToInstanceAttr => {
                     if let Some(builder) =
                         self.context.report_lint(&INVALID_ATTRIBUTE_ACCESS, target)
@@ -3403,317 +3395,6 @@
                             `{attribute}` on type `{}` with custom `__set__` method",
                             object_ty.display(self.db())
                         ));
-=======
-                false
-            }
-
-            Type::Dynamic(..) | Type::Never => true,
-
-            Type::NominalInstance(..)
-            | Type::ProtocolInstance(_)
-            | Type::BooleanLiteral(..)
-            | Type::IntLiteral(..)
-            | Type::StringLiteral(..)
-            | Type::BytesLiteral(..)
-            | Type::EnumLiteral(..)
-            | Type::LiteralString
-            | Type::Tuple(..)
-            | Type::SpecialForm(..)
-            | Type::KnownInstance(..)
-            | Type::PropertyInstance(..)
-            | Type::FunctionLiteral(..)
-            | Type::Callable(..)
-            | Type::BoundMethod(_)
-            | Type::MethodWrapper(_)
-            | Type::WrapperDescriptor(_)
-            | Type::DataclassDecorator(_)
-            | Type::DataclassTransformer(_)
-            | Type::TypeVar(..)
-            | Type::AlwaysTruthy
-            | Type::AlwaysFalsy
-            | Type::TypeIs(_) => {
-                let is_read_only = || {
-                    let dataclass_params = match object_ty {
-                        Type::NominalInstance(instance) => match instance.class {
-                            ClassType::NonGeneric(cls) => cls.dataclass_params(self.db()),
-                            ClassType::Generic(cls) => {
-                                cls.origin(self.db()).dataclass_params(self.db())
-                            }
-                        },
-                        _ => None,
-                    };
-
-                    dataclass_params.is_some_and(|params| params.contains(DataclassParams::FROZEN))
-                };
-
-                // First, try to call the `__setattr__` dunder method. If this is present/defined, overrides
-                // assigning the attributed by the normal mechanism.
-                let setattr_dunder_call_result = object_ty.try_call_dunder_with_policy(
-                    db,
-                    "__setattr__",
-                    &mut CallArguments::positional([Type::string_literal(db, attribute), value_ty]),
-                    MemberLookupPolicy::MRO_NO_OBJECT_FALLBACK,
-                );
-
-                let check_setattr_return_type = |result: Bindings<'db>| -> bool {
-                    match result.return_type(db) {
-                        Type::Never => {
-                            if emit_diagnostics {
-                                if let Some(builder) =
-                                    self.context.report_lint(&INVALID_ASSIGNMENT, target)
-                                {
-                                    builder.into_diagnostic(format_args!(
-                                                                   "Cannot assign to attribute `{attribute}` on type `{}` \
-                                                                    whose `__setattr__` method returns `Never`/`NoReturn`",
-                                                                   object_ty.display(db)
-                                                               ));
-                                }
-                            }
-                            false
-                        }
-                        _ => true,
-                    }
-                };
-
-                match setattr_dunder_call_result {
-                    Ok(result) => check_setattr_return_type(result),
-                    Err(CallDunderError::PossiblyUnbound(result)) => {
-                        check_setattr_return_type(*result)
-                    }
-                    Err(CallDunderError::CallError(..)) => {
-                        if emit_diagnostics {
-                            if let Some(builder) =
-                                self.context.report_lint(&UNRESOLVED_ATTRIBUTE, target)
-                            {
-                                builder.into_diagnostic(format_args!(
-                                    "Can not assign object of type `{}` to attribute \
-                                     `{attribute}` on type `{}` with \
-                                     custom `__setattr__` method.",
-                                    value_ty.display(db),
-                                    object_ty.display(db)
-                                ));
-                            }
-                        }
-                        false
-                    }
-                    Err(CallDunderError::MethodNotAvailable) => {
-                        match object_ty.class_member(db, attribute.into()) {
-                            meta_attr @ PlaceAndQualifiers { .. } if meta_attr.is_class_var() => {
-                                if emit_diagnostics {
-                                    if let Some(builder) =
-                                        self.context.report_lint(&INVALID_ATTRIBUTE_ACCESS, target)
-                                    {
-                                        builder.into_diagnostic(format_args!(
-                                            "Cannot assign to ClassVar `{attribute}` \
-                                     from an instance of type `{ty}`",
-                                            ty = object_ty.display(self.db()),
-                                        ));
-                                    }
-                                }
-                                false
-                            }
-                            PlaceAndQualifiers {
-                                place: Place::Type(meta_attr_ty, meta_attr_boundness),
-                                qualifiers: _,
-                            } => {
-                                if is_read_only() {
-                                    if emit_diagnostics {
-                                        if let Some(builder) =
-                                            self.context.report_lint(&INVALID_ASSIGNMENT, target)
-                                        {
-                                            builder.into_diagnostic(format_args!(
-                                        "Property `{attribute}` defined in `{ty}` is read-only",
-                                        ty = object_ty.display(self.db()),
-                                    ));
-                                        }
-                                    }
-                                    false
-                                } else {
-                                    let assignable_to_meta_attr =
-                                        if let Place::Type(meta_dunder_set, _) =
-                                            meta_attr_ty.class_member(db, "__set__".into()).place
-                                        {
-                                            let successful_call = meta_dunder_set
-                                                .try_call(
-                                                    db,
-                                                    &CallArguments::positional([
-                                                        meta_attr_ty,
-                                                        object_ty,
-                                                        value_ty,
-                                                    ]),
-                                                )
-                                                .is_ok();
-
-                                            if !successful_call && emit_diagnostics {
-                                                if let Some(builder) = self
-                                                    .context
-                                                    .report_lint(&INVALID_ASSIGNMENT, target)
-                                                {
-                                                    // TODO: Here, it would be nice to emit an additional diagnostic that explains why the call failed
-                                                    builder.into_diagnostic(format_args!(
-                                            "Invalid assignment to data descriptor attribute \
-                                         `{attribute}` on type `{}` with custom `__set__` method",
-                                            object_ty.display(db)
-                                        ));
-                                                }
-                                            }
-
-                                            successful_call
-                                        } else {
-                                            ensure_assignable_to(meta_attr_ty)
-                                        };
-
-                                    let assignable_to_instance_attribute =
-                                        if meta_attr_boundness == Boundness::PossiblyUnbound {
-                                            let (assignable, boundness) = if let Place::Type(
-                                                instance_attr_ty,
-                                                instance_attr_boundness,
-                                            ) =
-                                                object_ty.instance_member(db, attribute).place
-                                            {
-                                                (
-                                                    ensure_assignable_to(instance_attr_ty),
-                                                    instance_attr_boundness,
-                                                )
-                                            } else {
-                                                (true, Boundness::PossiblyUnbound)
-                                            };
-
-                                            if boundness == Boundness::PossiblyUnbound {
-                                                report_possibly_unbound_attribute(
-                                                    &self.context,
-                                                    target,
-                                                    attribute,
-                                                    object_ty,
-                                                );
-                                            }
-
-                                            assignable
-                                        } else {
-                                            true
-                                        };
-
-                                    assignable_to_meta_attr && assignable_to_instance_attribute
-                                }
-                            }
-
-                            PlaceAndQualifiers {
-                                place: Place::Unbound,
-                                ..
-                            } => {
-                                if let Place::Type(instance_attr_ty, instance_attr_boundness) =
-                                    object_ty.instance_member(db, attribute).place
-                                {
-                                    if instance_attr_boundness == Boundness::PossiblyUnbound {
-                                        report_possibly_unbound_attribute(
-                                            &self.context,
-                                            target,
-                                            attribute,
-                                            object_ty,
-                                        );
-                                    }
-
-                                    if is_read_only() {
-                                        if emit_diagnostics {
-                                            if let Some(builder) = self
-                                                .context
-                                                .report_lint(&INVALID_ASSIGNMENT, target)
-                                            {
-                                                builder.into_diagnostic(format_args!(
-                                            "Property `{attribute}` defined in `{ty}` is read-only",
-                                            ty = object_ty.display(self.db()),
-                                        ));
-                                            }
-                                        }
-                                        false
-                                    } else {
-                                        ensure_assignable_to(instance_attr_ty)
-                                    }
-                                } else {
-                                    if emit_diagnostics {
-                                        if let Some(builder) =
-                                            self.context.report_lint(&UNRESOLVED_ATTRIBUTE, target)
-                                        {
-                                            builder.into_diagnostic(format_args!(
-                                                "Unresolved attribute `{}` on type `{}`.",
-                                                attribute,
-                                                object_ty.display(db)
-                                            ));
-                                        }
-                                    }
-
-                                    false
-                                }
-                            }
-                        }
-                    }
-                }
-            }
-
-            Type::ClassLiteral(..) | Type::GenericAlias(..) | Type::SubclassOf(..) => {
-                match object_ty.class_member(db, attribute.into()) {
-                    PlaceAndQualifiers {
-                        place: Place::Type(meta_attr_ty, meta_attr_boundness),
-                        qualifiers: _,
-                    } => {
-                        let assignable_to_meta_attr = if let Place::Type(meta_dunder_set, _) =
-                            meta_attr_ty.class_member(db, "__set__".into()).place
-                        {
-                            let successful_call = meta_dunder_set
-                                .try_call(
-                                    db,
-                                    &CallArguments::positional([meta_attr_ty, object_ty, value_ty]),
-                                )
-                                .is_ok();
-
-                            if !successful_call && emit_diagnostics {
-                                if let Some(builder) =
-                                    self.context.report_lint(&INVALID_ASSIGNMENT, target)
-                                {
-                                    // TODO: Here, it would be nice to emit an additional diagnostic that explains why the call failed
-                                    builder.into_diagnostic(format_args!(
-                                        "Invalid assignment to data descriptor attribute \
-                                         `{attribute}` on type `{}` with custom `__set__` method",
-                                        object_ty.display(db)
-                                    ));
-                                }
-                            }
-
-                            successful_call
-                        } else {
-                            ensure_assignable_to(meta_attr_ty)
-                        };
-
-                        let assignable_to_class_attr = if meta_attr_boundness
-                            == Boundness::PossiblyUnbound
-                        {
-                            let (assignable, boundness) =
-                                if let Place::Type(class_attr_ty, class_attr_boundness) = object_ty
-                                    .find_name_in_mro(db, attribute)
-                                    .expect("called on Type::ClassLiteral or Type::SubclassOf")
-                                    .place
-                                {
-                                    (ensure_assignable_to(class_attr_ty), class_attr_boundness)
-                                } else {
-                                    (true, Boundness::PossiblyUnbound)
-                                };
-
-                            if boundness == Boundness::PossiblyUnbound {
-                                report_possibly_unbound_attribute(
-                                    &self.context,
-                                    target,
-                                    attribute,
-                                    object_ty,
-                                );
-                            }
-
-                            assignable
-                        } else {
-                            true
-                        };
-
-                        assignable_to_meta_attr && assignable_to_class_attr
->>>>>>> 997dc2e7
                     }
                 }
                 AttributeAssignmentResult::FailToSetAttr => {
