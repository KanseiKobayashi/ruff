//! We have Salsa queries for inferring types at three different granularities: scope-level,
//! definition-level, and expression-level.
//!
//! Scope-level inference is for when we are actually checking a file, and need to check types for
//! everything in that file's scopes, or give a linter access to types of arbitrary expressions
//! (via the [`HasType`](crate::semantic_model::HasType) trait).
//!
//! Definition-level inference allows us to look up the types of places in other scopes (e.g. for
//! imports) with the minimum inference necessary, so that if we're looking up one place from a
//! very large module, we can avoid a bunch of unnecessary work. Definition-level inference also
//! allows us to handle import cycles without getting into a cycle of scope-level inference
//! queries.
//!
//! The expression-level inference query is needed in only a few cases. Since some assignments can
//! have multiple targets (via `x = y = z` or unpacking `(x, y) = z`, they can be associated with
//! multiple definitions (one per assigned place). In order to avoid inferring the type of the
//! right-hand side once per definition, we infer it as a standalone query, so its result will be
//! cached by Salsa. We also need the expression-level query for inferring types in type guard
//! expressions (e.g. the test clause of an `if` statement.)
//!
//! Inferring types at any of the three region granularities returns a [`ExpressionInference`],
//! [`DefinitionInference`], or [`ScopeInference`], which hold the types for every expression
//! within the inferred region. Some inference types also expose the type of every definition
//! within the inferred region.
//!
//! Some type expressions can require deferred evaluation. This includes all type expressions in
//! stub files, or annotation expressions in modules with `from __future__ import annotations`, or
//! stringified annotations. We have a fourth Salsa query for inferring the deferred types
//! associated with a particular definition. Scope-level inference infers deferred types for all
//! definitions once the rest of the types in the scope have been inferred.
//!
//! Many of our type inference Salsa queries implement cycle recovery via fixed-point iteration. In
//! general, they initiate fixed-point iteration by returning an `Inference` type that returns
//! `Type::Never` for all expressions, bindings, and declarations, and then they continue iterating
//! the query cycle until a fixed-point is reached. Salsa has a built-in fixed limit on the number
//! of iterations, so if we fail to converge, Salsa will eventually panic. (This should of course
//! be considered a bug.)

use itertools::{Either, Itertools};
use ruff_db::diagnostic::{Annotation, DiagnosticId, Severity};
use ruff_db::files::File;
use ruff_db::parsed::{ParsedModuleRef, parsed_module};
use ruff_python_ast::visitor::{Visitor, walk_expr};
use ruff_python_ast::{self as ast, AnyNodeRef, ExprContext, PythonVersion};
use ruff_python_stdlib::builtins::version_builtin_was_added;
use ruff_text_size::{Ranged, TextRange};
use rustc_hash::{FxHashMap, FxHashSet};
use salsa;
use salsa::plumbing::AsId;

use super::context::{InNoTypeCheck, InferContext};
use super::diagnostic::{
    INVALID_METACLASS, INVALID_OVERLOAD, INVALID_PROTOCOL, SUBCLASS_OF_FINAL_CLASS,
    hint_if_stdlib_submodule_exists_on_other_versions, report_attempted_protocol_instantiation,
    report_duplicate_bases, report_index_out_of_bounds, report_invalid_exception_caught,
    report_invalid_exception_cause, report_invalid_exception_raised,
    report_invalid_or_unsupported_base, report_invalid_type_checking_constant,
    report_non_subscriptable, report_possibly_unresolved_reference, report_slice_step_size_zero,
};
use super::generics::LegacyGenericBase;
use super::string_annotation::{
    BYTE_STRING_TYPE_ANNOTATION, FSTRING_TYPE_ANNOTATION, parse_string_annotation,
};
use super::subclass_of::SubclassOfInner;
use super::{ClassBase, NominalInstanceType, add_inferred_python_version_hint_to_diagnostic};
use crate::module_name::{ModuleName, ModuleNameResolutionError};
use crate::module_resolver::resolve_module;
use crate::node_key::NodeKey;
use crate::place::{
    Boundness, ConsideredDefinitions, LookupError, Place, PlaceAndQualifiers,
    builtins_module_scope, builtins_symbol, explicit_global_symbol, global_symbol,
    module_type_implicit_global_declaration, module_type_implicit_global_symbol, place,
    place_from_bindings, place_from_declarations, typing_extensions_symbol,
};
use crate::semantic_index::ast_ids::node_key::ExpressionNodeKey;
use crate::semantic_index::ast_ids::{HasScopedUseId, ScopedUseId};
use crate::semantic_index::definition::{
    AnnotatedAssignmentDefinitionKind, AssignmentDefinitionKind, ComprehensionDefinitionKind,
    Definition, DefinitionKind, DefinitionNodeKey, DefinitionState, ExceptHandlerDefinitionKind,
    ForStmtDefinitionKind, TargetKind, WithItemDefinitionKind,
};
use crate::semantic_index::expression::{Expression, ExpressionKind};
use crate::semantic_index::narrowing_constraints::ConstraintKey;
use crate::semantic_index::place::{PlaceExpr, PlaceExprRef};
use crate::semantic_index::scope::{
    FileScopeId, NodeWithScopeKind, NodeWithScopeRef, ScopeId, ScopeKind,
};
use crate::semantic_index::symbol::ScopedSymbolId;
use crate::semantic_index::{
    ApplicableConstraints, EnclosingSnapshotResult, SemanticIndex, place_table, semantic_index,
};
use crate::types::call::{Binding, Bindings, CallArguments, CallError, CallErrorKind};
use crate::types::class::{CodeGeneratorKind, DataclassField, MetaclassErrorKind, SliceLiteral};
use crate::types::diagnostic::{
    self, CALL_NON_CALLABLE, CONFLICTING_DECLARATIONS, CONFLICTING_METACLASS,
    CYCLIC_CLASS_DEFINITION, DIVISION_BY_ZERO, DUPLICATE_KW_ONLY, INCONSISTENT_MRO,
    INVALID_ARGUMENT_TYPE, INVALID_ASSIGNMENT, INVALID_ATTRIBUTE_ACCESS, INVALID_BASE,
    INVALID_DECLARATION, INVALID_GENERIC_CLASS, INVALID_PARAMETER_DEFAULT, INVALID_TYPE_FORM,
    INVALID_TYPE_GUARD_CALL, INVALID_TYPE_VARIABLE_CONSTRAINTS, IncompatibleBases,
    POSSIBLY_UNBOUND_IMPLICIT_CALL, POSSIBLY_UNBOUND_IMPORT, TypeCheckDiagnostics,
    UNDEFINED_REVEAL, UNRESOLVED_ATTRIBUTE, UNRESOLVED_GLOBAL, UNRESOLVED_IMPORT,
    UNRESOLVED_REFERENCE, UNSUPPORTED_OPERATOR, report_implicit_return_type,
    report_instance_layout_conflict, report_invalid_argument_number_to_special_form,
    report_invalid_arguments_to_annotated, report_invalid_arguments_to_callable,
    report_invalid_assignment, report_invalid_attribute_assignment,
    report_invalid_generator_function_return_type, report_invalid_return_type,
    report_possibly_unbound_attribute,
};
use crate::types::enums::is_enum_class;
use crate::types::function::{
    FunctionDecorators, FunctionLiteral, FunctionType, KnownFunction, OverloadLiteral,
};
use crate::types::generics::{GenericContext, enclosing_generic_contexts};
use crate::types::mro::MroErrorKind;
use crate::types::signatures::{CallableSignature, Signature};
use crate::types::tuple::{TupleSpec, TupleType};
use crate::types::unpacker::{UnpackResult, Unpacker};
use crate::types::{
    AttributeAssignmentResult, CallDunderError, CallableType, ClassLiteral, ClassType,
    DataclassParams, DynamicType, IntersectionBuilder, IntersectionType, KnownClass,
    KnownInstanceType, LintDiagnosticGuard, MetaclassCandidate, PEP695TypeAliasType, Parameter,
    ParameterForm, Parameters, SpecialFormType, SubclassOfType, Truthiness, Type, TypeAliasType,
    TypeAndQualifiers, TypeIsType, TypeQualifiers, TypeVarBoundOrConstraints, TypeVarInstance,
    TypeVarKind, TypeVarVariance, UnionBuilder, UnionType, binding_type, todo_type,
};
use crate::unpack::{EvaluationMode, Unpack, UnpackPosition};
use crate::util::diagnostics::format_enumeration;
use crate::util::subscript::{PyIndex, PySlice};
use crate::{Db, FxOrderSet, Program};

/// Infer all types for a [`ScopeId`], including all definitions and expressions in that scope.
/// Use when checking a scope, or needing to provide a type for an arbitrary expression in the
/// scope.
#[salsa::tracked(returns(ref), cycle_fn=scope_cycle_recover, cycle_initial=scope_cycle_initial, heap_size=get_size2::heap_size)]
pub(crate) fn infer_scope_types<'db>(db: &'db dyn Db, scope: ScopeId<'db>) -> ScopeInference<'db> {
    let file = scope.file(db);
    let _span = tracing::trace_span!("infer_scope_types", scope=?scope.as_id(), ?file).entered();

    let module = parsed_module(db, file).load(db);

    // Using the index here is fine because the code below depends on the AST anyway.
    // The isolation of the query is by the return inferred types.
    let index = semantic_index(db, file);

    TypeInferenceBuilder::new(db, InferenceRegion::Scope(scope), index, &module).finish_scope()
}

fn scope_cycle_recover<'db>(
    _db: &'db dyn Db,
    _value: &ScopeInference<'db>,
    _count: u32,
    _scope: ScopeId<'db>,
) -> salsa::CycleRecoveryAction<ScopeInference<'db>> {
    salsa::CycleRecoveryAction::Iterate
}

fn scope_cycle_initial<'db>(_db: &'db dyn Db, scope: ScopeId<'db>) -> ScopeInference<'db> {
    ScopeInference::cycle_fallback(scope)
}

/// Infer all types for a [`Definition`] (including sub-expressions).
/// Use when resolving a place use or public type of a place.
#[salsa::tracked(returns(ref), cycle_fn=definition_cycle_recover, cycle_initial=definition_cycle_initial, heap_size=get_size2::heap_size)]
pub(crate) fn infer_definition_types<'db>(
    db: &'db dyn Db,
    definition: Definition<'db>,
) -> DefinitionInference<'db> {
    let file = definition.file(db);
    let module = parsed_module(db, file).load(db);
    let _span = tracing::trace_span!(
        "infer_definition_types",
        range = ?definition.kind(db).target_range(&module),
        ?file
    )
    .entered();

    let index = semantic_index(db, file);

    TypeInferenceBuilder::new(db, InferenceRegion::Definition(definition), index, &module)
        .finish_definition()
}

fn definition_cycle_recover<'db>(
    _db: &'db dyn Db,
    _value: &DefinitionInference<'db>,
    _count: u32,
    _definition: Definition<'db>,
) -> salsa::CycleRecoveryAction<DefinitionInference<'db>> {
    salsa::CycleRecoveryAction::Iterate
}

fn definition_cycle_initial<'db>(
    db: &'db dyn Db,
    definition: Definition<'db>,
) -> DefinitionInference<'db> {
    DefinitionInference::cycle_fallback(definition.scope(db))
}

/// Infer types for all deferred type expressions in a [`Definition`].
///
/// Deferred expressions are type expressions (annotations, base classes, aliases...) in a stub
/// file, or in a file with `from __future__ import annotations`, or stringified annotations.
#[salsa::tracked(returns(ref), cycle_fn=deferred_cycle_recover, cycle_initial=deferred_cycle_initial, heap_size=get_size2::heap_size)]
pub(crate) fn infer_deferred_types<'db>(
    db: &'db dyn Db,
    definition: Definition<'db>,
) -> DefinitionInference<'db> {
    let file = definition.file(db);
    let module = parsed_module(db, file).load(db);
    let _span = tracing::trace_span!(
        "infer_deferred_types",
        definition = ?definition.as_id(),
        range = ?definition.kind(db).target_range(&module),
        ?file
    )
    .entered();

    let index = semantic_index(db, file);

    TypeInferenceBuilder::new(db, InferenceRegion::Deferred(definition), index, &module)
        .finish_definition()
}

fn deferred_cycle_recover<'db>(
    _db: &'db dyn Db,
    _value: &DefinitionInference<'db>,
    _count: u32,
    _definition: Definition<'db>,
) -> salsa::CycleRecoveryAction<DefinitionInference<'db>> {
    salsa::CycleRecoveryAction::Iterate
}

fn deferred_cycle_initial<'db>(
    db: &'db dyn Db,
    definition: Definition<'db>,
) -> DefinitionInference<'db> {
    DefinitionInference::cycle_fallback(definition.scope(db))
}

/// Infer all types for an [`Expression`] (including sub-expressions).
/// Use rarely; only for cases where we'd otherwise risk double-inferring an expression: RHS of an
/// assignment, which might be unpacking/multi-target and thus part of multiple definitions, or a
/// type narrowing guard expression (e.g. if statement test node).
#[salsa::tracked(returns(ref), cycle_fn=expression_cycle_recover, cycle_initial=expression_cycle_initial, heap_size=get_size2::heap_size)]
pub(crate) fn infer_expression_types<'db>(
    db: &'db dyn Db,
    expression: Expression<'db>,
) -> ExpressionInference<'db> {
    let file = expression.file(db);
    let module = parsed_module(db, file).load(db);
    let _span = tracing::trace_span!(
        "infer_expression_types",
        expression = ?expression.as_id(),
        range = ?expression.node_ref(db, &module).range(),
        ?file
    )
    .entered();

    let index = semantic_index(db, file);

    TypeInferenceBuilder::new(db, InferenceRegion::Expression(expression), index, &module)
        .finish_expression()
}

fn expression_cycle_recover<'db>(
    _db: &'db dyn Db,
    _value: &ExpressionInference<'db>,
    _count: u32,
    _expression: Expression<'db>,
) -> salsa::CycleRecoveryAction<ExpressionInference<'db>> {
    salsa::CycleRecoveryAction::Iterate
}

fn expression_cycle_initial<'db>(
    db: &'db dyn Db,
    expression: Expression<'db>,
) -> ExpressionInference<'db> {
    ExpressionInference::cycle_fallback(expression.scope(db))
}

/// Infers the type of an `expression` that is guaranteed to be in the same file as the calling query.
///
/// This is a small helper around [`infer_expression_types()`] to reduce the boilerplate.
/// Use [`infer_expression_type()`] if it isn't guaranteed that `expression` is in the same file to
/// avoid cross-file query dependencies.
pub(super) fn infer_same_file_expression_type<'db>(
    db: &'db dyn Db,
    expression: Expression<'db>,
    parsed: &ParsedModuleRef,
) -> Type<'db> {
    let inference = infer_expression_types(db, expression);
    inference.expression_type(expression.node_ref(db, parsed))
}

/// Infers the type of an expression where the expression might come from another file.
///
/// Use this over [`infer_expression_types`] if the expression might come from another file than the
/// enclosing query to avoid cross-file query dependencies.
///
/// Use [`infer_same_file_expression_type`] if it is guaranteed that  `expression` is in the same
/// to avoid unnecessary salsa ingredients. This is normally the case inside the `TypeInferenceBuilder`.
#[salsa::tracked(cycle_fn=single_expression_cycle_recover, cycle_initial=single_expression_cycle_initial, heap_size=get_size2::heap_size)]
pub(crate) fn infer_expression_type<'db>(
    db: &'db dyn Db,
    expression: Expression<'db>,
) -> Type<'db> {
    let file = expression.file(db);
    let module = parsed_module(db, file).load(db);

    // It's okay to call the "same file" version here because we're inside a salsa query.
    infer_same_file_expression_type(db, expression, &module)
}

fn single_expression_cycle_recover<'db>(
    _db: &'db dyn Db,
    _value: &Type<'db>,
    _count: u32,
    _expression: Expression<'db>,
) -> salsa::CycleRecoveryAction<Type<'db>> {
    salsa::CycleRecoveryAction::Iterate
}

fn single_expression_cycle_initial<'db>(
    _db: &'db dyn Db,
    _expression: Expression<'db>,
) -> Type<'db> {
    Type::Never
}

/// Infer the types for an [`Unpack`] operation.
///
/// This infers the expression type and performs structural match against the target expression
/// involved in an unpacking operation. It returns a result-like object that can be used to get the
/// type of the variables involved in this unpacking along with any violations that are detected
/// during this unpacking.
#[salsa::tracked(returns(ref), cycle_fn=unpack_cycle_recover, cycle_initial=unpack_cycle_initial, heap_size=get_size2::heap_size)]
pub(super) fn infer_unpack_types<'db>(db: &'db dyn Db, unpack: Unpack<'db>) -> UnpackResult<'db> {
    let file = unpack.file(db);
    let module = parsed_module(db, file).load(db);
    let _span = tracing::trace_span!("infer_unpack_types", range=?unpack.range(db, &module), ?file)
        .entered();

    let mut unpacker = Unpacker::new(db, unpack.target_scope(db), &module);
    unpacker.unpack(unpack.target(db, &module), unpack.value(db));
    unpacker.finish()
}

fn unpack_cycle_recover<'db>(
    _db: &'db dyn Db,
    _value: &UnpackResult<'db>,
    _count: u32,
    _unpack: Unpack<'db>,
) -> salsa::CycleRecoveryAction<UnpackResult<'db>> {
    salsa::CycleRecoveryAction::Iterate
}

fn unpack_cycle_initial<'db>(_db: &'db dyn Db, _unpack: Unpack<'db>) -> UnpackResult<'db> {
    UnpackResult::cycle_fallback(Type::Never)
}

/// Returns the type of the nearest enclosing class for the given scope.
///
/// This function walks up the ancestor scopes starting from the given scope,
/// and finds the closest class definition. This is different to the behaviour of
/// [`TypeInferenceBuilder::class_context_of_current_method`], which will only return
/// `Some(class)` if either the immediate parent scope is a class OR the immediate parent
/// scope is a type-parameters scope and the grandparent scope is a class.
///
/// Returns `None` if no enclosing class is found.
pub(crate) fn nearest_enclosing_class<'db>(
    db: &'db dyn Db,
    semantic: &SemanticIndex<'db>,
    scope: ScopeId,
    parsed: &ParsedModuleRef,
) -> Option<ClassLiteral<'db>> {
    semantic
        .ancestor_scopes(scope.file_scope_id(db))
        .find_map(|(_, ancestor_scope)| {
            let class = ancestor_scope.node().as_class(parsed)?;
            let definition = semantic.expect_single_definition(class);
            infer_definition_types(db, definition)
                .declaration_type(definition)
                .inner_type()
                .into_class_literal()
        })
}

/// A region within which we can infer types.
#[derive(Copy, Clone, Debug)]
pub(crate) enum InferenceRegion<'db> {
    /// infer types for a standalone [`Expression`]
    Expression(Expression<'db>),
    /// infer types for a [`Definition`]
    Definition(Definition<'db>),
    /// infer deferred types for a [`Definition`]
    Deferred(Definition<'db>),
    /// infer types for an entire [`ScopeId`]
    Scope(ScopeId<'db>),
}

impl<'db> InferenceRegion<'db> {
    fn scope(self, db: &'db dyn Db) -> ScopeId<'db> {
        match self {
            InferenceRegion::Expression(expression) => expression.scope(db),
            InferenceRegion::Definition(definition) | InferenceRegion::Deferred(definition) => {
                definition.scope(db)
            }
            InferenceRegion::Scope(scope) => scope,
        }
    }
}

#[derive(Debug, Clone, Copy, Eq, PartialEq)]
struct TypeAndRange<'db> {
    ty: Type<'db>,
    range: TextRange,
}

/// The inferred types for a scope region.
#[derive(Debug, Eq, PartialEq, salsa::Update, get_size2::GetSize)]
pub(crate) struct ScopeInference<'db> {
    /// The types of every expression in this region.
    expressions: FxHashMap<ExpressionNodeKey, Type<'db>>,

    /// The extra data that is only present for few inference regions.
    extra: Option<Box<ScopeInferenceExtra>>,
}

#[derive(Debug, Eq, PartialEq, get_size2::GetSize, salsa::Update, Default)]
struct ScopeInferenceExtra {
    /// The fallback type for missing expressions/bindings/declarations.
    ///
    /// This is used only when constructing a cycle-recovery `TypeInference`.
    cycle_fallback: bool,

    /// The diagnostics for this region.
    diagnostics: TypeCheckDiagnostics,
}

impl<'db> ScopeInference<'db> {
    fn cycle_fallback(scope: ScopeId<'db>) -> Self {
        let _ = scope;

        Self {
            extra: Some(Box::new(ScopeInferenceExtra {
                cycle_fallback: true,
                ..ScopeInferenceExtra::default()
            })),
            expressions: FxHashMap::default(),
        }
    }

    pub(crate) fn diagnostics(&self) -> Option<&TypeCheckDiagnostics> {
        self.extra.as_deref().map(|extra| &extra.diagnostics)
    }

    pub(crate) fn expression_type(&self, expression: impl Into<ExpressionNodeKey>) -> Type<'db> {
        self.try_expression_type(expression)
            .unwrap_or_else(Type::unknown)
    }

    pub(crate) fn try_expression_type(
        &self,
        expression: impl Into<ExpressionNodeKey>,
    ) -> Option<Type<'db>> {
        self.expressions
            .get(&expression.into())
            .copied()
            .or_else(|| self.fallback_type())
    }

    fn is_cycle_callback(&self) -> bool {
        self.extra
            .as_ref()
            .is_some_and(|extra| extra.cycle_fallback)
    }

    fn fallback_type(&self) -> Option<Type<'db>> {
        self.is_cycle_callback().then_some(Type::Never)
    }
}

/// The inferred types for a definition region.
#[derive(Debug, Eq, PartialEq, salsa::Update, get_size2::GetSize)]
pub(crate) struct DefinitionInference<'db> {
    /// The types of every expression in this region.
    expressions: FxHashMap<ExpressionNodeKey, Type<'db>>,

    /// The scope this region is part of.
    #[cfg(debug_assertions)]
    scope: ScopeId<'db>,

    /// The types of every binding in this region.
    ///
    /// Almost all definition regions have less than 10 bindings. There are very few with more than 10 (but still less than 20).
    /// Because of that, use a slice with linear search over a hash map.
    bindings: Box<[(Definition<'db>, Type<'db>)]>,

    /// The types and type qualifiers of every declaration in this region.
    ///
    /// About 50% of the definition inference regions have no declarations.
    /// The other 50% have less than 10 declarations. Because of that, use a
    /// slice with linear search over a hash map.
    declarations: Box<[(Definition<'db>, TypeAndQualifiers<'db>)]>,

    /// The extra data that is only present for few inference regions.
    extra: Option<Box<DefinitionInferenceExtra<'db>>>,
}

#[derive(Debug, Eq, PartialEq, get_size2::GetSize, salsa::Update, Default)]
struct DefinitionInferenceExtra<'db> {
    /// The fallback type for missing expressions/bindings/declarations.
    ///
    /// This is used only when constructing a cycle-recovery `TypeInference`.
    cycle_fallback: bool,

    /// The definitions that are deferred.
    deferred: Box<[Definition<'db>]>,

    /// The diagnostics for this region.
    diagnostics: TypeCheckDiagnostics,
}

impl<'db> DefinitionInference<'db> {
    fn cycle_fallback(scope: ScopeId<'db>) -> Self {
        let _ = scope;

        Self {
            expressions: FxHashMap::default(),
            bindings: Box::default(),
            declarations: Box::default(),
            #[cfg(debug_assertions)]
            scope,
            extra: Some(Box::new(DefinitionInferenceExtra {
                cycle_fallback: true,
                ..DefinitionInferenceExtra::default()
            })),
        }
    }

    pub(crate) fn expression_type(&self, expression: impl Into<ExpressionNodeKey>) -> Type<'db> {
        self.try_expression_type(expression)
            .unwrap_or_else(Type::unknown)
    }

    pub(crate) fn try_expression_type(
        &self,
        expression: impl Into<ExpressionNodeKey>,
    ) -> Option<Type<'db>> {
        self.expressions
            .get(&expression.into())
            .copied()
            .or_else(|| self.fallback_type())
    }

    #[track_caller]
    pub(crate) fn binding_type(&self, definition: Definition<'db>) -> Type<'db> {
        self.bindings
            .iter()
            .find_map(
                |(def, ty)| {
                    if def == &definition { Some(*ty) } else { None }
                },
            )
            .or_else(|| self.fallback_type())
            .expect(
                "definition should belong to this TypeInference region and \
                TypeInferenceBuilder should have inferred a type for it",
            )
    }

    fn bindings(&self) -> impl ExactSizeIterator<Item = (Definition<'db>, Type<'db>)> {
        self.bindings.iter().copied()
    }

    #[track_caller]
    pub(crate) fn declaration_type(&self, definition: Definition<'db>) -> TypeAndQualifiers<'db> {
        self.declarations
            .iter()
            .find_map(|(def, qualifiers)| {
                if def == &definition {
                    Some(*qualifiers)
                } else {
                    None
                }
            })
            .or_else(|| self.fallback_type().map(Into::into))
            .expect(
                "definition should belong to this TypeInference region and \
                TypeInferenceBuilder should have inferred a type for it",
            )
    }

    fn declarations(
        &self,
    ) -> impl ExactSizeIterator<Item = (Definition<'db>, TypeAndQualifiers<'db>)> {
        self.declarations.iter().copied()
    }

    fn declaration_types(&self) -> impl ExactSizeIterator<Item = TypeAndQualifiers<'db>> {
        self.declarations.iter().map(|(_, qualifiers)| *qualifiers)
    }

    fn is_cycle_callback(&self) -> bool {
        self.extra
            .as_ref()
            .is_some_and(|extra| extra.cycle_fallback)
    }

    fn fallback_type(&self) -> Option<Type<'db>> {
        self.is_cycle_callback().then_some(Type::Never)
    }
}

/// The inferred types for an expression region.
#[derive(Debug, Eq, PartialEq, salsa::Update, get_size2::GetSize)]
pub(crate) struct ExpressionInference<'db> {
    /// The types of every expression in this region.
    expressions: FxHashMap<ExpressionNodeKey, Type<'db>>,

    extra: Option<Box<ExpressionInferenceExtra<'db>>>,

    /// The scope this region is part of.
    #[cfg(debug_assertions)]
    scope: ScopeId<'db>,
}

/// Extra data that only exists for few inferred expression regions.
#[derive(Debug, Eq, PartialEq, salsa::Update, get_size2::GetSize, Default)]
struct ExpressionInferenceExtra<'db> {
    /// The types of every binding in this expression region.
    ///
    /// Only very few expression regions have bindings (around 0.1%).
    bindings: Box<[(Definition<'db>, Type<'db>)]>,

    /// The diagnostics for this region.
    diagnostics: TypeCheckDiagnostics,

    /// `true` if this region is part of a cycle-recovery `TypeInference`.
    ///
    /// Falls back to `Type::Never` if an expression is missing.
    cycle_fallback: bool,
}

impl<'db> ExpressionInference<'db> {
    fn cycle_fallback(scope: ScopeId<'db>) -> Self {
        let _ = scope;
        Self {
            extra: Some(Box::new(ExpressionInferenceExtra {
                cycle_fallback: true,
                ..ExpressionInferenceExtra::default()
            })),
            expressions: FxHashMap::default(),

            #[cfg(debug_assertions)]
            scope,
        }
    }

    pub(crate) fn try_expression_type(
        &self,
        expression: impl Into<ExpressionNodeKey>,
    ) -> Option<Type<'db>> {
        self.expressions
            .get(&expression.into())
            .copied()
            .or_else(|| self.fallback_type())
    }

    pub(crate) fn expression_type(&self, expression: impl Into<ExpressionNodeKey>) -> Type<'db> {
        self.try_expression_type(expression)
            .unwrap_or_else(Type::unknown)
    }

    fn is_cycle_callback(&self) -> bool {
        self.extra
            .as_ref()
            .is_some_and(|extra| extra.cycle_fallback)
    }

    fn fallback_type(&self) -> Option<Type<'db>> {
        self.is_cycle_callback().then_some(Type::Never)
    }
}

/// Whether the intersection type is on the left or right side of the comparison.
#[derive(Debug, Clone, Copy)]
enum IntersectionOn {
    Left,
    Right,
}

/// A helper to track if we already know that declared and inferred types are the same.
#[derive(Debug, Clone, PartialEq, Eq)]
enum DeclaredAndInferredType<'db> {
    /// We know that both the declared and inferred types are the same.
    AreTheSame(Type<'db>),
    /// Declared and inferred types might be different, we need to check assignability.
    MightBeDifferent {
        declared_ty: TypeAndQualifiers<'db>,
        inferred_ty: Type<'db>,
    },
}

/// Builder to infer all types in a region.
///
/// A builder is used by creating it with [`new()`](TypeInferenceBuilder::new), and then calling
/// [`finish_expression()`](TypeInferenceBuilder::finish_expression), [`finish_definition()`](TypeInferenceBuilder::finish_definition), or [`finish_scope()`](TypeInferenceBuilder::finish_scope) on it, which returns
/// type inference result..
///
/// There are a few different kinds of methods in the type inference builder, and the naming
/// distinctions are a bit subtle.
///
/// The `finish` methods call [`infer_region`](TypeInferenceBuilder::infer_region), which delegates
/// to one of [`infer_region_scope`](TypeInferenceBuilder::infer_region_scope),
/// [`infer_region_definition`](TypeInferenceBuilder::infer_region_definition), or
/// [`infer_region_expression`](TypeInferenceBuilder::infer_region_expression), depending which
/// kind of [`InferenceRegion`] we are inferring types for.
///
/// Scope inference starts with the scope body, walking all statements and expressions and
/// recording the types of each expression in the inference result. Most of the methods
/// here (with names like `infer_*_statement` or `infer_*_expression` or some other node kind) take
/// a single AST node and are called as part of this AST visit.
///
/// When the visit encounters a node which creates a [`Definition`], we look up the definition in
/// the semantic index and call the [`infer_definition_types()`] query on it, which creates another
/// [`TypeInferenceBuilder`] just for that definition, and we merge the returned inference result
/// into the one we are currently building for the entire scope. Using the query in this way
/// ensures that if we first infer types for some scattered definitions in a scope, and later for
/// the entire scope, we don't re-infer any types, we reuse the cached inference for those
/// definitions and their sub-expressions.
///
/// Functions with a name like `infer_*_definition` take both a node and a [`Definition`], and are
/// called by [`infer_region_definition`](TypeInferenceBuilder::infer_region_definition).
///
/// So for example we have both
/// [`infer_function_definition_statement`](TypeInferenceBuilder::infer_function_definition_statement),
/// which takes just the function AST node, and
/// [`infer_function_definition`](TypeInferenceBuilder::infer_function_definition), which takes
/// both the node and the [`Definition`] id. The former is called as part of walking the AST, and
/// it just looks up the [`Definition`] for that function in the semantic index and calls
/// [`infer_definition_types()`] on it, which will create a new [`TypeInferenceBuilder`] with
/// [`InferenceRegion::Definition`], and in that builder
/// [`infer_region_definition`](TypeInferenceBuilder::infer_region_definition) will call
/// [`infer_function_definition`](TypeInferenceBuilder::infer_function_definition) to actually
/// infer a type for the definition.
///
/// Similarly, when we encounter a standalone-inferable expression (right-hand side of an
/// assignment, type narrowing guard), we use the [`infer_expression_types()`] query to ensure we
/// don't infer its types more than once.
pub(super) struct TypeInferenceBuilder<'db, 'ast> {
    context: InferContext<'db, 'ast>,
    index: &'db SemanticIndex<'db>,
    region: InferenceRegion<'db>,

    /// The types of every expression in this region.
    expressions: FxHashMap<ExpressionNodeKey, Type<'db>>,

    /// The scope this region is part of.
    scope: ScopeId<'db>,

    // bindings, declarations, and deferred can only exist in definition, or scope contexts.
    /// The types of every binding in this region.
    ///
    /// The list should only contain one entry per binding at most.
    bindings: VecMap<Definition<'db>, Type<'db>>,

    /// The types and type qualifiers of every declaration in this region.
    ///
    /// The list should only contain one entry per declaration at most.
    declarations: VecMap<Definition<'db>, TypeAndQualifiers<'db>>,

    /// The definitions that are deferred.
    ///
    /// The list should only contain one entry per deferred.
    deferred: VecSet<Definition<'db>>,

    /// The returned types and their corresponding ranges of the region, if it is a function body.
    return_types_and_ranges: Vec<TypeAndRange<'db>>,

    /// A set of functions that have been defined **and** called in this region.
    ///
    /// This is a set because the same function could be called multiple times in the same region.
    /// This is mainly used in [`check_overloaded_functions`] to check an overloaded function that
    /// is shadowed by a function with the same name in this scope but has been called before. For
    /// example:
    ///
    /// ```py
    /// from typing import overload
    ///
    /// @overload
    /// def foo() -> None: ...
    /// @overload
    /// def foo(x: int) -> int: ...
    /// def foo(x: int | None) -> int | None: return x
    ///
    /// foo()  # An overloaded function that was defined in this scope have been called
    ///
    /// def foo(x: int) -> int:
    ///     return x
    /// ```
    ///
    /// [`check_overloaded_functions`]: TypeInferenceBuilder::check_overloaded_functions
    called_functions: FxHashSet<FunctionType<'db>>,

    /// Whether we are in a context that binds unbound legacy typevars.
    legacy_typevar_binding_context: Option<Definition<'db>>,

    /// The deferred state of inferring types of certain expressions within the region.
    ///
    /// This is different from [`InferenceRegion::Deferred`] which works on the entire definition
    /// while this is relevant for specific expressions within the region itself and is updated
    /// during the inference process.
    ///
    /// For example, when inferring the types of an annotated assignment, the type of an annotation
    /// expression could be deferred if the file has `from __future__ import annotations` import or
    /// is a stub file but we're still in a non-deferred region.
    deferred_state: DeferredExpressionState,

    /// The fallback type for missing expressions/bindings/declarations.
    ///
    /// This is used only when constructing a cycle-recovery `TypeInference`.
    cycle_fallback: bool,
}

impl<'db, 'ast> TypeInferenceBuilder<'db, 'ast> {
    /// How big a string do we build before bailing?
    ///
    /// This is a fairly arbitrary number. It should be *far* more than enough
    /// for most use cases, but we can reevaluate it later if useful.
    const MAX_STRING_LITERAL_SIZE: usize = 4096;

    /// Creates a new builder for inferring types in a region.
    pub(super) fn new(
        db: &'db dyn Db,
        region: InferenceRegion<'db>,
        index: &'db SemanticIndex<'db>,
        module: &'ast ParsedModuleRef,
    ) -> Self {
        let scope = region.scope(db);

        Self {
            context: InferContext::new(db, scope, module),
            index,
            region,
            return_types_and_ranges: vec![],
            called_functions: FxHashSet::default(),
            deferred_state: DeferredExpressionState::None,
            scope,
            expressions: FxHashMap::default(),
            bindings: VecMap::default(),
            declarations: VecMap::default(),
            legacy_typevar_binding_context: None,
            deferred: VecSet::default(),
            cycle_fallback: false,
        }
    }

    fn extend_definition(&mut self, inference: &DefinitionInference<'db>) {
        #[cfg(debug_assertions)]
        assert_eq!(self.scope, inference.scope);

        self.expressions.extend(inference.expressions.iter());
        self.declarations.extend(inference.declarations());

        if !matches!(self.region, InferenceRegion::Scope(..)) {
            self.bindings.extend(inference.bindings());
        }

        if let Some(extra) = &inference.extra {
            self.cycle_fallback |= extra.cycle_fallback;
            self.context.extend(&extra.diagnostics);
            self.deferred.extend(extra.deferred.iter().copied());
        }
    }

    fn extend_expression(&mut self, inference: &ExpressionInference<'db>) {
        #[cfg(debug_assertions)]
        assert_eq!(self.scope, inference.scope);

        self.extend_expression_unchecked(inference);
    }

    fn extend_expression_unchecked(&mut self, inference: &ExpressionInference<'db>) {
        self.expressions.extend(inference.expressions.iter());

        if let Some(extra) = &inference.extra {
            self.context.extend(&extra.diagnostics);
            self.cycle_fallback |= extra.cycle_fallback;

            if !matches!(self.region, InferenceRegion::Scope(..)) {
                self.bindings.extend(extra.bindings.iter().copied());
            }
        }
    }

    fn file(&self) -> File {
        self.context.file()
    }

    fn module(&self) -> &'ast ParsedModuleRef {
        self.context.module()
    }

    fn db(&self) -> &'db dyn Db {
        self.context.db()
    }

    fn scope(&self) -> ScopeId<'db> {
        self.scope
    }

    /// Are we currently inferring types in file with deferred types?
    /// This is true for stub files and files with `__future__.annotations`
    fn defer_annotations(&self) -> bool {
        self.index.has_future_annotations() || self.in_stub()
    }

    /// Are we currently inferring deferred types?
    fn is_deferred(&self) -> bool {
        matches!(self.region, InferenceRegion::Deferred(_)) || self.deferred_state.is_deferred()
    }

    /// Return the node key of the given AST node, or the key of the outermost enclosing string
    /// literal, if the node originates from inside a stringified annotation.
    fn enclosing_node_key(&self, node: AnyNodeRef<'_>) -> NodeKey {
        match self.deferred_state {
            DeferredExpressionState::InStringAnnotation(enclosing_node_key) => enclosing_node_key,
            _ => NodeKey::from_node(node),
        }
    }

    /// Check if a given AST node is reachable.
    ///
    /// Note that this only works if reachability is explicitly tracked for this specific
    /// type of node (see `node_reachability` in the use-def map).
    fn is_reachable<'a, N>(&self, node: N) -> bool
    where
        N: Into<AnyNodeRef<'a>>,
    {
        let file_scope_id = self.scope().file_scope_id(self.db());
        self.index.is_node_reachable(
            self.db(),
            file_scope_id,
            self.enclosing_node_key(node.into()),
        )
    }

    fn in_stub(&self) -> bool {
        self.context.in_stub()
    }

    /// Get the already-inferred type of an expression node, or Unknown.
    fn expression_type(&self, expr: &ast::Expr) -> Type<'db> {
        self.try_expression_type(expr).unwrap_or_else(Type::unknown)
    }

    fn try_expression_type(&self, expr: &ast::Expr) -> Option<Type<'db>> {
        self.expressions
            .get(&expr.into())
            .copied()
            .or(self.cycle_fallback.then_some(Type::Never))
    }

    /// Get the type of an expression from any scope in the same file.
    ///
    /// If the expression is in the current scope, and we are inferring the entire scope, just look
    /// up the expression in our own results, otherwise call [`infer_scope_types()`] for the scope
    /// of the expression.
    ///
    /// ## Panics
    ///
    /// If the expression is in the current scope but we haven't yet inferred a type for it.
    ///
    /// Can cause query cycles if the expression is from a different scope and type inference is
    /// already in progress for that scope (further up the stack).
    fn file_expression_type(&self, expression: &ast::Expr) -> Type<'db> {
        let file_scope = self.index.expression_scope_id(expression);
        let expr_scope = file_scope.to_scope_id(self.db(), self.file());
        match self.region {
            InferenceRegion::Scope(scope) if scope == expr_scope => {
                self.expression_type(expression)
            }
            _ => infer_scope_types(self.db(), expr_scope).expression_type(expression),
        }
    }

    /// Infers types in the given [`InferenceRegion`].
    fn infer_region(&mut self) {
        match self.region {
            InferenceRegion::Scope(scope) => self.infer_region_scope(scope),
            InferenceRegion::Definition(definition) => self.infer_region_definition(definition),
            InferenceRegion::Deferred(definition) => self.infer_region_deferred(definition),
            InferenceRegion::Expression(expression) => self.infer_region_expression(expression),
        }
    }

    fn infer_region_scope(&mut self, scope: ScopeId<'db>) {
        let node = scope.node(self.db());
        match node {
            NodeWithScopeKind::Module => {
                self.infer_module(self.module().syntax());
            }
            NodeWithScopeKind::Function(function) => {
                self.infer_function_body(function.node(self.module()));
            }
            NodeWithScopeKind::Lambda(lambda) => self.infer_lambda_body(lambda.node(self.module())),
            NodeWithScopeKind::Class(class) => self.infer_class_body(class.node(self.module())),
            NodeWithScopeKind::ClassTypeParameters(class) => {
                self.infer_class_type_params(class.node(self.module()));
            }
            NodeWithScopeKind::FunctionTypeParameters(function) => {
                self.infer_function_type_params(function.node(self.module()));
            }
            NodeWithScopeKind::TypeAliasTypeParameters(type_alias) => {
                self.infer_type_alias_type_params(type_alias.node(self.module()));
            }
            NodeWithScopeKind::TypeAlias(type_alias) => {
                self.infer_type_alias(type_alias.node(self.module()));
            }
            NodeWithScopeKind::ListComprehension(comprehension) => {
                self.infer_list_comprehension_expression_scope(comprehension.node(self.module()));
            }
            NodeWithScopeKind::SetComprehension(comprehension) => {
                self.infer_set_comprehension_expression_scope(comprehension.node(self.module()));
            }
            NodeWithScopeKind::DictComprehension(comprehension) => {
                self.infer_dict_comprehension_expression_scope(comprehension.node(self.module()));
            }
            NodeWithScopeKind::GeneratorExpression(generator) => {
                self.infer_generator_expression_scope(generator.node(self.module()));
            }
        }

        // Infer the deferred types for the definitions here to consider the end-of-scope
        // semantics.
        for definition in std::mem::take(&mut self.deferred) {
            self.extend_definition(infer_deferred_types(self.db(), definition));
        }

        assert!(
            self.deferred.is_empty(),
            "Inferring deferred types should not add more deferred definitions"
        );

        // TODO: Only call this function when diagnostics are enabled.
        self.check_class_definitions();
        self.check_overloaded_functions(node);
    }

    /// Iterate over all class definitions to check that the definition will not cause an exception
    /// to be raised at runtime. This needs to be done after most other types in the scope have been
    /// inferred, due to the fact that base classes can be deferred. If it looks like a class
    /// definition is invalid in some way, issue a diagnostic.
    ///
    /// Among the things we check for in this method are whether Python will be able to determine a
    /// consistent "[method resolution order]" and [metaclass] for each class.
    ///
    /// [method resolution order]: https://docs.python.org/3/glossary.html#term-method-resolution-order
    /// [metaclass]: https://docs.python.org/3/reference/datamodel.html#metaclasses
    fn check_class_definitions(&mut self) {
        let class_definitions = self.declarations.iter().filter_map(|(definition, ty)| {
            // Filter out class literals that result from imports
            if let DefinitionKind::Class(class) = definition.kind(self.db()) {
                ty.inner_type()
                    .into_class_literal()
                    .map(|class_literal| (class_literal, class.node(self.module())))
            } else {
                None
            }
        });

        // Iterate through all class definitions in this scope.
        for (class, class_node) in class_definitions {
            // (1) Check that the class does not have a cyclic definition
            if let Some(inheritance_cycle) = class.inheritance_cycle(self.db()) {
                if inheritance_cycle.is_participant() {
                    if let Some(builder) = self
                        .context
                        .report_lint(&CYCLIC_CLASS_DEFINITION, class_node)
                    {
                        builder.into_diagnostic(format_args!(
                            "Cyclic definition of `{}` (class cannot inherit from itself)",
                            class.name(self.db())
                        ));
                    }
                }
                // If a class is cyclically defined, that's a sufficient error to report; the
                // following checks (which are all inheritance-based) aren't even relevant.
                continue;
            }

            let is_protocol = class.is_protocol(self.db());
            let mut solid_bases = IncompatibleBases::default();

            // (2) Iterate through the class's explicit bases to check for various possible errors:
            //     - Check for inheritance from plain `Generic`,
            //     - Check for inheritance from a `@final` classes
            //     - If the class is a protocol class: check for inheritance from a non-protocol class
            for (i, base_class) in class.explicit_bases(self.db()).iter().enumerate() {
                if let Some((class, solid_base)) = base_class
                    .to_class_type(self.db())
                    .and_then(|class| Some((class, class.nearest_solid_base(self.db())?)))
                {
                    solid_bases.insert(solid_base, i, class.class_literal(self.db()).0);
                }

                let base_class = match base_class {
                    Type::SpecialForm(SpecialFormType::Generic) => {
                        if let Some(builder) = self
                            .context
                            .report_lint(&INVALID_BASE, &class_node.bases()[i])
                        {
                            // Unsubscripted `Generic` can appear in the MRO of many classes,
                            // but it is never valid as an explicit base class in user code.
                            builder.into_diagnostic("Cannot inherit from plain `Generic`");
                        }
                        continue;
                    }
                    // Note that unlike several of the other errors caught in this function,
                    // this does not lead to the class creation failing at runtime,
                    // but it is semantically invalid.
                    Type::KnownInstance(KnownInstanceType::SubscriptedProtocol(_)) => {
                        if class_node.type_params.is_none() {
                            continue;
                        }
                        let Some(builder) = self
                            .context
                            .report_lint(&INVALID_GENERIC_CLASS, &class_node.bases()[i])
                        else {
                            continue;
                        };
                        builder.into_diagnostic(
                            "Cannot both inherit from subscripted `Protocol` \
                            and use PEP 695 type variables",
                        );
                        continue;
                    }
                    Type::ClassLiteral(class) => class,
                    // dynamic/unknown bases are never `@final`
                    _ => continue,
                };

                if is_protocol
                    && !(base_class.is_protocol(self.db())
                        || base_class.is_known(self.db(), KnownClass::Object))
                {
                    if let Some(builder) = self
                        .context
                        .report_lint(&INVALID_PROTOCOL, &class_node.bases()[i])
                    {
                        builder.into_diagnostic(format_args!(
                            "Protocol class `{}` cannot inherit from non-protocol class `{}`",
                            class.name(self.db()),
                            base_class.name(self.db()),
                        ));
                    }
                }

                if base_class.is_final(self.db()) {
                    if let Some(builder) = self
                        .context
                        .report_lint(&SUBCLASS_OF_FINAL_CLASS, &class_node.bases()[i])
                    {
                        builder.into_diagnostic(format_args!(
                            "Class `{}` cannot inherit from final class `{}`",
                            class.name(self.db()),
                            base_class.name(self.db()),
                        ));
                    }
                }
            }

            // (3) Check that the class's MRO is resolvable
            match class.try_mro(self.db(), None) {
                Err(mro_error) => match mro_error.reason() {
                    MroErrorKind::DuplicateBases(duplicates) => {
                        let base_nodes = class_node.bases();
                        for duplicate in duplicates {
                            report_duplicate_bases(&self.context, class, duplicate, base_nodes);
                        }
                    }
                    MroErrorKind::InvalidBases(bases) => {
                        let base_nodes = class_node.bases();
                        for (index, base_ty) in bases {
                            report_invalid_or_unsupported_base(
                                &self.context,
                                &base_nodes[*index],
                                *base_ty,
                                class,
                            );
                        }
                    }
                    MroErrorKind::UnresolvableMro { bases_list } => {
                        if let Some(builder) =
                            self.context.report_lint(&INCONSISTENT_MRO, class_node)
                        {
                            builder.into_diagnostic(format_args!(
                                "Cannot create a consistent method resolution order (MRO) \
                                    for class `{}` with bases list `[{}]`",
                                class.name(self.db()),
                                bases_list
                                    .iter()
                                    .map(|base| base.display(self.db()))
                                    .join(", ")
                            ));
                        }
                    }
                    MroErrorKind::Pep695ClassWithGenericInheritance => {
                        if let Some(builder) =
                            self.context.report_lint(&INVALID_GENERIC_CLASS, class_node)
                        {
                            builder.into_diagnostic(
                                "Cannot both inherit from `typing.Generic` \
                                and use PEP 695 type variables",
                            );
                        }
                    }
                    MroErrorKind::InheritanceCycle => {
                        if let Some(builder) = self
                            .context
                            .report_lint(&CYCLIC_CLASS_DEFINITION, class_node)
                        {
                            builder.into_diagnostic(format_args!(
                                "Cyclic definition of `{}` (class cannot inherit from itself)",
                                class.name(self.db())
                            ));
                        }
                    }
                },
                Ok(_) => {
                    solid_bases.remove_redundant_entries(self.db());

                    if solid_bases.len() > 1 {
                        report_instance_layout_conflict(
                            &self.context,
                            class,
                            class_node,
                            &solid_bases,
                        );
                    }
                }
            }

            // (4) Check that the class's metaclass can be determined without error.
            if let Err(metaclass_error) = class.try_metaclass(self.db()) {
                match metaclass_error.reason() {
                    MetaclassErrorKind::Cycle => {
                        if let Some(builder) = self
                            .context
                            .report_lint(&CYCLIC_CLASS_DEFINITION, class_node)
                        {
                            builder.into_diagnostic(format_args!(
                                "Cyclic definition of `{}`",
                                class.name(self.db())
                            ));
                        }
                    }
                    MetaclassErrorKind::NotCallable(ty) => {
                        if let Some(builder) =
                            self.context.report_lint(&INVALID_METACLASS, class_node)
                        {
                            builder.into_diagnostic(format_args!(
                                "Metaclass type `{}` is not callable",
                                ty.display(self.db())
                            ));
                        }
                    }
                    MetaclassErrorKind::PartlyNotCallable(ty) => {
                        if let Some(builder) =
                            self.context.report_lint(&INVALID_METACLASS, class_node)
                        {
                            builder.into_diagnostic(format_args!(
                                "Metaclass type `{}` is partly not callable",
                                ty.display(self.db())
                            ));
                        }
                    }
                    MetaclassErrorKind::Conflict {
                        candidate1:
                            MetaclassCandidate {
                                metaclass: metaclass1,
                                explicit_metaclass_of: class1,
                            },
                        candidate2:
                            MetaclassCandidate {
                                metaclass: metaclass2,
                                explicit_metaclass_of: class2,
                            },
                        candidate1_is_base_class,
                    } => {
                        if let Some(builder) =
                            self.context.report_lint(&CONFLICTING_METACLASS, class_node)
                        {
                            if *candidate1_is_base_class {
                                builder.into_diagnostic(format_args!(
                                    "The metaclass of a derived class (`{class}`) \
                                     must be a subclass of the metaclasses of all its bases, \
                                     but `{metaclass1}` (metaclass of base class `{base1}`) \
                                     and `{metaclass2}` (metaclass of base class `{base2}`) \
                                     have no subclass relationship",
                                    class = class.name(self.db()),
                                    metaclass1 = metaclass1.name(self.db()),
                                    base1 = class1.name(self.db()),
                                    metaclass2 = metaclass2.name(self.db()),
                                    base2 = class2.name(self.db()),
                                ));
                            } else {
                                builder.into_diagnostic(format_args!(
                                    "The metaclass of a derived class (`{class}`) \
                                     must be a subclass of the metaclasses of all its bases, \
                                     but `{metaclass_of_class}` (metaclass of `{class}`) \
                                     and `{metaclass_of_base}` (metaclass of base class `{base}`) \
                                     have no subclass relationship",
                                    class = class.name(self.db()),
                                    metaclass_of_class = metaclass1.name(self.db()),
                                    metaclass_of_base = metaclass2.name(self.db()),
                                    base = class2.name(self.db()),
                                ));
                            }
                        }
                    }
                }
            }

            if let (Some(legacy), Some(inherited)) = (
                class.legacy_generic_context(self.db()),
                class.inherited_legacy_generic_context(self.db()),
            ) {
                if !inherited.is_subset_of(self.db(), legacy) {
                    if let Some(builder) =
                        self.context.report_lint(&INVALID_GENERIC_CLASS, class_node)
                    {
                        builder.into_diagnostic(
                            "`Generic` base class must include all type \
                            variables used in other base classes",
                        );
                    }
                }
            }

            // (5) Check that a dataclass does not have more than one `KW_ONLY`.
            if let Some(field_policy @ CodeGeneratorKind::DataclassLike) =
                CodeGeneratorKind::from_class(self.db(), class)
            {
                let specialization = None;
                let mut kw_only_field_names = vec![];

                for (name, DataclassField { field_ty, .. }) in
                    class.fields(self.db(), specialization, field_policy)
                {
                    let Some(instance) = field_ty.into_nominal_instance() else {
                        continue;
                    };

                    if !instance.class.is_known(self.db(), KnownClass::KwOnly) {
                        continue;
                    }

                    kw_only_field_names.push(name);
                }

                if kw_only_field_names.len() > 1 {
                    // TODO: The fields should be displayed in a subdiagnostic.
                    if let Some(builder) = self
                        .context
                        .report_lint(&DUPLICATE_KW_ONLY, &class_node.name)
                    {
                        let mut diagnostic = builder.into_diagnostic(format_args!(
                            "Dataclass has more than one field annotated with `KW_ONLY`"
                        ));

                        diagnostic.info(format_args!(
                            "`KW_ONLY` fields: {}",
                            kw_only_field_names
                                .iter()
                                .map(|name| format!("`{name}`"))
                                .join(", ")
                        ));
                    }
                }
            }
        }
    }

    /// Check the overloaded functions in this scope.
    ///
    /// This only checks the overloaded functions that are:
    /// 1. Visible publicly at the end of this scope
    /// 2. Or, defined and called in this scope
    ///
    /// For (1), this has the consequence of not checking an overloaded function that is being
    /// shadowed by another function with the same name in this scope.
    fn check_overloaded_functions(&mut self, scope: &NodeWithScopeKind) {
        // Collect all the unique overloaded function places in this scope. This requires a set
        // because an overloaded function uses the same place for each of the overloads and the
        // implementation.
        let overloaded_function_places: FxHashSet<_> = self
            .declarations
            .iter()
            .filter_map(|(definition, ty)| {
                // Filter out function literals that result from anything other than a function
                // definition e.g., imports which would create a cross-module AST dependency.
                if !matches!(definition.kind(self.db()), DefinitionKind::Function(_)) {
                    return None;
                }
                let function = ty.inner_type().into_function_literal()?;
                if function.has_known_decorator(self.db(), FunctionDecorators::OVERLOAD) {
                    Some(definition.place(self.db()))
                } else {
                    None
                }
            })
            .collect();

        let use_def = self
            .index
            .use_def_map(self.scope().file_scope_id(self.db()));

        let mut public_functions = FxHashSet::default();

        for place in overloaded_function_places {
            if let Place::Type(Type::FunctionLiteral(function), Boundness::Bound) =
                place_from_bindings(
                    self.db(),
                    use_def.end_of_scope_symbol_bindings(place.as_symbol().unwrap()),
                )
            {
                if function.file(self.db()) != self.file() {
                    // If the function is not in this file, we don't need to check it.
                    // https://github.com/astral-sh/ruff/pull/17609#issuecomment-2839445740
                    continue;
                }

                // Extend the functions that we need to check with the publicly visible overloaded
                // function. This is always going to be either the implementation or the last
                // overload if the implementation doesn't exists.
                public_functions.insert(function);
            }
        }

        for function in self.called_functions.union(&public_functions) {
            let (overloads, implementation) = function.overloads_and_implementation(self.db());
            if overloads.is_empty() {
                continue;
            }

            // Check that the overloaded function has at least two overloads
            if let [single_overload] = overloads.as_ref() {
                let function_node = function.node(self.db(), self.file(), self.module());
                if let Some(builder) = self
                    .context
                    .report_lint(&INVALID_OVERLOAD, &function_node.name)
                {
                    let mut diagnostic = builder.into_diagnostic(format_args!(
                        "Overloaded function `{}` requires at least two overloads",
                        &function_node.name
                    ));
                    diagnostic.annotate(
                        self.context
                            .secondary(single_overload.focus_range(self.db(), self.module()))
                            .message(format_args!("Only one overload defined here")),
                    );
                }
            }

            // Check that the overloaded function has an implementation. Overload definitions
            // within stub files, protocols, and on abstract methods within abstract base classes
            // are exempt from this check.
            if implementation.is_none() && !self.in_stub() {
                let mut implementation_required = true;

                if let NodeWithScopeKind::Class(class_node_ref) = scope {
                    let class = binding_type(
                        self.db(),
                        self.index
                            .expect_single_definition(class_node_ref.node(self.module())),
                    )
                    .expect_class_literal();

                    if class.is_protocol(self.db())
                        || (class.is_abstract(self.db())
                            && overloads.iter().all(|overload| {
                                overload.has_known_decorator(
                                    self.db(),
                                    FunctionDecorators::ABSTRACT_METHOD,
                                )
                            }))
                    {
                        implementation_required = false;
                    }
                }

                if implementation_required {
                    let function_node = function.node(self.db(), self.file(), self.module());
                    if let Some(builder) = self
                        .context
                        .report_lint(&INVALID_OVERLOAD, &function_node.name)
                    {
                        builder.into_diagnostic(format_args!(
                            "Overloaded non-stub function `{}` must have an implementation",
                            &function_node.name
                        ));
                    }
                }
            }

            for (decorator, name) in [
                (FunctionDecorators::CLASSMETHOD, "classmethod"),
                (FunctionDecorators::STATICMETHOD, "staticmethod"),
            ] {
                let mut decorator_present = false;
                let mut decorator_missing = vec![];

                for function in overloads.iter().chain(implementation.as_ref()) {
                    if function.has_known_decorator(self.db(), decorator) {
                        decorator_present = true;
                    } else {
                        decorator_missing.push(function);
                    }
                }

                if !decorator_present {
                    // Both overloads and implementation does not have the decorator
                    continue;
                }
                if decorator_missing.is_empty() {
                    // All overloads and implementation have the decorator
                    continue;
                }

                let function_node = function.node(self.db(), self.file(), self.module());
                if let Some(builder) = self
                    .context
                    .report_lint(&INVALID_OVERLOAD, &function_node.name)
                {
                    let mut diagnostic = builder.into_diagnostic(format_args!(
                        "Overloaded function `{}` does not use the `@{name}` decorator \
                         consistently",
                        &function_node.name
                    ));
                    for function in decorator_missing {
                        diagnostic.annotate(
                            self.context
                                .secondary(function.focus_range(self.db(), self.module()))
                                .message(format_args!("Missing here")),
                        );
                    }
                }
            }

            for (decorator, name) in [
                (FunctionDecorators::FINAL, "final"),
                (FunctionDecorators::OVERRIDE, "override"),
            ] {
                if let Some(implementation) = implementation {
                    for overload in overloads.as_ref() {
                        if !overload.has_known_decorator(self.db(), decorator) {
                            continue;
                        }
                        let function_node = function.node(self.db(), self.file(), self.module());
                        let Some(builder) = self
                            .context
                            .report_lint(&INVALID_OVERLOAD, &function_node.name)
                        else {
                            continue;
                        };
                        let mut diagnostic = builder.into_diagnostic(format_args!(
                            "`@{name}` decorator should be applied only to the \
                                overload implementation"
                        ));
                        diagnostic.annotate(
                            self.context
                                .secondary(implementation.focus_range(self.db(), self.module()))
                                .message(format_args!("Implementation defined here")),
                        );
                    }
                } else {
                    let mut overloads = overloads.iter();
                    let Some(first_overload) = overloads.next() else {
                        continue;
                    };
                    for overload in overloads {
                        if !overload.has_known_decorator(self.db(), decorator) {
                            continue;
                        }
                        let function_node = function.node(self.db(), self.file(), self.module());
                        let Some(builder) = self
                            .context
                            .report_lint(&INVALID_OVERLOAD, &function_node.name)
                        else {
                            continue;
                        };
                        let mut diagnostic = builder.into_diagnostic(format_args!(
                            "`@{name}` decorator should be applied only to the \
                                first overload"
                        ));
                        diagnostic.annotate(
                            self.context
                                .secondary(first_overload.focus_range(self.db(), self.module()))
                                .message(format_args!("First overload defined here")),
                        );
                    }
                }
            }
        }
    }

    fn infer_region_definition(&mut self, definition: Definition<'db>) {
        match definition.kind(self.db()) {
            DefinitionKind::Function(function) => {
                self.infer_function_definition(function.node(self.module()), definition);
            }
            DefinitionKind::Class(class) => {
                self.infer_class_definition(class.node(self.module()), definition);
            }
            DefinitionKind::TypeAlias(type_alias) => {
                self.infer_type_alias_definition(type_alias.node(self.module()), definition);
            }
            DefinitionKind::Import(import) => {
                self.infer_import_definition(
                    import.import(self.module()),
                    import.alias(self.module()),
                    definition,
                );
            }
            DefinitionKind::ImportFrom(import_from) => {
                self.infer_import_from_definition(
                    import_from.import(self.module()),
                    import_from.alias(self.module()),
                    definition,
                );
            }
            DefinitionKind::StarImport(import) => {
                self.infer_import_from_definition(
                    import.import(self.module()),
                    import.alias(self.module()),
                    definition,
                );
            }
            DefinitionKind::Assignment(assignment) => {
                self.infer_assignment_definition(assignment, definition);
            }
            DefinitionKind::AnnotatedAssignment(annotated_assignment) => {
                self.infer_annotated_assignment_definition(annotated_assignment, definition);
            }
            DefinitionKind::AugmentedAssignment(augmented_assignment) => {
                self.infer_augment_assignment_definition(
                    augmented_assignment.node(self.module()),
                    definition,
                );
            }
            DefinitionKind::For(for_statement_definition) => {
                self.infer_for_statement_definition(for_statement_definition, definition);
            }
            DefinitionKind::NamedExpression(named_expression) => {
                self.infer_named_expression_definition(
                    named_expression.node(self.module()),
                    definition,
                );
            }
            DefinitionKind::Comprehension(comprehension) => {
                self.infer_comprehension_definition(comprehension, definition);
            }
            DefinitionKind::VariadicPositionalParameter(parameter) => {
                self.infer_variadic_positional_parameter_definition(
                    parameter.node(self.module()),
                    definition,
                );
            }
            DefinitionKind::VariadicKeywordParameter(parameter) => {
                self.infer_variadic_keyword_parameter_definition(
                    parameter.node(self.module()),
                    definition,
                );
            }
            DefinitionKind::Parameter(parameter_with_default) => {
                self.infer_parameter_definition(
                    parameter_with_default.node(self.module()),
                    definition,
                );
            }
            DefinitionKind::WithItem(with_item_definition) => {
                self.infer_with_item_definition(with_item_definition, definition);
            }
            DefinitionKind::MatchPattern(match_pattern) => {
                self.infer_match_pattern_definition(
                    match_pattern.pattern(self.module()),
                    match_pattern.index(),
                    definition,
                );
            }
            DefinitionKind::ExceptHandler(except_handler_definition) => {
                self.infer_except_handler_definition(except_handler_definition, definition);
            }
            DefinitionKind::TypeVar(node) => {
                self.infer_typevar_definition(node.node(self.module()), definition);
            }
            DefinitionKind::ParamSpec(node) => {
                self.infer_paramspec_definition(node.node(self.module()), definition);
            }
            DefinitionKind::TypeVarTuple(node) => {
                self.infer_typevartuple_definition(node.node(self.module()), definition);
            }
        }
    }

    fn infer_region_deferred(&mut self, definition: Definition<'db>) {
        // N.B. We don't defer the types for an annotated assignment here because it is done in
        // the same definition query. It utilizes the deferred expression state instead.
        //
        // This is because for partially stringified annotations like `a: tuple[int, "ForwardRef"]`,
        // we need to defer the types of non-stringified expressions like `tuple` and `int` in the
        // definition query while the stringified expression `"ForwardRef"` would need to deferred
        // to use end-of-scope semantics. This would require custom and possibly a complex
        // implementation to allow this "split" to happen.

        match definition.kind(self.db()) {
            DefinitionKind::Function(function) => {
                self.infer_function_deferred(definition, function.node(self.module()));
            }
            DefinitionKind::Class(class) => {
                self.infer_class_deferred(definition, class.node(self.module()));
            }
            _ => {}
        }
    }

    fn infer_region_expression(&mut self, expression: Expression<'db>) {
        match expression.kind(self.db()) {
            ExpressionKind::Normal => {
                self.infer_expression_impl(expression.node_ref(self.db(), self.module()));
            }
            ExpressionKind::TypeExpression => {
                self.infer_type_expression(expression.node_ref(self.db(), self.module()));
            }
        }
    }

    /// Raise a diagnostic if the given type cannot be divided by zero.
    ///
    /// Expects the resolved type of the left side of the binary expression.
    fn check_division_by_zero(
        &mut self,
        node: AnyNodeRef<'_>,
        op: ast::Operator,
        left: Type<'db>,
    ) -> bool {
        match left {
            Type::BooleanLiteral(_) | Type::IntLiteral(_) => {}
            Type::NominalInstance(instance)
                if matches!(
                    instance.class.known(self.db()),
                    Some(KnownClass::Float | KnownClass::Int | KnownClass::Bool)
                ) => {}
            _ => return false,
        }

        let (op, by_zero) = match op {
            ast::Operator::Div => ("divide", "by zero"),
            ast::Operator::FloorDiv => ("floor divide", "by zero"),
            ast::Operator::Mod => ("reduce", "modulo zero"),
            _ => return false,
        };

        if let Some(builder) = self.context.report_lint(&DIVISION_BY_ZERO, node) {
            builder.into_diagnostic(format_args!(
                "Cannot {op} object of type `{}` {by_zero}",
                left.display(self.db())
            ));
        }

        true
    }

    fn add_binding(&mut self, node: AnyNodeRef, binding: Definition<'db>, ty: Type<'db>) {
        debug_assert!(
            binding
                .kind(self.db())
                .category(self.context.in_stub(), self.module())
                .is_binding()
        );

        let db = self.db();
        let file_scope_id = binding.file_scope(db);
        let place_table = self.index.place_table(file_scope_id);
        let use_def = self.index.use_def_map(file_scope_id);
        let mut bound_ty = ty;

        let global_use_def_map = self.index.use_def_map(FileScopeId::global());
        let nonlocal_use_def_map;
        let place_id = binding.place(self.db());
        let place = place_table.place(place_id);

        let (declarations, is_local) = if let Some(symbol) = place.as_symbol() {
            let symbol_id = place_id.expect_symbol();
            let skip_non_global_scopes = self.skip_non_global_scopes(file_scope_id, symbol_id);

            if skip_non_global_scopes {
                match self
                    .index
                    .place_table(FileScopeId::global())
                    .symbol_id(symbol.name())
                {
                    Some(id) => (
                        global_use_def_map.end_of_scope_symbol_declarations(id),
                        false,
                    ),
                    // This variable shows up in `global` declarations but doesn't have an explicit
                    // binding in the global scope.
                    None => (use_def.declarations_at_binding(binding), true),
                }
            } else if self
                .index
                .symbol_is_nonlocal_in_scope(symbol_id, file_scope_id)
            {
                // If we run out of ancestor scopes without finding a definition, we'll fall back to
                // the local scope. This will also be a syntax error in `infer_nonlocal_statement` (no
                // binding for `nonlocal` found), but ignore that here.
                let mut declarations = use_def.declarations_at_binding(binding);
                let mut is_local = true;
                // Walk up parent scopes looking for the enclosing scope that has definition of this
                // name. `ancestor_scopes` includes the current scope, so skip that one.
                for (enclosing_scope_file_id, enclosing_scope) in
                    self.index.ancestor_scopes(file_scope_id).skip(1)
                {
                    // Ignore class scopes and the global scope.
                    if !enclosing_scope.kind().is_function_like() {
                        continue;
                    }
                    let enclosing_place_table = self.index.place_table(enclosing_scope_file_id);
                    let Some(enclosing_symbol_id) = enclosing_place_table.symbol_id(symbol.name())
                    else {
                        // This ancestor scope doesn't have a binding. Keep going.
                        continue;
                    };

                    let enclosing_symbol = enclosing_place_table.symbol(enclosing_symbol_id);
                    if enclosing_symbol.is_nonlocal() {
                        // The variable is `nonlocal` in this ancestor scope. Keep going.
                        continue;
                    }
                    if enclosing_symbol.is_global() {
                        // The variable is `global` in this ancestor scope. This breaks the `nonlocal`
                        // chain, and it's a syntax error in `infer_nonlocal_statement`. Ignore that
                        // here and just bail out of this loop.
                        break;
                    }
                    // We found the closest definition. Note that (as in `infer_place_load`) this does
                    // *not* need to be a binding. It could be just a declaration, e.g. `x: int`.
                    nonlocal_use_def_map = self.index.use_def_map(enclosing_scope_file_id);
                    declarations =
                        nonlocal_use_def_map.end_of_scope_symbol_declarations(enclosing_symbol_id);
                    is_local = false;
                    break;
                }
                (declarations, is_local)
            } else {
                (use_def.declarations_at_binding(binding), true)
            }
        } else {
            (use_def.declarations_at_binding(binding), true)
        };

        let (declared_ty, is_modifiable) = place_from_declarations(self.db(), declarations)
            .and_then(|place_and_quals| {
                Ok(
                    if matches!(place_and_quals.place, Place::Type(_, Boundness::Bound)) {
                        place_and_quals
                    } else if let PlaceExprRef::Symbol(symbol) = place {
                        let symbol_id = place_id.expect_symbol();

                        if self.skip_non_global_scopes(file_scope_id, symbol_id)
                            || self.scope.file_scope_id(self.db()).is_global()
                        {
                            let module_type_declarations =
                                module_type_implicit_global_declaration(self.db(), symbol.name())?;
                            place_and_quals.or_fall_back_to(self.db(), || module_type_declarations)
                        } else {
                            place_and_quals
                        }
                    } else {
                        place_and_quals
                    },
                )
            })
            .map(
                |PlaceAndQualifiers {
                     place: resolved_place,
                     qualifiers,
                 }| {
                    let is_modifiable = !qualifiers.contains(TypeQualifiers::FINAL);

                    if resolved_place.is_unbound() && !place_table.place(place_id).is_symbol() {
                        if let AnyNodeRef::ExprAttribute(ast::ExprAttribute {
                            value, attr, ..
                        }) = node
                        {
                            let value_type = self.infer_maybe_standalone_expression(value);
                            if let Place::Type(ty, Boundness::Bound) =
                                value_type.member(db, attr).place
                            {
                                // TODO: also consider qualifiers on the attribute
                                return (ty, is_modifiable);
                            }
                        } else if let AnyNodeRef::ExprSubscript(ast::ExprSubscript {
                            value,
                            slice,
                            ctx,
                            ..
                        }) = node
                        {
                            let value_ty = self.infer_expression(value);
                            let slice_ty = self.infer_expression(slice);
                            let result_ty = self
                                .infer_subscript_expression_types(value, value_ty, slice_ty, *ctx);
                            return (result_ty, is_modifiable);
                        }
                    }
                    (
                        resolved_place
                            .ignore_possibly_unbound()
                            .unwrap_or(Type::unknown()),
                        is_modifiable,
                    )
                },
            )
            .unwrap_or_else(|(ty, conflicting)| {
                // TODO point out the conflicting declarations in the diagnostic?
                let place = place_table.place(binding.place(db));
                if let Some(builder) = self.context.report_lint(&CONFLICTING_DECLARATIONS, node) {
                    builder.into_diagnostic(format_args!(
                        "Conflicting declared types for `{place}`: {}",
                        format_enumeration(conflicting.iter().map(|ty| ty.display(db)))
                    ));
                }
                (
                    ty.inner_type(),
                    !ty.qualifiers.contains(TypeQualifiers::FINAL),
                )
            });

        if !is_modifiable {
            let mut previous_bindings = use_def.bindings_at_definition(binding);

            // An assignment to a local `Final`-qualified symbol is only an error if there are prior bindings

            let previous_definition = previous_bindings
                .next()
                .and_then(|r| r.binding.definition());

            if !is_local || previous_definition.is_some() {
                let place = place_table.place(binding.place(db));
                if let Some(builder) = self.context.report_lint(
                    &INVALID_ASSIGNMENT,
                    binding.full_range(self.db(), self.module()),
                ) {
                    let mut diagnostic = builder.into_diagnostic(format_args!(
                        "Reassignment of `Final` symbol `{place}` is not allowed"
                    ));

                    diagnostic.set_primary_message("Reassignment of `Final` symbol");

                    if let Some(previous_definition) = previous_definition {
                        // It is not very helpful to show the previous definition if it results from
                        // an import. Ideally, we would show the original definition in the external
                        // module, but that information is currently not threaded through attribute
                        // lookup.
                        if !previous_definition.kind(db).is_import() {
                            if let DefinitionKind::AnnotatedAssignment(assignment) =
                                previous_definition.kind(db)
                            {
                                let range = assignment.annotation(self.module()).range();
                                diagnostic.annotate(
                                    self.context
                                        .secondary(range)
                                        .message("Symbol declared as `Final` here"),
                                );
                            } else {
                                let range =
                                    previous_definition.full_range(self.db(), self.module());
                                diagnostic.annotate(
                                    self.context
                                        .secondary(range)
                                        .message("Symbol declared as `Final` here"),
                                );
                            }
                            diagnostic.set_primary_message("Symbol later reassigned here");
                        }
                    }
                }
            }
        }

        if !bound_ty.is_assignable_to(db, declared_ty) {
            report_invalid_assignment(&self.context, node, declared_ty, bound_ty);
            // allow declarations to override inference in case of invalid assignment
            bound_ty = declared_ty;
        }
        // In the following cases, the bound type may not be the same as the RHS value type.
        if let AnyNodeRef::ExprAttribute(ast::ExprAttribute { value, attr, .. }) = node {
            let value_ty = self
                .try_expression_type(value)
                .unwrap_or_else(|| self.infer_maybe_standalone_expression(value));
            // If the member is a data descriptor, the RHS value may differ from the value actually assigned.
            if value_ty
                .class_member(db, attr.id.clone())
                .place
                .ignore_possibly_unbound()
                .is_some_and(|ty| ty.may_be_data_descriptor(db))
            {
                bound_ty = declared_ty;
            }
        } else if let AnyNodeRef::ExprSubscript(ast::ExprSubscript { value, .. }) = node {
            let value_ty = self
                .try_expression_type(value)
                .unwrap_or_else(|| self.infer_expression(value));
            // Arbitrary `__getitem__`/`__setitem__` methods on a class do not
            // necessarily guarantee that the passed-in value for `__setitem__` is stored and
            // can be retrieved unmodified via `__getitem__`. Therefore, we currently only
            // perform assignment-based narrowing on a few built-in classes (`list`, `dict`,
            // `bytesarray`, `TypedDict` and `collections` types) where we are confident that
            // this kind of narrowing can be performed soundly. This is the same approach as
            // pyright. TODO: Other standard library classes may also be considered safe. Also,
            // subclasses of these safe classes that do not override `__getitem__/__setitem__`
            // may be considered safe.
            let safe_mutable_classes = [
                KnownClass::List.to_instance(db),
                KnownClass::Dict.to_instance(db),
                KnownClass::Bytearray.to_instance(db),
                KnownClass::DefaultDict.to_instance(db),
                SpecialFormType::ChainMap.instance_fallback(db),
                SpecialFormType::Counter.instance_fallback(db),
                SpecialFormType::Deque.instance_fallback(db),
                SpecialFormType::OrderedDict.instance_fallback(db),
                SpecialFormType::TypedDict.instance_fallback(db),
            ];
            if safe_mutable_classes.iter().all(|safe_mutable_class| {
                !value_ty.is_equivalent_to(db, *safe_mutable_class)
                    && value_ty
                        .generic_origin(db)
                        .zip(safe_mutable_class.generic_origin(db))
                        .is_none_or(|(l, r)| l != r)
            }) {
                bound_ty = declared_ty;
            }
        }

        self.bindings.insert(binding, bound_ty);
    }

    /// Returns `true` if `symbol_id` should be looked up in the global scope, skipping intervening
    /// local scopes.
    fn skip_non_global_scopes(
        &self,
        file_scope_id: FileScopeId,
        symbol_id: ScopedSymbolId,
    ) -> bool {
        !file_scope_id.is_global()
            && self
                .index
                .symbol_is_global_in_scope(symbol_id, file_scope_id)
    }

    fn add_declaration(
        &mut self,
        node: AnyNodeRef,
        declaration: Definition<'db>,
        ty: TypeAndQualifiers<'db>,
    ) {
        debug_assert!(
            declaration
                .kind(self.db())
                .category(self.context.in_stub(), self.module())
                .is_declaration()
        );
        let use_def = self.index.use_def_map(declaration.file_scope(self.db()));
        let prior_bindings = use_def.bindings_at_definition(declaration);
        // unbound_ty is Never because for this check we don't care about unbound
        let inferred_ty = place_from_bindings(self.db(), prior_bindings)
            .with_qualifiers(TypeQualifiers::empty())
            .or_fall_back_to(self.db(), || {
                // Fallback to bindings declared on `types.ModuleType` if it's a global symbol
                let scope = self.scope().file_scope_id(self.db());
                let place_table = self.index.place_table(scope);
                let place = place_table.place(declaration.place(self.db()));
                if let PlaceExprRef::Symbol(symbol) = &place {
                    if scope.is_global() {
                        module_type_implicit_global_symbol(self.db(), symbol.name())
                    } else {
                        Place::Unbound.into()
                    }
                } else {
                    Place::Unbound.into()
                }
            })
            .place
            .ignore_possibly_unbound()
            .unwrap_or(Type::Never);
        let ty = if inferred_ty.is_assignable_to(self.db(), ty.inner_type()) {
            ty
        } else {
            if let Some(builder) = self.context.report_lint(&INVALID_DECLARATION, node) {
                builder.into_diagnostic(format_args!(
                    "Cannot declare type `{}` for inferred type `{}`",
                    ty.inner_type().display(self.db()),
                    inferred_ty.display(self.db())
                ));
            }
            TypeAndQualifiers::unknown()
        };
        self.declarations.insert(declaration, ty);
    }

    fn add_declaration_with_binding(
        &mut self,
        node: AnyNodeRef,
        definition: Definition<'db>,
        declared_and_inferred_ty: &DeclaredAndInferredType<'db>,
    ) {
        debug_assert!(
            definition
                .kind(self.db())
                .category(self.context.in_stub(), self.module())
                .is_binding()
        );
        debug_assert!(
            definition
                .kind(self.db())
                .category(self.context.in_stub(), self.module())
                .is_declaration()
        );

        let (declared_ty, inferred_ty) = match *declared_and_inferred_ty {
            DeclaredAndInferredType::AreTheSame(ty) => (ty.into(), ty),
            DeclaredAndInferredType::MightBeDifferent {
                declared_ty,
                inferred_ty,
            } => {
                let file_scope_id = self.scope().file_scope_id(self.db());
                if file_scope_id.is_global() {
                    let place_table = self.index.place_table(file_scope_id);
                    let place = place_table.place(definition.place(self.db()));
                    if let Some(module_type_implicit_declaration) = place
                        .as_symbol()
                        .map(|symbol| module_type_implicit_global_symbol(self.db(), symbol.name()))
                        .and_then(|place| place.place.ignore_possibly_unbound())
                    {
                        let declared_type = declared_ty.inner_type();
                        if !declared_type
                            .is_assignable_to(self.db(), module_type_implicit_declaration)
                        {
                            if let Some(builder) =
                                self.context.report_lint(&INVALID_DECLARATION, node)
                            {
                                let mut diagnostic = builder.into_diagnostic(format_args!(
                                    "Cannot shadow implicit global attribute `{place}` with declaration of type `{}`",
                                    declared_type.display(self.db())
                                ));
                                diagnostic.info(format_args!("The global symbol `{}` must always have a type assignable to `{}`",
                                    place,
                                    module_type_implicit_declaration.display(self.db())
                                ));
                            }
                        }
                    }
                }
                if inferred_ty.is_assignable_to(self.db(), declared_ty.inner_type()) {
                    (declared_ty, inferred_ty)
                } else {
                    report_invalid_assignment(
                        &self.context,
                        node,
                        declared_ty.inner_type(),
                        inferred_ty,
                    );
                    // if the assignment is invalid, fall back to assuming the annotation is correct
                    (declared_ty, declared_ty.inner_type())
                }
            }
        };
        self.declarations.insert(definition, declared_ty);
        self.bindings.insert(definition, inferred_ty);
    }

    fn add_unknown_declaration_with_binding(
        &mut self,
        node: AnyNodeRef,
        definition: Definition<'db>,
    ) {
        self.add_declaration_with_binding(
            node,
            definition,
            &DeclaredAndInferredType::AreTheSame(Type::unknown()),
        );
    }

    fn record_return_type(&mut self, ty: Type<'db>, range: TextRange) {
        self.return_types_and_ranges
            .push(TypeAndRange { ty, range });
    }

    fn infer_module(&mut self, module: &ast::ModModule) {
        self.infer_body(&module.body);
    }

    fn infer_class_type_params(&mut self, class: &ast::StmtClassDef) {
        let type_params = class
            .type_params
            .as_deref()
            .expect("class type params scope without type params");

        self.infer_type_parameters(type_params);

        if let Some(arguments) = class.arguments.as_deref() {
            // Note: We do not install a new `legacy_typevar_binding_context`; since this class has
            // PEP 695 typevars, it should not also bind any legacy typevars via inheriting from
            // `typing.Generic` or `typing.Protocol`.
            let mut call_arguments =
                CallArguments::from_arguments(self.db(), arguments, |argument, splatted_value| {
                    let ty = self.infer_expression(splatted_value);
                    self.store_expression_type(argument, ty);
                    ty
                });
            let argument_forms = vec![Some(ParameterForm::Value); call_arguments.len()];
            self.infer_argument_types(arguments, &mut call_arguments, &argument_forms);
        }
    }

    fn infer_class_body(&mut self, class: &ast::StmtClassDef) {
        self.infer_body(&class.body);
    }

    fn infer_function_type_params(&mut self, function: &ast::StmtFunctionDef) {
        let type_params = function
            .type_params
            .as_deref()
            .expect("function type params scope without type params");

        // Note: We do not install a new `legacy_typevar_binding_context`; since this function has
        // PEP 695 typevars, it should not also bind any legacy typevars by referencing them in its
        // parameter or return type annotations.
        self.infer_return_type_annotation(
            function.returns.as_deref(),
            DeferredExpressionState::None,
        );
        self.infer_type_parameters(type_params);
        self.infer_parameters(&function.parameters);
    }

    fn infer_type_alias_type_params(&mut self, type_alias: &ast::StmtTypeAlias) {
        let type_params = type_alias
            .type_params
            .as_ref()
            .expect("type alias type params scope without type params");

        self.infer_type_parameters(type_params);
    }

    fn infer_type_alias(&mut self, type_alias: &ast::StmtTypeAlias) {
        self.infer_annotation_expression(&type_alias.value, DeferredExpressionState::Deferred);
    }

    /// If the current scope is a method inside an enclosing class,
    /// return `Some(class)` where `class` represents the enclosing class.
    ///
    /// If the current scope is not a method inside an enclosing class,
    /// return `None`.
    ///
    /// Note that this method will only return `Some` if the immediate parent scope
    /// is a class scope OR the immediate parent scope is an annotation scope
    /// and the grandparent scope is a class scope. This means it has different
    /// behaviour to the [`nearest_enclosing_class`] function.
    fn class_context_of_current_method(&self) -> Option<ClassLiteral<'db>> {
        let current_scope_id = self.scope().file_scope_id(self.db());
        let current_scope = self.index.scope(current_scope_id);
        if current_scope.kind() != ScopeKind::Function {
            return None;
        }
        let parent_scope_id = current_scope.parent()?;
        let parent_scope = self.index.scope(parent_scope_id);

        let class_scope = match parent_scope.kind() {
            ScopeKind::Class => parent_scope,
            ScopeKind::Annotation => {
                let class_scope_id = parent_scope.parent()?;
                let potentially_class_scope = self.index.scope(class_scope_id);

                match potentially_class_scope.kind() {
                    ScopeKind::Class => potentially_class_scope,
                    _ => return None,
                }
            }
            _ => return None,
        };

        let class_stmt = class_scope.node().as_class(self.module())?;
        let class_definition = self.index.expect_single_definition(class_stmt);
        binding_type(self.db(), class_definition).into_class_literal()
    }

    /// If the current scope is a (non-lambda) function, return that function's AST node.
    ///
    /// If the current scope is not a function (or it is a lambda function), return `None`.
    fn current_function_definition(&self) -> Option<&ast::StmtFunctionDef> {
        let current_scope_id = self.scope().file_scope_id(self.db());
        let current_scope = self.index.scope(current_scope_id);
        if !current_scope.kind().is_non_lambda_function() {
            return None;
        }
        current_scope.node().as_function(self.module())
    }

    fn function_decorator_types<'a>(
        &'a self,
        function: &'a ast::StmtFunctionDef,
    ) -> impl Iterator<Item = Type<'db>> + 'a {
        let definition = self.index.expect_single_definition(function);

        let definition_types = infer_definition_types(self.db(), definition);

        function
            .decorator_list
            .iter()
            .map(move |decorator| definition_types.expression_type(&decorator.expression))
    }

    /// Returns `true` if the current scope is the function body scope of a function overload (that
    /// is, the stub declaration decorated with `@overload`, not the implementation), or an
    /// abstract method (decorated with `@abstractmethod`.)
    fn in_function_overload_or_abstractmethod(&self) -> bool {
        let Some(function) = self.current_function_definition() else {
            return false;
        };

        self.function_decorator_types(function)
            .any(|decorator_type| {
                match decorator_type {
                    Type::FunctionLiteral(function) => matches!(
                        function.known(self.db()),
                        Some(KnownFunction::Overload | KnownFunction::AbstractMethod)
                    ),
                    Type::Never => {
                        // In unreachable code, we infer `Never` for decorators like `typing.overload`.
                        // Return `true` here to avoid false positive `invalid-return-type` lints for
                        // `@overload`ed functions without a body in unreachable code.
                        true
                    }
                    _ => false,
                }
            })
    }

    fn infer_function_body(&mut self, function: &ast::StmtFunctionDef) {
        // Parameters are odd: they are Definitions in the function body scope, but have no
        // constituent nodes that are part of the function body. In order to get diagnostics
        // merged/emitted for them, we need to explicitly infer their definitions here.
        for parameter in &function.parameters {
            self.infer_definition(parameter);
        }
        self.infer_body(&function.body);

        if let Some(returns) = function.returns.as_deref() {
            fn is_stub_suite(suite: &[ast::Stmt]) -> bool {
                match suite {
                    [
                        ast::Stmt::Expr(ast::StmtExpr { value: first, .. }),
                        ast::Stmt::Expr(ast::StmtExpr { value: second, .. }),
                        ..,
                    ] => first.is_string_literal_expr() && second.is_ellipsis_literal_expr(),
                    [
                        ast::Stmt::Expr(ast::StmtExpr { value, .. }),
                        ast::Stmt::Pass(_),
                        ..,
                    ] => value.is_string_literal_expr(),
                    [ast::Stmt::Expr(ast::StmtExpr { value, .. }), ..] => {
                        value.is_ellipsis_literal_expr() || value.is_string_literal_expr()
                    }
                    [ast::Stmt::Pass(_)] => true,
                    _ => false,
                }
            }

            let has_empty_body =
                self.return_types_and_ranges.is_empty() && is_stub_suite(&function.body);

            let mut enclosing_class_context = None;

            if has_empty_body {
                if self.in_stub() {
                    return;
                }
                if self.in_function_overload_or_abstractmethod() {
                    return;
                }
                if self.scope().scope(self.db()).in_type_checking_block() {
                    return;
                }
                if let Some(class) = self.class_context_of_current_method() {
                    enclosing_class_context = Some(class);
                    if class.is_protocol(self.db()) {
                        return;
                    }
                }
            }

            let declared_ty = self.file_expression_type(returns);
            let expected_ty = match declared_ty {
                Type::TypeIs(_) => KnownClass::Bool.to_instance(self.db()),
                ty => ty,
            };

            let scope_id = self.index.node_scope(NodeWithScopeRef::Function(function));
            if scope_id.is_generator_function(self.index) {
                // TODO: `AsyncGeneratorType` and `GeneratorType` are both generic classes.
                //
                // If type arguments are supplied to `(Async)Iterable`, `(Async)Iterator`,
                // `(Async)Generator` or `(Async)GeneratorType` in the return annotation,
                // we should iterate over the `yield` expressions and `return` statements in the function
                // to check that they are consistent with the type arguments provided.
                let inferred_return = if function.is_async {
                    KnownClass::AsyncGeneratorType
                } else {
                    KnownClass::GeneratorType
                };

                if !inferred_return
                    .to_instance(self.db())
                    .is_assignable_to(self.db(), expected_ty)
                {
                    report_invalid_generator_function_return_type(
                        &self.context,
                        returns.range(),
                        inferred_return,
                        declared_ty,
                    );
                }
                return;
            }

            for invalid in self
                .return_types_and_ranges
                .iter()
                .copied()
                .filter_map(|ty_range| match ty_range.ty {
                    // We skip `is_assignable_to` checks for `NotImplemented`,
                    // so we remove it beforehand.
                    Type::Union(union) => Some(TypeAndRange {
                        ty: union.filter(self.db(), |ty| !ty.is_notimplemented(self.db())),
                        range: ty_range.range,
                    }),
                    ty if ty.is_notimplemented(self.db()) => None,
                    _ => Some(ty_range),
                })
                .filter(|ty_range| !ty_range.ty.is_assignable_to(self.db(), expected_ty))
            {
                report_invalid_return_type(
                    &self.context,
                    invalid.range,
                    returns.range(),
                    declared_ty,
                    invalid.ty,
                );
            }
            let use_def = self.index.use_def_map(scope_id);
            if use_def.can_implicitly_return_none(self.db())
                && !Type::none(self.db()).is_assignable_to(self.db(), expected_ty)
            {
                let no_return = self.return_types_and_ranges.is_empty();
                report_implicit_return_type(
                    &self.context,
                    returns.range(),
                    declared_ty,
                    has_empty_body,
                    enclosing_class_context,
                    no_return,
                );
            }
        }
    }

    fn infer_body(&mut self, suite: &[ast::Stmt]) {
        for statement in suite {
            self.infer_statement(statement);
        }
    }

    fn infer_statement(&mut self, statement: &ast::Stmt) {
        match statement {
            ast::Stmt::FunctionDef(function) => self.infer_function_definition_statement(function),
            ast::Stmt::ClassDef(class) => self.infer_class_definition_statement(class),
            ast::Stmt::Expr(ast::StmtExpr {
                range: _,
                node_index: _,
                value,
            }) => {
                // If this is a call expression, we would have added a `ReturnsNever` constraint,
                // meaning this will be a standalone expression.
                self.infer_maybe_standalone_expression(value);
            }
            ast::Stmt::If(if_statement) => self.infer_if_statement(if_statement),
            ast::Stmt::Try(try_statement) => self.infer_try_statement(try_statement),
            ast::Stmt::With(with_statement) => self.infer_with_statement(with_statement),
            ast::Stmt::Match(match_statement) => self.infer_match_statement(match_statement),
            ast::Stmt::Assign(assign) => self.infer_assignment_statement(assign),
            ast::Stmt::AnnAssign(assign) => self.infer_annotated_assignment_statement(assign),
            ast::Stmt::AugAssign(aug_assign) => {
                self.infer_augmented_assignment_statement(aug_assign);
            }
            ast::Stmt::TypeAlias(type_statement) => self.infer_type_alias_statement(type_statement),
            ast::Stmt::For(for_statement) => self.infer_for_statement(for_statement),
            ast::Stmt::While(while_statement) => self.infer_while_statement(while_statement),
            ast::Stmt::Import(import) => self.infer_import_statement(import),
            ast::Stmt::ImportFrom(import) => self.infer_import_from_statement(import),
            ast::Stmt::Assert(assert_statement) => self.infer_assert_statement(assert_statement),
            ast::Stmt::Raise(raise) => self.infer_raise_statement(raise),
            ast::Stmt::Return(ret) => self.infer_return_statement(ret),
            ast::Stmt::Delete(delete) => self.infer_delete_statement(delete),
            ast::Stmt::Nonlocal(nonlocal) => self.infer_nonlocal_statement(nonlocal),
            ast::Stmt::Global(global) => self.infer_global_statement(global),
            ast::Stmt::Break(_)
            | ast::Stmt::Continue(_)
            | ast::Stmt::Pass(_)
            | ast::Stmt::IpyEscapeCommand(_) => {
                // No-op
            }
        }
    }

    fn infer_definition(&mut self, node: impl Into<DefinitionNodeKey> + std::fmt::Debug + Copy) {
        let definition = self.index.expect_single_definition(node);
        let result = infer_definition_types(self.db(), definition);
        self.extend_definition(result);
    }

    fn infer_function_definition_statement(&mut self, function: &ast::StmtFunctionDef) {
        self.infer_definition(function);
    }

    fn infer_function_definition(
        &mut self,
        function: &ast::StmtFunctionDef,
        definition: Definition<'db>,
    ) {
        let ast::StmtFunctionDef {
            range: _,
            node_index: _,
            is_async: _,
            name,
            type_params,
            parameters,
            returns,
            body: _,
            decorator_list,
        } = function;

        let mut decorator_types_and_nodes = Vec::with_capacity(decorator_list.len());
        let mut function_decorators = FunctionDecorators::empty();
        let mut deprecated = None;
        let mut dataclass_transformer_params = None;

        for decorator in decorator_list {
            let decorator_type = self.infer_decorator(decorator);
            let decorator_function_decorator =
                FunctionDecorators::from_decorator_type(self.db(), decorator_type);
            function_decorators |= decorator_function_decorator;

            match decorator_type {
                Type::FunctionLiteral(function) => {
                    if let Some(KnownFunction::NoTypeCheck) = function.known(self.db()) {
                        // If the function is decorated with the `no_type_check` decorator,
                        // we need to suppress any errors that come after the decorators.
                        self.context.set_in_no_type_check(InNoTypeCheck::Yes);
                        continue;
                    }
                }
                Type::KnownInstance(KnownInstanceType::Deprecated(deprecated_inst)) => {
                    deprecated = Some(deprecated_inst);
                }
                Type::DataclassTransformer(params) => {
                    dataclass_transformer_params = Some(params);
                }
                _ => {}
            }
            if !decorator_function_decorator.is_empty() {
                continue;
            }

            decorator_types_and_nodes.push((decorator_type, decorator));
        }

        for default in parameters
            .iter_non_variadic_params()
            .filter_map(|param| param.default.as_deref())
        {
            self.infer_expression(default);
        }

        // If there are type params, parameters and returns are evaluated in that scope, that is, in
        // `infer_function_type_params`, rather than here.
        if type_params.is_none() {
            if self.defer_annotations() {
                self.deferred.insert(definition);
            } else {
                let previous_legacy_typevar_binding_context =
                    self.legacy_typevar_binding_context.replace(definition);
                self.infer_return_type_annotation(
                    returns.as_deref(),
                    DeferredExpressionState::None,
                );
                self.infer_parameters(parameters);
                self.legacy_typevar_binding_context = previous_legacy_typevar_binding_context;
            }
        }

        let known_function =
            KnownFunction::try_from_definition_and_name(self.db(), definition, name);

        let body_scope = self
            .index
            .node_scope(NodeWithScopeRef::Function(function))
            .to_scope_id(self.db(), self.file());

        let overload_literal = OverloadLiteral::new(
            self.db(),
            &name.id,
            known_function,
            body_scope,
            function_decorators,
            deprecated,
            dataclass_transformer_params,
        );

        let inherited_generic_context = None;
        let function_literal =
            FunctionLiteral::new(self.db(), overload_literal, inherited_generic_context);

        let type_mappings = Box::default();
        let mut inferred_ty = Type::FunctionLiteral(FunctionType::new(
            self.db(),
            function_literal,
            type_mappings,
        ));

        for (decorator_ty, decorator_node) in decorator_types_and_nodes.iter().rev() {
            inferred_ty = match decorator_ty
                .try_call(self.db(), &CallArguments::positional([inferred_ty]))
                .map(|bindings| bindings.return_type(self.db()))
            {
                Ok(return_ty) => return_ty,
                Err(CallError(_, bindings)) => {
                    bindings.report_diagnostics(&self.context, (*decorator_node).into());
                    bindings.return_type(self.db())
                }
            };
        }

        self.add_declaration_with_binding(
            function.into(),
            definition,
            &DeclaredAndInferredType::AreTheSame(inferred_ty),
        );
    }

    fn infer_return_type_annotation(
        &mut self,
        returns: Option<&ast::Expr>,
        deferred_expression_state: DeferredExpressionState,
    ) {
        if let Some(returns) = returns {
            let annotated = self.infer_annotation_expression(returns, deferred_expression_state);

            if !annotated.qualifiers.is_empty() {
                for qualifier in [
                    TypeQualifiers::FINAL,
                    TypeQualifiers::CLASS_VAR,
                    TypeQualifiers::INIT_VAR,
                ] {
                    if annotated.qualifiers.contains(qualifier) {
                        if let Some(builder) = self.context.report_lint(&INVALID_TYPE_FORM, returns)
                        {
                            builder.into_diagnostic(format!(
                                "`{name}` is not allowed in function return type annotations",
                                name = qualifier.name()
                            ));
                        }
                    }
                }
            }
        }
    }

    fn infer_parameters(&mut self, parameters: &ast::Parameters) {
        let ast::Parameters {
            range: _,
            node_index: _,
            posonlyargs: _,
            args: _,
            vararg,
            kwonlyargs: _,
            kwarg,
        } = parameters;

        for param_with_default in parameters.iter_non_variadic_params() {
            self.infer_parameter_with_default(param_with_default);
        }
        if let Some(vararg) = vararg {
            self.infer_parameter(vararg);
        }
        if let Some(kwarg) = kwarg {
            self.infer_parameter(kwarg);
        }
    }

    fn infer_parameter_with_default(&mut self, parameter_with_default: &ast::ParameterWithDefault) {
        let ast::ParameterWithDefault {
            range: _,
            node_index: _,
            parameter,
            default: _,
        } = parameter_with_default;

        let annotated = self.infer_optional_annotation_expression(
            parameter.annotation.as_deref(),
            DeferredExpressionState::None,
        );

        if let Some(qualifiers) = annotated.map(|annotated| annotated.qualifiers) {
            if !qualifiers.is_empty() {
                for qualifier in [
                    TypeQualifiers::FINAL,
                    TypeQualifiers::CLASS_VAR,
                    TypeQualifiers::INIT_VAR,
                ] {
                    if qualifiers.contains(qualifier) {
                        if let Some(builder) =
                            self.context.report_lint(&INVALID_TYPE_FORM, parameter)
                        {
                            builder.into_diagnostic(format!(
                                "`{name}` is not allowed in function parameter annotations",
                                name = qualifier.name()
                            ));
                        }
                    }
                }
            }
        }
    }

    fn infer_parameter(&mut self, parameter: &ast::Parameter) {
        let ast::Parameter {
            range: _,
            node_index: _,
            name: _,
            annotation,
        } = parameter;

        self.infer_optional_annotation_expression(
            annotation.as_deref(),
            DeferredExpressionState::None,
        );
    }

    /// Set initial declared type (if annotated) and inferred type for a function-parameter symbol,
    /// in the function body scope.
    ///
    /// The declared type is the annotated type, if any, or `Unknown`.
    ///
    /// The inferred type is the annotated type, unioned with the type of the default value, if
    /// any. If both types are fully static, this union is a no-op (it should simplify to just the
    /// annotated type.) But in a case like `f(x=None)` with no annotated type, we want to infer
    /// the type `Unknown | None` for `x`, not just `Unknown`, so that we can error on usage of `x`
    /// that would not be valid for `None`.
    ///
    /// If the default-value type is not assignable to the declared (annotated) type, we ignore the
    /// default-value type and just infer the annotated type; this is the same way we handle
    /// assignments, and allows an explicit annotation to override a bad inference.
    ///
    /// Parameter definitions are odd in that they define a symbol in the function-body scope, so
    /// the Definition belongs to the function body scope, but the expressions (annotation and
    /// default value) both belong to outer scopes. (The default value always belongs to the outer
    /// scope in which the function is defined, the annotation belongs either to the outer scope,
    /// or maybe to an intervening type-params scope, if it's a generic function.) So we don't use
    /// `self.infer_expression` or store any expression types here, we just use `expression_ty` to
    /// get the types of the expressions from their respective scopes.
    ///
    /// It is safe (non-cycle-causing) to use `expression_ty` here, because an outer scope can't
    /// depend on a definition from an inner scope, so we shouldn't be in-process of inferring the
    /// outer scope here.
    fn infer_parameter_definition(
        &mut self,
        parameter_with_default: &ast::ParameterWithDefault,
        definition: Definition<'db>,
    ) {
        let ast::ParameterWithDefault {
            parameter,
            default,
            range: _,
            node_index: _,
        } = parameter_with_default;
        let default_ty = default
            .as_ref()
            .map(|default| self.file_expression_type(default));
        if let Some(annotation) = parameter.annotation.as_ref() {
            let declared_ty = self.file_expression_type(annotation);
            let declared_and_inferred_ty = if let Some(default_ty) = default_ty {
                if default_ty.is_assignable_to(self.db(), declared_ty) {
                    DeclaredAndInferredType::MightBeDifferent {
                        declared_ty: declared_ty.into(),
                        inferred_ty: UnionType::from_elements(self.db(), [declared_ty, default_ty]),
                    }
                } else if (self.in_stub()
                    || self.in_function_overload_or_abstractmethod()
                    || self
                        .class_context_of_current_method()
                        .is_some_and(|class| class.is_protocol(self.db())))
                    && default
                        .as_ref()
                        .is_some_and(|d| d.is_ellipsis_literal_expr())
                {
                    DeclaredAndInferredType::AreTheSame(declared_ty)
                } else {
                    if let Some(builder) = self
                        .context
                        .report_lint(&INVALID_PARAMETER_DEFAULT, parameter_with_default)
                    {
                        builder.into_diagnostic(format_args!(
                            "Default value of type `{}` is not assignable \
                             to annotated parameter type `{}`",
                            default_ty.display(self.db()),
                            declared_ty.display(self.db())
                        ));
                    }
                    DeclaredAndInferredType::AreTheSame(declared_ty)
                }
            } else {
                DeclaredAndInferredType::AreTheSame(declared_ty)
            };
            self.add_declaration_with_binding(
                parameter.into(),
                definition,
                &declared_and_inferred_ty,
            );
        } else {
            let ty = if let Some(default_ty) = default_ty {
                UnionType::from_elements(self.db(), [Type::unknown(), default_ty])
            } else {
                Type::unknown()
            };
            self.add_binding(parameter.into(), definition, ty);
        }
    }

    /// Set initial declared/inferred types for a `*args` variadic positional parameter.
    ///
    /// The annotated type is implicitly wrapped in a homogeneous tuple.
    ///
    /// See [`infer_parameter_definition`] doc comment for some relevant observations about scopes.
    ///
    /// [`infer_parameter_definition`]: Self::infer_parameter_definition
    fn infer_variadic_positional_parameter_definition(
        &mut self,
        parameter: &ast::Parameter,
        definition: Definition<'db>,
    ) {
        if let Some(annotation) = parameter.annotation() {
            let ty = if annotation.is_starred_expr() {
                todo_type!("PEP 646")
            } else {
                let annotated_type = self.file_expression_type(annotation);
                Type::homogeneous_tuple(self.db(), annotated_type)
            };

            self.add_declaration_with_binding(
                parameter.into(),
                definition,
                &DeclaredAndInferredType::AreTheSame(ty),
            );
        } else {
            self.add_binding(
                parameter.into(),
                definition,
                Type::homogeneous_tuple(self.db(), Type::unknown()),
            );
        }
    }

    /// Set initial declared/inferred types for a `*args` variadic positional parameter.
    ///
    /// The annotated type is implicitly wrapped in a string-keyed dictionary.
    ///
    /// See [`infer_parameter_definition`] doc comment for some relevant observations about scopes.
    ///
    /// [`infer_parameter_definition`]: Self::infer_parameter_definition
    fn infer_variadic_keyword_parameter_definition(
        &mut self,
        parameter: &ast::Parameter,
        definition: Definition<'db>,
    ) {
        if let Some(annotation) = parameter.annotation() {
            let annotated_ty = self.file_expression_type(annotation);
            let ty = KnownClass::Dict.to_specialized_instance(
                self.db(),
                [KnownClass::Str.to_instance(self.db()), annotated_ty],
            );
            self.add_declaration_with_binding(
                parameter.into(),
                definition,
                &DeclaredAndInferredType::AreTheSame(ty),
            );
        } else {
            self.add_binding(
                parameter.into(),
                definition,
                KnownClass::Dict.to_specialized_instance(
                    self.db(),
                    [KnownClass::Str.to_instance(self.db()), Type::unknown()],
                ),
            );
        }
    }

    fn infer_class_definition_statement(&mut self, class: &ast::StmtClassDef) {
        self.infer_definition(class);
    }

    fn infer_class_definition(
        &mut self,
        class_node: &ast::StmtClassDef,
        definition: Definition<'db>,
    ) {
        let ast::StmtClassDef {
            range: _,
            node_index: _,
            name,
            type_params,
            decorator_list,
            arguments: _,
            body: _,
        } = class_node;

        let mut deprecated = None;
        let mut dataclass_params = None;
        let mut dataclass_transformer_params = None;
        for decorator in decorator_list {
            let decorator_ty = self.infer_decorator(decorator);
            if decorator_ty
                .into_function_literal()
                .is_some_and(|function| function.is_known(self.db(), KnownFunction::Dataclass))
            {
                dataclass_params = Some(DataclassParams::default());
                continue;
            }

            if let Type::DataclassDecorator(params) = decorator_ty {
                dataclass_params = Some(params);
                continue;
            }

            if let Type::KnownInstance(KnownInstanceType::Deprecated(deprecated_inst)) =
                decorator_ty
            {
                deprecated = Some(deprecated_inst);
                continue;
            }

            if let Type::FunctionLiteral(f) = decorator_ty {
                // We do not yet detect or flag `@dataclass_transform` applied to more than one
                // overload, or an overload and the implementation both. Nevertheless, this is not
                // allowed. We do not try to treat the offenders intelligently -- just use the
                // params of the last seen usage of `@dataclass_transform`
                let params = f
                    .iter_overloads_and_implementation(self.db())
                    .find_map(|overload| overload.dataclass_transformer_params(self.db()));
                if let Some(params) = params {
                    dataclass_params = Some(params.into());
                    continue;
                }
            }

            if let Type::DataclassTransformer(params) = decorator_ty {
                dataclass_transformer_params = Some(params);
                continue;
            }
        }

        let body_scope = self
            .index
            .node_scope(NodeWithScopeRef::Class(class_node))
            .to_scope_id(self.db(), self.file());

        let maybe_known_class = KnownClass::try_from_file_and_name(self.db(), self.file(), name);

        let class_ty = Type::from(ClassLiteral::new(
            self.db(),
            name.id.clone(),
            body_scope,
            maybe_known_class,
            deprecated,
            dataclass_params,
            dataclass_transformer_params,
        ));

        self.add_declaration_with_binding(
            class_node.into(),
            definition,
            &DeclaredAndInferredType::AreTheSame(class_ty),
        );

        // if there are type parameters, then the keywords and bases are within that scope
        // and we don't need to run inference here
        if type_params.is_none() {
            for keyword in class_node.keywords() {
                self.infer_expression(&keyword.value);
            }

            // Inference of bases deferred in stubs
            // TODO: Only defer the references that are actually string literals, instead of
            // deferring the entire class definition if a string literal occurs anywhere in the
            // base class list.
            if self.in_stub() || class_node.bases().iter().any(contains_string_literal) {
                self.deferred.insert(definition);
            } else {
                let previous_legacy_typevar_binding_context =
                    self.legacy_typevar_binding_context.replace(definition);
                for base in class_node.bases() {
                    self.infer_expression(base);
                }
                self.legacy_typevar_binding_context = previous_legacy_typevar_binding_context;
            }
        }
    }

    fn infer_function_deferred(
        &mut self,
        definition: Definition<'db>,
        function: &ast::StmtFunctionDef,
    ) {
        let previous_legacy_typevar_binding_context =
            self.legacy_typevar_binding_context.replace(definition);
        self.infer_return_type_annotation(
            function.returns.as_deref(),
            DeferredExpressionState::Deferred,
        );
        self.infer_parameters(function.parameters.as_ref());
        self.legacy_typevar_binding_context = previous_legacy_typevar_binding_context;
    }

    fn infer_class_deferred(&mut self, definition: Definition<'db>, class: &ast::StmtClassDef) {
        let previous_legacy_typevar_binding_context =
            self.legacy_typevar_binding_context.replace(definition);
        for base in class.bases() {
            self.infer_expression(base);
        }
        self.legacy_typevar_binding_context = previous_legacy_typevar_binding_context;
    }

    fn infer_type_alias_definition(
        &mut self,
        type_alias: &ast::StmtTypeAlias,
        definition: Definition<'db>,
    ) {
        self.infer_expression(&type_alias.name);

        let rhs_scope = self
            .index
            .node_scope(NodeWithScopeRef::TypeAlias(type_alias))
            .to_scope_id(self.db(), self.file());

        let type_alias_ty = Type::KnownInstance(KnownInstanceType::TypeAliasType(
            TypeAliasType::PEP695(PEP695TypeAliasType::new(
                self.db(),
                &type_alias.name.as_name_expr().unwrap().id,
                rhs_scope,
            )),
        ));

        self.add_declaration_with_binding(
            type_alias.into(),
            definition,
            &DeclaredAndInferredType::AreTheSame(type_alias_ty),
        );
    }

    fn infer_if_statement(&mut self, if_statement: &ast::StmtIf) {
        let ast::StmtIf {
            range: _,
            node_index: _,
            test,
            body,
            elif_else_clauses,
        } = if_statement;

        let test_ty = self.infer_standalone_expression(test);

        if let Err(err) = test_ty.try_bool(self.db()) {
            err.report_diagnostic(&self.context, &**test);
        }

        self.infer_body(body);

        for clause in elif_else_clauses {
            let ast::ElifElseClause {
                range: _,
                node_index: _,
                test,
                body,
            } = clause;

            if let Some(test) = &test {
                let test_ty = self.infer_standalone_expression(test);

                if let Err(err) = test_ty.try_bool(self.db()) {
                    err.report_diagnostic(&self.context, test);
                }
            }

            self.infer_body(body);
        }
    }

    fn infer_try_statement(&mut self, try_statement: &ast::StmtTry) {
        let ast::StmtTry {
            range: _,
            node_index: _,
            body,
            handlers,
            orelse,
            finalbody,
            is_star: _,
        } = try_statement;

        self.infer_body(body);

        for handler in handlers {
            let ast::ExceptHandler::ExceptHandler(handler) = handler;
            let ast::ExceptHandlerExceptHandler {
                type_: handled_exceptions,
                name: symbol_name,
                body,
                range: _,
                node_index: _,
            } = handler;

            // If `symbol_name` is `Some()` and `handled_exceptions` is `None`,
            // it's invalid syntax (something like `except as e:`).
            // However, it's obvious that the user *wanted* `e` to be bound here,
            // so we'll have created a definition in the semantic-index stage anyway.
            if symbol_name.is_some() {
                self.infer_definition(handler);
            } else {
                self.infer_exception(handled_exceptions.as_deref(), try_statement.is_star);
            }

            self.infer_body(body);
        }

        self.infer_body(orelse);
        self.infer_body(finalbody);
    }

    fn infer_with_statement(&mut self, with_statement: &ast::StmtWith) {
        let ast::StmtWith {
            range: _,
            node_index: _,
            is_async,
            items,
            body,
        } = with_statement;
        for item in items {
            let target = item.optional_vars.as_deref();
            if let Some(target) = target {
                self.infer_target(target, &item.context_expr, |builder, context_expr| {
                    // TODO: `infer_with_statement_definition` reports a diagnostic if `ctx_manager_ty` isn't a context manager
                    //  but only if the target is a name. We should report a diagnostic here if the target isn't a name:
                    //  `with not_context_manager as a.x: ...
                    builder
                        .infer_standalone_expression(context_expr)
                        .enter(builder.db())
                });
            } else {
                // Call into the context expression inference to validate that it evaluates
                // to a valid context manager.
                let context_expression_ty = self.infer_expression(&item.context_expr);
                self.infer_context_expression(&item.context_expr, context_expression_ty, *is_async);
                self.infer_optional_expression(target);
            }
        }

        self.infer_body(body);
    }

    fn infer_with_item_definition(
        &mut self,
        with_item: &WithItemDefinitionKind<'db>,
        definition: Definition<'db>,
    ) {
        let context_expr = with_item.context_expr(self.module());
        let target = with_item.target(self.module());

        let target_ty = match with_item.target_kind() {
            TargetKind::Sequence(unpack_position, unpack) => {
                let unpacked = infer_unpack_types(self.db(), unpack);
                if unpack_position == UnpackPosition::First {
                    self.context.extend(unpacked.diagnostics());
                }
                unpacked.expression_type(target)
            }
            TargetKind::Single => {
                let context_expr_ty = self.infer_standalone_expression(context_expr);
                self.infer_context_expression(context_expr, context_expr_ty, with_item.is_async())
            }
        };

        self.store_expression_type(target, target_ty);
        self.add_binding(target.into(), definition, target_ty);
    }

    /// Infers the type of a context expression (`with expr`) and returns the target's type
    ///
    /// Returns [`Type::unknown`] if the context expression doesn't implement the context manager protocol.
    ///
    /// ## Terminology
    /// See [PEP343](https://peps.python.org/pep-0343/#standard-terminology).
    fn infer_context_expression(
        &mut self,
        context_expression: &ast::Expr,
        context_expression_type: Type<'db>,
        is_async: bool,
    ) -> Type<'db> {
        if is_async {
            return context_expression_type.aenter(self.db());
        }

        context_expression_type
            .try_enter(self.db())
            .unwrap_or_else(|err| {
                err.report_diagnostic(
                    &self.context,
                    context_expression_type,
                    context_expression.into(),
                );
                err.fallback_enter_type(self.db())
            })
    }

    fn infer_exception(&mut self, node: Option<&ast::Expr>, is_star: bool) -> Type<'db> {
        fn extract_tuple_specialization<'db>(db: &'db dyn Db, ty: Type<'db>) -> Option<Type<'db>> {
            let class = ty.into_nominal_instance()?.class;
            if !class.is_known(db, KnownClass::Tuple) {
                return None;
            }
            let ClassType::Generic(class) = class else {
                return None;
            };
            let specialization = class.specialization(db).types(db)[0];
            let specialization_instance = specialization.to_instance(db)?;

            specialization_instance
                .is_assignable_to(db, KnownClass::BaseException.to_instance(db))
                .then_some(specialization_instance)
        }

        // If there is no handled exception, it's invalid syntax;
        // a diagnostic will have already been emitted
        let node_ty = node.map_or(Type::unknown(), |ty| self.infer_expression(ty));
        let type_base_exception = KnownClass::BaseException.to_subclass_of(self.db());

        // If it's an `except*` handler, this won't actually be the type of the bound symbol;
        // it will actually be the type of the generic parameters to `BaseExceptionGroup` or `ExceptionGroup`.
        let symbol_ty = if let Type::Tuple(tuple) = node_ty {
            let mut builder = UnionBuilder::new(self.db());
            for element in tuple.tuple(self.db()).all_elements().copied() {
                builder = builder.add(
                    if element.is_assignable_to(self.db(), type_base_exception) {
                        element.to_instance(self.db()).expect(
                            "`Type::to_instance()` should always return `Some()` \
                                if called on a type assignable to `type[BaseException]`",
                        )
                    } else {
                        if let Some(node) = node {
                            report_invalid_exception_caught(&self.context, node, element);
                        }
                        Type::unknown()
                    },
                );
            }
            builder.build()
        } else if node_ty.is_assignable_to(self.db(), type_base_exception) {
            node_ty.to_instance(self.db()).expect(
                "`Type::to_instance()` should always return `Some()` \
                    if called on a type assignable to `type[BaseException]`",
            )
        } else if node_ty.is_assignable_to(
            self.db(),
            Type::homogeneous_tuple(self.db(), type_base_exception),
        ) {
            extract_tuple_specialization(self.db(), node_ty)
                .unwrap_or_else(|| KnownClass::BaseException.to_instance(self.db()))
        } else if node_ty.is_assignable_to(
            self.db(),
            UnionType::from_elements(
                self.db(),
                [
                    type_base_exception,
                    Type::homogeneous_tuple(self.db(), type_base_exception),
                ],
            ),
        ) {
            KnownClass::BaseException.to_instance(self.db())
        } else {
            if let Some(node) = node {
                report_invalid_exception_caught(&self.context, node, node_ty);
            }
            Type::unknown()
        };

        if is_star {
            let class = if symbol_ty
                .is_subtype_of(self.db(), KnownClass::Exception.to_instance(self.db()))
            {
                KnownClass::ExceptionGroup
            } else {
                KnownClass::BaseExceptionGroup
            };
            class.to_specialized_instance(self.db(), [symbol_ty])
        } else {
            symbol_ty
        }
    }

    fn infer_except_handler_definition(
        &mut self,
        except_handler_definition: &ExceptHandlerDefinitionKind,
        definition: Definition<'db>,
    ) {
        let symbol_ty = self.infer_exception(
            except_handler_definition.handled_exceptions(self.module()),
            except_handler_definition.is_star(),
        );

        self.add_binding(
            except_handler_definition.node(self.module()).into(),
            definition,
            symbol_ty,
        );
    }

    fn infer_typevar_definition(
        &mut self,
        node: &ast::TypeParamTypeVar,
        definition: Definition<'db>,
    ) {
        let ast::TypeParamTypeVar {
            range: _,
            node_index: _,
            name,
            bound,
            default,
        } = node;

        // Find the binding context for the PEP 695 typevars defined in this scope. The typevar
        // scope should have a child containing the class, function, or type alias definition. Find
        // that scope and use its definition as the binding context.
        let typevar_scope = definition.file_scope(self.db());
        let child_scopes = self.index.child_scopes(typevar_scope);
        let binding_context = child_scopes
            .filter_map(|(_, binding_scope)| match binding_scope.node() {
                NodeWithScopeKind::Class(class) => {
                    Some(DefinitionNodeKey::from(class.node(self.context.module())))
                }
                NodeWithScopeKind::Function(function) => Some(DefinitionNodeKey::from(
                    function.node(self.context.module()),
                )),
                NodeWithScopeKind::TypeAlias(alias) => {
                    Some(DefinitionNodeKey::from(alias.node(self.context.module())))
                }
                _ => None,
            })
            .map(|key| self.index.expect_single_definition(key))
            .next();

        let bound_or_constraint = match bound.as_deref() {
            Some(expr @ ast::Expr::Tuple(ast::ExprTuple { elts, .. })) => {
                if elts.len() < 2 {
                    if let Some(builder) = self
                        .context
                        .report_lint(&INVALID_TYPE_VARIABLE_CONSTRAINTS, expr)
                    {
                        builder.into_diagnostic("TypeVar must have at least two constrained types");
                    }
                    self.infer_expression(expr);
                    None
                } else {
                    // We don't use UnionType::from_elements or UnionBuilder here, because we don't
                    // want to simplify the list of constraints like we do with the elements of an
                    // actual union type.
                    // TODO: Consider using a new `OneOfType` connective here instead, since that
                    // more accurately represents the actual semantics of typevar constraints.
                    let elements = UnionType::new(
                        self.db(),
                        elts.iter()
                            .map(|expr| self.infer_type_expression(expr))
                            .collect::<Box<[_]>>(),
                    );
                    let constraints = TypeVarBoundOrConstraints::Constraints(elements);
                    // But when we construct an actual union type for the constraint expression as
                    // a whole, we do use UnionType::from_elements to maintain the invariant that
                    // all union types are simplified.
                    self.store_expression_type(
                        expr,
                        UnionType::from_elements(self.db(), elements.elements(self.db())),
                    );
                    Some(constraints)
                }
            }
            Some(expr) => Some(TypeVarBoundOrConstraints::UpperBound(
                self.infer_type_expression(expr),
            )),
            None => None,
        };
        let default_ty = self.infer_optional_type_expression(default.as_deref());
        let ty = Type::KnownInstance(KnownInstanceType::TypeVar(TypeVarInstance::new(
            self.db(),
            &name.id,
            Some(definition),
            binding_context,
            bound_or_constraint,
            TypeVarVariance::Invariant, // TODO: infer this
            default_ty,
            TypeVarKind::Pep695,
        )));
        self.add_declaration_with_binding(
            node.into(),
            definition,
            &DeclaredAndInferredType::AreTheSame(ty),
        );
    }

    fn infer_paramspec_definition(
        &mut self,
        node: &ast::TypeParamParamSpec,
        definition: Definition<'db>,
    ) {
        let ast::TypeParamParamSpec {
            range: _,
            node_index: _,
            name: _,
            default,
        } = node;
        self.infer_optional_expression(default.as_deref());
        let pep_695_todo = Type::Dynamic(DynamicType::TodoPEP695ParamSpec);
        self.add_declaration_with_binding(
            node.into(),
            definition,
            &DeclaredAndInferredType::AreTheSame(pep_695_todo),
        );
    }

    fn infer_typevartuple_definition(
        &mut self,
        node: &ast::TypeParamTypeVarTuple,
        definition: Definition<'db>,
    ) {
        let ast::TypeParamTypeVarTuple {
            range: _,
            node_index: _,
            name: _,
            default,
        } = node;
        self.infer_optional_expression(default.as_deref());
        let pep_695_todo = todo_type!("PEP-695 TypeVarTuple definition types");
        self.add_declaration_with_binding(
            node.into(),
            definition,
            &DeclaredAndInferredType::AreTheSame(pep_695_todo),
        );
    }

    fn infer_match_statement(&mut self, match_statement: &ast::StmtMatch) {
        let ast::StmtMatch {
            range: _,
            node_index: _,
            subject,
            cases,
        } = match_statement;

        self.infer_standalone_expression(subject);

        for case in cases {
            let ast::MatchCase {
                range: _,
                node_index: _,
                body,
                pattern,
                guard,
            } = case;
            self.infer_match_pattern(pattern);

            if let Some(guard) = guard.as_deref() {
                let guard_ty = self.infer_standalone_expression(guard);

                if let Err(err) = guard_ty.try_bool(self.db()) {
                    err.report_diagnostic(&self.context, guard);
                }
            }

            self.infer_body(body);
        }
    }

    fn infer_match_pattern_definition(
        &mut self,
        pattern: &ast::Pattern,
        _index: u32,
        definition: Definition<'db>,
    ) {
        // TODO(dhruvmanila): The correct way to infer types here is to perform structural matching
        // against the subject expression type (which we can query via `infer_expression_types`)
        // and extract the type at the `index` position if the pattern matches. This will be
        // similar to the logic in `self.infer_assignment_definition`.
        self.add_binding(
            pattern.into(),
            definition,
            todo_type!("`match` pattern definition types"),
        );
    }

    fn infer_match_pattern(&mut self, pattern: &ast::Pattern) {
        // We need to create a standalone expression for each arm of a match statement, since they
        // can introduce constraints on the match subject. (Or more accurately, for the match arm's
        // pattern, since its the pattern that introduces any constraints, not the body.) Ideally,
        // that standalone expression would wrap the match arm's pattern as a whole. But a
        // standalone expression can currently only wrap an ast::Expr, which patterns are not. So,
        // we need to choose an Expr that can “stand in” for the pattern, which we can wrap in a
        // standalone expression.
        //
        // That said, when inferring the type of a standalone expression, we don't have access to
        // its parent or sibling nodes.  That means, for instance, that in a class pattern, where
        // we are currently using the class name as the standalone expression, we do not have
        // access to the class pattern's arguments in the standalone expression inference scope.
        // At the moment, we aren't trying to do anything with those arguments when creating a
        // narrowing constraint for the pattern.  But in the future, if we do, we will have to
        // either wrap those arguments in their own standalone expressions, or update Expression to
        // be able to wrap other AST node types besides just ast::Expr.
        //
        // This function is only called for the top-level pattern of a match arm, and is
        // responsible for inferring the standalone expression for each supported pattern type. It
        // then hands off to `infer_nested_match_pattern` for any subexpressions and subpatterns,
        // where we do NOT have any additional standalone expressions to infer through.
        //
        // TODO(dhruvmanila): Add a Salsa query for inferring pattern types and matching against
        // the subject expression: https://github.com/astral-sh/ruff/pull/13147#discussion_r1739424510
        match pattern {
            ast::Pattern::MatchValue(match_value) => {
                self.infer_standalone_expression(&match_value.value);
            }
            ast::Pattern::MatchClass(match_class) => {
                let ast::PatternMatchClass {
                    range: _,
                    node_index: _,
                    cls,
                    arguments,
                } = match_class;
                for pattern in &arguments.patterns {
                    self.infer_nested_match_pattern(pattern);
                }
                for keyword in &arguments.keywords {
                    self.infer_nested_match_pattern(&keyword.pattern);
                }
                self.infer_standalone_expression(cls);
            }
            ast::Pattern::MatchOr(match_or) => {
                for pattern in &match_or.patterns {
                    self.infer_match_pattern(pattern);
                }
            }
            _ => {
                self.infer_nested_match_pattern(pattern);
            }
        }
    }

    fn infer_nested_match_pattern(&mut self, pattern: &ast::Pattern) {
        match pattern {
            ast::Pattern::MatchValue(match_value) => {
                self.infer_expression(&match_value.value);
            }
            ast::Pattern::MatchSequence(match_sequence) => {
                for pattern in &match_sequence.patterns {
                    self.infer_nested_match_pattern(pattern);
                }
            }
            ast::Pattern::MatchMapping(match_mapping) => {
                let ast::PatternMatchMapping {
                    range: _,
                    node_index: _,
                    keys,
                    patterns,
                    rest: _,
                } = match_mapping;
                for key in keys {
                    self.infer_expression(key);
                }
                for pattern in patterns {
                    self.infer_nested_match_pattern(pattern);
                }
            }
            ast::Pattern::MatchClass(match_class) => {
                let ast::PatternMatchClass {
                    range: _,
                    node_index: _,
                    cls,
                    arguments,
                } = match_class;
                for pattern in &arguments.patterns {
                    self.infer_nested_match_pattern(pattern);
                }
                for keyword in &arguments.keywords {
                    self.infer_nested_match_pattern(&keyword.pattern);
                }
                self.infer_expression(cls);
            }
            ast::Pattern::MatchAs(match_as) => {
                if let Some(pattern) = &match_as.pattern {
                    self.infer_nested_match_pattern(pattern);
                }
            }
            ast::Pattern::MatchOr(match_or) => {
                for pattern in &match_or.patterns {
                    self.infer_nested_match_pattern(pattern);
                }
            }
            ast::Pattern::MatchStar(_) | ast::Pattern::MatchSingleton(_) => {}
        }
    }

    fn infer_assignment_statement(&mut self, assignment: &ast::StmtAssign) {
        let ast::StmtAssign {
            range: _,
            node_index: _,
            targets,
            value,
        } = assignment;

        for target in targets {
            self.infer_target(target, value, |builder, value_expr| {
                builder.infer_standalone_expression(value_expr)
            });
        }
    }

    /// Infer the (definition) types involved in a `target` expression.
    ///
    /// This is used for assignment statements, for statements, etc. with a single or multiple
    /// targets (unpacking). If `target` is an attribute expression, we check that the assignment
    /// is valid. For 'target's that are definitions, this check happens elsewhere.
    ///
    /// The `infer_value_expr` function is used to infer the type of the `value` expression which
    /// are not `Name` expressions. The returned type is the one that is eventually assigned to the
    /// `target`.
    fn infer_target<F>(&mut self, target: &ast::Expr, value: &ast::Expr, infer_value_expr: F)
    where
        F: Fn(&mut TypeInferenceBuilder<'db, '_>, &ast::Expr) -> Type<'db>,
    {
        let assigned_ty = match target {
            ast::Expr::Name(_) => None,
            _ => Some(infer_value_expr(self, value)),
        };
        self.infer_target_impl(target, assigned_ty);
    }

    /// Make sure that the subscript assignment `obj[slice] = value` is valid.
    fn validate_subscript_assignment(
        &mut self,
        target: &ast::ExprSubscript,
        assigned_ty: Type<'db>,
    ) -> bool {
        let ast::ExprSubscript {
            range: _,
            node_index: _,
            value,
            slice,
            ctx: _,
        } = target;

        let value_ty = self.infer_expression(value);
        let slice_ty = self.infer_expression(slice);

        let db = self.db();
        let context = &self.context;

        match value_ty.try_call_dunder(
            db,
            "__setitem__",
            CallArguments::positional([slice_ty, assigned_ty]),
        ) {
            Ok(_) => true,
            Err(err) => match err {
                CallDunderError::PossiblyUnbound { .. } => {
                    if let Some(builder) =
                        context.report_lint(&POSSIBLY_UNBOUND_IMPLICIT_CALL, &**value)
                    {
                        builder.into_diagnostic(format_args!(
                            "Method `__setitem__` of type `{}` is possibly unbound",
                            value_ty.display(db),
                        ));
                    }
                    false
                }
                CallDunderError::CallError(call_error_kind, bindings) => {
                    match call_error_kind {
                        CallErrorKind::NotCallable => {
                            if let Some(builder) = context.report_lint(&CALL_NON_CALLABLE, &**value)
                            {
                                builder.into_diagnostic(format_args!(
                                    "Method `__setitem__` of type `{}` is not callable \
                                    on object of type `{}`",
                                    bindings.callable_type().display(db),
                                    value_ty.display(db),
                                ));
                            }
                        }
                        CallErrorKind::BindingError => {
                            if let Some(builder) =
                                context.report_lint(&INVALID_ASSIGNMENT, &**value)
                            {
                                builder.into_diagnostic(format_args!(
                                    "Method `__setitem__` of type `{}` cannot be called with \
                                    a key of type `{}` and a value of type `{}` on object of type `{}`",
                                    bindings.callable_type().display(db),
                                    slice_ty.display(db),
                                    assigned_ty.display(db),
                                    value_ty.display(db),
                                ));
                            }
                        }
                        CallErrorKind::PossiblyNotCallable => {
                            if let Some(builder) = context.report_lint(&CALL_NON_CALLABLE, &**value)
                            {
                                builder.into_diagnostic(format_args!(
                                    "Method `__setitem__` of type `{}` is possibly not \
                                    callable on object of type `{}`",
                                    bindings.callable_type().display(db),
                                    value_ty.display(db),
                                ));
                            }
                        }
                    }
                    false
                }
                CallDunderError::MethodNotAvailable => {
                    if let Some(builder) = context.report_lint(&INVALID_ASSIGNMENT, &**value) {
                        builder.into_diagnostic(format_args!(
                            "Cannot assign to object of type `{}` with no `__setitem__` method",
                            value_ty.display(db),
                        ));
                    }

                    false
                }
            },
        }
    }

    /// Make sure that the attribute assignment `obj.attribute = value` is valid.
    ///
    /// `target` is the node for the left-hand side, `object_ty` is the type of `obj`, `attribute` is
    /// the name of the attribute being assigned, and `value_ty` is the type of the right-hand side of
    /// the assignment. If the assignment is invalid, emit diagnostics.
    fn validate_attribute_assignment(
        &mut self,
        target: &ast::ExprAttribute,
        object_ty: Type<'db>,
        attribute: &str,
        value_ty: Type<'db>,
    ) {
        for result in object_ty.validate_attribute_assignment(self.db(), attribute, value_ty) {
            match result {
                AttributeAssignmentResult::Ok => {}
                AttributeAssignmentResult::PossiblyUnbound => {
                    report_possibly_unbound_attribute(&self.context, target, attribute, object_ty);
                }
                AttributeAssignmentResult::TypeMismatch(target_ty) => {
                    // TODO: This is not a very helpful error message for union/intersection, as it does not include the underlying reason
                    // why the assignment is invalid. This would be a good use case for sub-diagnostics.
                    report_invalid_attribute_assignment(
                        &self.context,
                        target.into(),
                        target_ty,
                        value_ty,
                        attribute,
                    );
                }
                AttributeAssignmentResult::CannotAssign => {
                    if let Some(builder) = self.context.report_lint(&INVALID_ASSIGNMENT, target) {
                        builder.into_diagnostic(format_args!(
                            "Cannot assign to attribute `{attribute}` on type `{}`",
                            object_ty.display(self.db()),
                        ));
                    }
                }
                AttributeAssignmentResult::CannotAssignToClassVar => {
                    if let Some(builder) =
                        self.context.report_lint(&INVALID_ATTRIBUTE_ACCESS, target)
                    {
                        builder.into_diagnostic(format_args!(
                            "Cannot assign to ClassVar `{attribute}` \
                                 from an instance of type `{ty}`",
                            ty = object_ty.display(self.db()),
                        ));
                    }
                }
                AttributeAssignmentResult::CannotAssignToInstanceAttr => {
                    if let Some(builder) =
                        self.context.report_lint(&INVALID_ATTRIBUTE_ACCESS, target)
                    {
                        builder.into_diagnostic(format_args!(
                            "Cannot assign to instance attribute \
                                    `{attribute}` from the class object `{ty}`",
                            ty = object_ty.display(self.db()),
                        ));
                    }
                }
                AttributeAssignmentResult::CannotAssignToFinal => {
                    if let Some(builder) = self.context.report_lint(&INVALID_ASSIGNMENT, target) {
                        builder.into_diagnostic(format_args!(
                            "Cannot assign to final attribute `{attribute}` \
                                         on type `{ty}`",
                            ty = object_ty.display(self.db()),
                        ));
                    }
                }
                AttributeAssignmentResult::CannotAssignToUnresolved => {
                    if let Some(builder) = self.context.report_lint(&INVALID_ASSIGNMENT, target) {
                        builder.into_diagnostic(format!(
                            "Can not assign to unresolved attribute `{attribute}` on type `{ty}`",
                            ty = object_ty.display(self.db()),
                        ));
                    }
                }
<<<<<<< HEAD
                AttributeAssignmentResult::ReadOnlyProperty => {
                    if let Some(builder) = self.context.report_lint(&INVALID_ASSIGNMENT, target) {
                        builder.into_diagnostic(format_args!(
                            "Property `{attribute}` defined in `{ty}` is read-only",
                            ty = object_ty.display(self.db()),
                        ));
=======
                false
            }

            Type::Dynamic(..) | Type::Never => true,

            Type::NominalInstance(..)
            | Type::ProtocolInstance(_)
            | Type::BooleanLiteral(..)
            | Type::IntLiteral(..)
            | Type::StringLiteral(..)
            | Type::BytesLiteral(..)
            | Type::EnumLiteral(..)
            | Type::LiteralString
            | Type::Tuple(..)
            | Type::SpecialForm(..)
            | Type::KnownInstance(..)
            | Type::PropertyInstance(..)
            | Type::FunctionLiteral(..)
            | Type::Callable(..)
            | Type::BoundMethod(_)
            | Type::MethodWrapper(_)
            | Type::WrapperDescriptor(_)
            | Type::DataclassDecorator(_)
            | Type::DataclassTransformer(_)
            | Type::TypeVar(..)
            | Type::AlwaysTruthy
            | Type::AlwaysFalsy
            | Type::TypeIs(_) => {
                // First, try to call the `__setattr__` dunder method. If this is present/defined, overrides
                // assigning the attributed by the normal mechanism.
                let setattr_dunder_call_result = object_ty.try_call_dunder_with_policy(
                    db,
                    "__setattr__",
                    &mut CallArguments::positional([Type::string_literal(db, attribute), value_ty]),
                    MemberLookupPolicy::MRO_NO_OBJECT_FALLBACK,
                );

                let check_setattr_return_type = |result: Bindings<'db>| -> bool {
                    match result.return_type(db) {
                        Type::Never => {
                            if emit_diagnostics {
                                if let Some(builder) =
                                    self.context.report_lint(&INVALID_ASSIGNMENT, target)
                                {
                                    let is_setattr_synthesized = match object_ty
                                        .class_member_with_policy(
                                            db,
                                            "__setattr__".into(),
                                            MemberLookupPolicy::MRO_NO_OBJECT_FALLBACK,
                                        ) {
                                        PlaceAndQualifiers {
                                            place: Place::Type(attr_ty, _),
                                            qualifiers: _,
                                        } => attr_ty.is_callable_type(),
                                        _ => false,
                                    };

                                    let member_exists =
                                        !object_ty.member(db, attribute).place.is_unbound();

                                    let msg = if !member_exists {
                                        format!(
                                            "Can not assign to unresolved attribute `{attribute}` on type `{}`",
                                            object_ty.display(db)
                                        )
                                    } else if is_setattr_synthesized {
                                        format!(
                                            "Property `{attribute}` defined in `{}` is read-only",
                                            object_ty.display(db)
                                        )
                                    } else {
                                        format!(
                                            "Cannot assign to attribute `{attribute}` on type `{}` \
                                                 whose `__setattr__` method returns `Never`/`NoReturn`",
                                            object_ty.display(db)
                                        )
                                    };

                                    builder.into_diagnostic(msg);
                                }
                            }
                            false
                        }
                        _ => true,
                    }
                };

                match setattr_dunder_call_result {
                    Ok(result) => check_setattr_return_type(result),
                    Err(CallDunderError::PossiblyUnbound(result)) => {
                        check_setattr_return_type(*result)
                    }
                    Err(CallDunderError::CallError(..)) => {
                        if emit_diagnostics {
                            if let Some(builder) =
                                self.context.report_lint(&UNRESOLVED_ATTRIBUTE, target)
                            {
                                builder.into_diagnostic(format_args!(
                                    "Can not assign object of type `{}` to attribute \
                                     `{attribute}` on type `{}` with \
                                     custom `__setattr__` method.",
                                    value_ty.display(db),
                                    object_ty.display(db)
                                ));
                            }
                        }
                        false
                    }
                    Err(CallDunderError::MethodNotAvailable) => {
                        match object_ty.class_member(db, attribute.into()) {
                            meta_attr @ PlaceAndQualifiers { .. } if meta_attr.is_class_var() => {
                                if emit_diagnostics {
                                    if let Some(builder) =
                                        self.context.report_lint(&INVALID_ATTRIBUTE_ACCESS, target)
                                    {
                                        builder.into_diagnostic(format_args!(
                                            "Cannot assign to ClassVar `{attribute}` \
                                     from an instance of type `{ty}`",
                                            ty = object_ty.display(self.db()),
                                        ));
                                    }
                                }
                                false
                            }
                            PlaceAndQualifiers {
                                place: Place::Type(meta_attr_ty, meta_attr_boundness),
                                qualifiers,
                            } => {
                                if invalid_assignment_to_final(qualifiers) {
                                    return false;
                                }

                                let assignable_to_meta_attr =
                                    if let Place::Type(meta_dunder_set, _) =
                                        meta_attr_ty.class_member(db, "__set__".into()).place
                                    {
                                        let successful_call = meta_dunder_set
                                            .try_call(
                                                db,
                                                &CallArguments::positional([
                                                    meta_attr_ty,
                                                    object_ty,
                                                    value_ty,
                                                ]),
                                            )
                                            .is_ok();

                                        if !successful_call && emit_diagnostics {
                                            if let Some(builder) = self
                                                .context
                                                .report_lint(&INVALID_ASSIGNMENT, target)
                                            {
                                                // TODO: Here, it would be nice to emit an additional diagnostic that explains why the call failed
                                                builder.into_diagnostic(format_args!(
                                            "Invalid assignment to data descriptor attribute \
                                         `{attribute}` on type `{}` with custom `__set__` method",
                                            object_ty.display(db)
                                        ));
                                            }
                                        }

                                        successful_call
                                    } else {
                                        ensure_assignable_to(meta_attr_ty)
                                    };

                                let assignable_to_instance_attribute = if meta_attr_boundness
                                    == Boundness::PossiblyUnbound
                                {
                                    let (assignable, boundness) = if let PlaceAndQualifiers {
                                        place:
                                            Place::Type(instance_attr_ty, instance_attr_boundness),
                                        qualifiers,
                                    } =
                                        object_ty.instance_member(db, attribute)
                                    {
                                        if invalid_assignment_to_final(qualifiers) {
                                            return false;
                                        }

                                        (
                                            ensure_assignable_to(instance_attr_ty),
                                            instance_attr_boundness,
                                        )
                                    } else {
                                        (true, Boundness::PossiblyUnbound)
                                    };

                                    if boundness == Boundness::PossiblyUnbound {
                                        report_possibly_unbound_attribute(
                                            &self.context,
                                            target,
                                            attribute,
                                            object_ty,
                                        );
                                    }

                                    assignable
                                } else {
                                    true
                                };

                                assignable_to_meta_attr && assignable_to_instance_attribute
                            }

                            PlaceAndQualifiers {
                                place: Place::Unbound,
                                ..
                            } => {
                                if let PlaceAndQualifiers {
                                    place: Place::Type(instance_attr_ty, instance_attr_boundness),
                                    qualifiers,
                                } = object_ty.instance_member(db, attribute)
                                {
                                    if invalid_assignment_to_final(qualifiers) {
                                        return false;
                                    }

                                    if instance_attr_boundness == Boundness::PossiblyUnbound {
                                        report_possibly_unbound_attribute(
                                            &self.context,
                                            target,
                                            attribute,
                                            object_ty,
                                        );
                                    }

                                    ensure_assignable_to(instance_attr_ty)
                                } else {
                                    if emit_diagnostics {
                                        if let Some(builder) =
                                            self.context.report_lint(&UNRESOLVED_ATTRIBUTE, target)
                                        {
                                            builder.into_diagnostic(format_args!(
                                                "Unresolved attribute `{}` on type `{}`.",
                                                attribute,
                                                object_ty.display(db)
                                            ));
                                        }
                                    }

                                    false
                                }
                            }
                        }
>>>>>>> 41207ec9
                    }
                }
                AttributeAssignmentResult::FailToSet => {
                    if let Some(builder) = self.context.report_lint(&INVALID_ASSIGNMENT, target) {
                        // TODO: Here, it would be nice to emit an additional diagnostic that explains why the call failed
                        builder.into_diagnostic(format_args!(
                            "Invalid assignment to data descriptor attribute \
                            `{attribute}` on type `{}` with custom `__set__` method",
                            object_ty.display(self.db())
                        ));
                    }
                }
                AttributeAssignmentResult::FailToSetAttr => {
                    if let Some(builder) = self.context.report_lint(&UNRESOLVED_ATTRIBUTE, target) {
                        builder.into_diagnostic(format_args!(
                            "Can not assign object of type `{}` to attribute \
                                    `{attribute}` on type `{}` with \
                                    custom `__setattr__` method.",
                            value_ty.display(self.db()),
                            object_ty.display(self.db())
                        ));
                    }
                }
                AttributeAssignmentResult::SetAttrReturnsNeverOrNoReturn => {
                    if let Some(builder) = self.context.report_lint(&INVALID_ASSIGNMENT, target) {
                        builder.into_diagnostic(format_args!(
                            "Cannot assign to attribute `{attribute}` on type `{}` \
                            whose `__setattr__` method returns `Never`/`NoReturn`",
                            object_ty.display(self.db())
                        ));
                    }
                }
                AttributeAssignmentResult::Unresolved => {
                    if let Some(builder) = self.context.report_lint(&UNRESOLVED_ATTRIBUTE, target) {
                        builder.into_diagnostic(format_args!(
                            "Unresolved attribute `{}` on type `{}`.",
                            attribute,
                            object_ty.display(self.db())
                        ));
                    }
                }
            }
        }
    }

    fn infer_target_impl(&mut self, target: &ast::Expr, assigned_ty: Option<Type<'db>>) {
        match target {
            ast::Expr::Name(name) => self.infer_definition(name),
            ast::Expr::List(ast::ExprList { elts, .. })
            | ast::Expr::Tuple(ast::ExprTuple { elts, .. }) => {
                let mut assigned_tys = match assigned_ty {
                    Some(Type::Tuple(tuple)) => {
                        Either::Left(tuple.tuple(self.db()).all_elements().copied())
                    }
                    Some(_) | None => Either::Right(std::iter::empty()),
                };

                for element in elts {
                    self.infer_target_impl(element, assigned_tys.next());
                }
            }
            ast::Expr::Attribute(
                attr_expr @ ast::ExprAttribute {
                    value: object,
                    ctx: ExprContext::Store,
                    attr,
                    ..
                },
            ) => {
                self.store_expression_type(target, assigned_ty.unwrap_or(Type::unknown()));

                let object_ty = self.infer_expression(object);

                if let Some(assigned_ty) = assigned_ty {
                    self.validate_attribute_assignment(
                        attr_expr,
                        object_ty,
                        attr.id(),
                        assigned_ty,
                    );
                }
            }
            ast::Expr::Subscript(subscript_expr) => {
                self.store_expression_type(target, assigned_ty.unwrap_or(Type::unknown()));

                if let Some(assigned_ty) = assigned_ty {
                    self.validate_subscript_assignment(subscript_expr, assigned_ty);
                }
            }
            _ => {
                // TODO: Remove this once we handle all possible assignment targets.
                self.infer_expression(target);
            }
        }
    }

    fn infer_assignment_definition(
        &mut self,
        assignment: &AssignmentDefinitionKind<'db>,
        definition: Definition<'db>,
    ) {
        let value = assignment.value(self.module());
        let target = assignment.target(self.module());

        let mut target_ty = match assignment.target_kind() {
            TargetKind::Sequence(unpack_position, unpack) => {
                let unpacked = infer_unpack_types(self.db(), unpack);
                // Only copy the diagnostics if this is the first assignment to avoid duplicating the
                // unpack assignments.
                if unpack_position == UnpackPosition::First {
                    self.context.extend(unpacked.diagnostics());
                }

                unpacked.expression_type(target)
            }
            TargetKind::Single => {
                let value_ty = self.infer_standalone_expression(value);

                // `TYPE_CHECKING` is a special variable that should only be assigned `False`
                // at runtime, but is always considered `True` in type checking.
                // See mdtest/known_constants.md#user-defined-type_checking for details.
                if target.as_name_expr().map(|name| name.id.as_str()) == Some("TYPE_CHECKING") {
                    if !matches!(
                        value.as_boolean_literal_expr(),
                        Some(ast::ExprBooleanLiteral { value: false, .. })
                    ) {
                        report_invalid_type_checking_constant(&self.context, target.into());
                    }
                    Type::BooleanLiteral(true)
                } else if self.in_stub() && value.is_ellipsis_literal_expr() {
                    Type::unknown()
                } else {
                    value_ty
                }
            }
        };

        if let Some(special_form) = target.as_name_expr().and_then(|name| {
            SpecialFormType::try_from_file_and_name(self.db(), self.file(), &name.id)
        }) {
            target_ty = Type::SpecialForm(special_form);
        }

        self.store_expression_type(target, target_ty);
        self.add_binding(target.into(), definition, target_ty);
    }

    fn infer_annotated_assignment_statement(&mut self, assignment: &ast::StmtAnnAssign) {
        if assignment.target.is_name_expr() {
            self.infer_definition(assignment);
        } else {
            // Non-name assignment targets are inferred as ordinary expressions, not definitions.
            let ast::StmtAnnAssign {
                range: _,
                node_index: _,
                annotation,
                value,
                target,
                simple: _,
            } = assignment;
            let annotated =
                self.infer_annotation_expression(annotation, DeferredExpressionState::None);

            if !annotated.qualifiers.is_empty() {
                for qualifier in [TypeQualifiers::CLASS_VAR, TypeQualifiers::INIT_VAR] {
                    if annotated.qualifiers.contains(qualifier) {
                        if let Some(builder) = self
                            .context
                            .report_lint(&INVALID_TYPE_FORM, annotation.as_ref())
                        {
                            builder.into_diagnostic(format_args!(
                                "`{name}` annotations are not allowed for non-name targets",
                                name = qualifier.name()
                            ));
                        }
                    }
                }
            }

            if let Some(value) = value {
                self.infer_maybe_standalone_expression(value);
            }

            // If we have an annotated assignment like `self.attr: int = 1`, we still need to
            // do type inference on the `self.attr` target to get types for all sub-expressions.
            self.infer_expression(target);

            // But here we explicitly overwrite the type for the overall `self.attr` node with
            // the annotated type. We do no use `store_expression_type` here, because it checks
            // that no type has been stored for the expression before.
            self.expressions
                .insert((&**target).into(), annotated.inner_type());
        }
    }

    /// Infer the types in an annotated assignment definition.
    fn infer_annotated_assignment_definition(
        &mut self,
        assignment: &'db AnnotatedAssignmentDefinitionKind,
        definition: Definition<'db>,
    ) {
        let annotation = assignment.annotation(self.module());
        let target = assignment.target(self.module());
        let value = assignment.value(self.module());

        let mut declared = self.infer_annotation_expression(
            annotation,
            DeferredExpressionState::from(self.defer_annotations()),
        );

        if !declared.qualifiers.is_empty() {
            let current_scope_id = self.scope().file_scope_id(self.db());
            let current_scope = self.index.scope(current_scope_id);
            if current_scope.kind() != ScopeKind::Class {
                for qualifier in [TypeQualifiers::CLASS_VAR, TypeQualifiers::INIT_VAR] {
                    if declared.qualifiers.contains(qualifier) {
                        if let Some(builder) =
                            self.context.report_lint(&INVALID_TYPE_FORM, annotation)
                        {
                            builder.into_diagnostic(format_args!(
                                "`{name}` annotations are only allowed in class-body scopes",
                                name = qualifier.name()
                            ));
                        }
                    }
                }
            }
        }

        if target
            .as_name_expr()
            .is_some_and(|name| &name.id == "TYPE_CHECKING")
        {
            if !KnownClass::Bool
                .to_instance(self.db())
                .is_assignable_to(self.db(), declared.inner_type())
            {
                // annotation not assignable from `bool` is an error
                report_invalid_type_checking_constant(&self.context, target.into());
            } else if self.in_stub()
                && value
                    .as_ref()
                    .is_none_or(|value| value.is_ellipsis_literal_expr())
            {
                // stub file assigning nothing or `...` is fine
            } else if !matches!(
                value
                    .as_ref()
                    .and_then(|value| value.as_boolean_literal_expr()),
                Some(ast::ExprBooleanLiteral { value: false, .. })
            ) {
                // otherwise, assigning something other than `False` is an error
                report_invalid_type_checking_constant(&self.context, target.into());
            }
            declared.inner = Type::BooleanLiteral(true);
        }

        // Handle various singletons.
        if let Type::NominalInstance(instance) = declared.inner_type() {
            if instance.class.is_known(self.db(), KnownClass::SpecialForm) {
                if let Some(name_expr) = target.as_name_expr() {
                    if let Some(special_form) = SpecialFormType::try_from_file_and_name(
                        self.db(),
                        self.file(),
                        &name_expr.id,
                    ) {
                        declared.inner = Type::SpecialForm(special_form);
                    }
                }
            }
        }

        // If the target of an assignment is not one of the place expressions we support,
        // then they are not definitions, so we can only be here if the target is in a form supported as a place expression.
        // In this case, we can simply store types in `target` below, instead of calling `infer_expression` (which would return `Never`).
        debug_assert!(PlaceExpr::try_from_expr(target).is_some());

        if let Some(value) = value {
            let inferred_ty = self.infer_maybe_standalone_expression(value);
            let inferred_ty = if target
                .as_name_expr()
                .is_some_and(|name| &name.id == "TYPE_CHECKING")
            {
                Type::BooleanLiteral(true)
            } else if self.in_stub() && value.is_ellipsis_literal_expr() {
                declared.inner_type()
            } else {
                inferred_ty
            };
            self.add_declaration_with_binding(
                target.into(),
                definition,
                &DeclaredAndInferredType::MightBeDifferent {
                    declared_ty: declared,
                    inferred_ty,
                },
            );

            self.store_expression_type(target, inferred_ty);
        } else {
            if self.in_stub() {
                self.add_declaration_with_binding(
                    target.into(),
                    definition,
                    &DeclaredAndInferredType::AreTheSame(declared.inner_type()),
                );
            } else {
                self.add_declaration(target.into(), definition, declared);
            }

            self.store_expression_type(target, declared.inner_type());
        }
    }

    fn infer_augmented_assignment_statement(&mut self, assignment: &ast::StmtAugAssign) {
        if assignment.target.is_name_expr() {
            self.infer_definition(assignment);
        } else {
            // Non-name assignment targets are inferred as ordinary expressions, not definitions.
            self.infer_augment_assignment(assignment);
        }
    }

    fn infer_augmented_op(
        &mut self,
        assignment: &ast::StmtAugAssign,
        target_type: Type<'db>,
        value_type: Type<'db>,
    ) -> Type<'db> {
        // If the target defines, e.g., `__iadd__`, infer the augmented assignment as a call to that
        // dunder.
        let op = assignment.op;
        let db = self.db();

        let report_unsupported_augmented_op = |ctx: &mut InferContext| {
            let Some(builder) = ctx.report_lint(&UNSUPPORTED_OPERATOR, assignment) else {
                return;
            };
            builder.into_diagnostic(format_args!(
                "Operator `{op}=` is unsupported between objects of type `{}` and `{}`",
                target_type.display(db),
                value_type.display(db)
            ));
        };

        // Fall back to non-augmented binary operator inference.
        let mut binary_return_ty = || {
            self.infer_binary_expression_type(assignment.into(), false, target_type, value_type, op)
                .unwrap_or_else(|| {
                    report_unsupported_augmented_op(&mut self.context);
                    Type::unknown()
                })
        };

        match target_type {
            Type::Union(union) => union.map(db, |&elem_type| {
                self.infer_augmented_op(assignment, elem_type, value_type)
            }),
            _ => {
                let call = target_type.try_call_dunder(
                    db,
                    op.in_place_dunder(),
                    CallArguments::positional([value_type]),
                );

                match call {
                    Ok(outcome) => outcome.return_type(db),
                    Err(CallDunderError::MethodNotAvailable) => binary_return_ty(),
                    Err(CallDunderError::PossiblyUnbound(outcome)) => {
                        UnionType::from_elements(db, [outcome.return_type(db), binary_return_ty()])
                    }
                    Err(CallDunderError::CallError(_, bindings)) => {
                        report_unsupported_augmented_op(&mut self.context);
                        bindings.return_type(db)
                    }
                }
            }
        }
    }

    fn infer_augment_assignment_definition(
        &mut self,
        assignment: &ast::StmtAugAssign,
        definition: Definition<'db>,
    ) {
        let target_ty = self.infer_augment_assignment(assignment);
        self.add_binding(assignment.into(), definition, target_ty);
    }

    fn infer_augment_assignment(&mut self, assignment: &ast::StmtAugAssign) -> Type<'db> {
        let ast::StmtAugAssign {
            range: _,
            node_index: _,
            target,
            op: _,
            value,
        } = assignment;

        // Resolve the target type, assuming a load context.
        let target_type = match &**target {
            ast::Expr::Name(name) => {
                let previous_value = self.infer_name_load(name);
                self.store_expression_type(target, previous_value);
                previous_value
            }
            ast::Expr::Attribute(attr) => {
                let previous_value = self.infer_attribute_load(attr);
                self.store_expression_type(target, previous_value);
                previous_value
            }
            ast::Expr::Subscript(subscript) => {
                let previous_value = self.infer_subscript_load(subscript);
                self.store_expression_type(target, previous_value);
                previous_value
            }
            _ => self.infer_expression(target),
        };
        let value_type = self.infer_expression(value);

        self.infer_augmented_op(assignment, target_type, value_type)
    }

    fn infer_type_alias_statement(&mut self, node: &ast::StmtTypeAlias) {
        self.infer_definition(node);
    }

    fn infer_for_statement(&mut self, for_statement: &ast::StmtFor) {
        let ast::StmtFor {
            range: _,
            node_index: _,
            target,
            iter,
            body,
            orelse,
            is_async: _,
        } = for_statement;

        self.infer_target(target, iter, |builder, iter_expr| {
            // TODO: `infer_for_statement_definition` reports a diagnostic if `iter_ty` isn't iterable
            //  but only if the target is a name. We should report a diagnostic here if the target isn't a name:
            //  `for a.x in not_iterable: ...
            builder
                .infer_standalone_expression(iter_expr)
                .iterate(builder.db())
                .homogeneous_element_type(builder.db())
        });

        self.infer_body(body);
        self.infer_body(orelse);
    }

    fn infer_for_statement_definition(
        &mut self,
        for_stmt: &ForStmtDefinitionKind<'db>,
        definition: Definition<'db>,
    ) {
        let iterable = for_stmt.iterable(self.module());
        let target = for_stmt.target(self.module());

        let loop_var_value_type = match for_stmt.target_kind() {
            TargetKind::Sequence(unpack_position, unpack) => {
                let unpacked = infer_unpack_types(self.db(), unpack);
                if unpack_position == UnpackPosition::First {
                    self.context.extend(unpacked.diagnostics());
                }

                unpacked.expression_type(target)
            }
            TargetKind::Single => {
                let iterable_type = self.infer_standalone_expression(iterable);

                iterable_type
                    .try_iterate_with_mode(
                        self.db(),
                        EvaluationMode::from_is_async(for_stmt.is_async()),
                    )
                    .map(|tuple| tuple.homogeneous_element_type(self.db()))
                    .unwrap_or_else(|err| {
                        err.report_diagnostic(&self.context, iterable_type, iterable.into());
                        err.fallback_element_type(self.db())
                    })
            }
        };

        self.store_expression_type(target, loop_var_value_type);
        self.add_binding(target.into(), definition, loop_var_value_type);
    }

    fn infer_while_statement(&mut self, while_statement: &ast::StmtWhile) {
        let ast::StmtWhile {
            range: _,
            node_index: _,
            test,
            body,
            orelse,
        } = while_statement;

        let test_ty = self.infer_standalone_expression(test);

        if let Err(err) = test_ty.try_bool(self.db()) {
            err.report_diagnostic(&self.context, &**test);
        }

        self.infer_body(body);
        self.infer_body(orelse);
    }

    fn infer_import_statement(&mut self, import: &ast::StmtImport) {
        let ast::StmtImport {
            range: _,
            node_index: _,
            names,
        } = import;

        for alias in names {
            self.infer_definition(alias);
        }
    }

    fn report_unresolved_import(
        &self,
        import_node: AnyNodeRef<'_>,
        range: TextRange,
        level: u32,
        module: Option<&str>,
    ) {
        let is_import_reachable = self.is_reachable(import_node);

        if !is_import_reachable {
            return;
        }

        let Some(builder) = self.context.report_lint(&UNRESOLVED_IMPORT, range) else {
            return;
        };
        let mut diagnostic = builder.into_diagnostic(format_args!(
            "Cannot resolve imported module `{}{}`",
            ".".repeat(level as usize),
            module.unwrap_or_default()
        ));
        if level == 0 {
            if let Some(module_name) = module.and_then(ModuleName::new) {
                let program = Program::get(self.db());
                let typeshed_versions = program.search_paths(self.db()).typeshed_versions();

                if let Some(version_range) = typeshed_versions.exact(&module_name) {
                    // We know it is a stdlib module on *some* Python versions...
                    let python_version = program.python_version(self.db());
                    if !version_range.contains(python_version) {
                        // ...But not on *this* Python version.
                        diagnostic.info(format_args!(
                            "The stdlib module `{module_name}` is only available on Python {version_range}",
                            version_range = version_range.diagnostic_display(),
                        ));
                        add_inferred_python_version_hint_to_diagnostic(
                            self.db(),
                            &mut diagnostic,
                            "resolving modules",
                        );
                        return;
                    }
                }
            }

            diagnostic.info(
                "make sure your Python environment is properly configured: \
                https://docs.astral.sh/ty/modules/#python-environment",
            );
        }
    }

    fn infer_import_definition(
        &mut self,
        node: &ast::StmtImport,
        alias: &ast::Alias,
        definition: Definition<'db>,
    ) {
        let ast::Alias {
            range: _,
            node_index: _,
            name,
            asname,
        } = alias;

        // The name of the module being imported
        let Some(full_module_name) = ModuleName::new(name) else {
            tracing::debug!("Failed to resolve import due to invalid syntax");
            self.add_unknown_declaration_with_binding(alias.into(), definition);
            return;
        };

        // Resolve the module being imported.
        let Some(full_module_ty) = self.module_type_from_name(&full_module_name) else {
            self.report_unresolved_import(node.into(), alias.range(), 0, Some(name));
            self.add_unknown_declaration_with_binding(alias.into(), definition);
            return;
        };

        let binding_ty = if asname.is_some() {
            // If we are renaming the imported module via an `as` clause, then we bind the resolved
            // module's type to that name, even if that module is nested.
            full_module_ty
        } else if full_module_name.contains('.') {
            // If there's no `as` clause and the imported module is nested, we're not going to bind
            // the resolved module itself into the current scope; we're going to bind the top-most
            // parent package of that module.
            let topmost_parent_name =
                ModuleName::new(full_module_name.components().next().unwrap()).unwrap();
            let Some(topmost_parent_ty) = self.module_type_from_name(&topmost_parent_name) else {
                self.add_unknown_declaration_with_binding(alias.into(), definition);
                return;
            };
            topmost_parent_ty
        } else {
            // If there's no `as` clause and the imported module isn't nested, then the imported
            // module _is_ what we bind into the current scope.
            full_module_ty
        };

        self.add_declaration_with_binding(
            alias.into(),
            definition,
            &DeclaredAndInferredType::AreTheSame(binding_ty),
        );
    }

    fn infer_import_from_statement(&mut self, import: &ast::StmtImportFrom) {
        let ast::StmtImportFrom {
            range: _,
            node_index: _,
            module: _,
            names,
            level: _,
        } = import;

        self.check_import_from_module_is_resolvable(import);

        for alias in names {
            for definition in self.index.definitions(alias) {
                let inferred = infer_definition_types(self.db(), *definition);
                // Check non-star imports for deprecations
                if definition.kind(self.db()).as_star_import().is_none() {
                    for ty in inferred.declaration_types() {
                        self.check_deprecated(alias, ty.inner);
                    }
                }
                self.extend_definition(inferred);
            }
        }
    }

    fn infer_assert_statement(&mut self, assert: &ast::StmtAssert) {
        let ast::StmtAssert {
            range: _,
            node_index: _,
            test,
            msg,
        } = assert;

        let test_ty = self.infer_standalone_expression(test);

        if let Err(err) = test_ty.try_bool(self.db()) {
            err.report_diagnostic(&self.context, &**test);
        }

        self.infer_optional_expression(msg.as_deref());
    }

    fn infer_raise_statement(&mut self, raise: &ast::StmtRaise) {
        let ast::StmtRaise {
            range: _,
            node_index: _,
            exc,
            cause,
        } = raise;

        let base_exception_type = KnownClass::BaseException.to_subclass_of(self.db());
        let base_exception_instance = KnownClass::BaseException.to_instance(self.db());

        let can_be_raised =
            UnionType::from_elements(self.db(), [base_exception_type, base_exception_instance]);
        let can_be_exception_cause =
            UnionType::from_elements(self.db(), [can_be_raised, Type::none(self.db())]);

        if let Some(raised) = exc {
            let raised_type = self.infer_expression(raised);

            if !raised_type.is_assignable_to(self.db(), can_be_raised) {
                report_invalid_exception_raised(&self.context, raised, raised_type);
            }
        }

        if let Some(cause) = cause {
            let cause_type = self.infer_expression(cause);

            if !cause_type.is_assignable_to(self.db(), can_be_exception_cause) {
                report_invalid_exception_cause(&self.context, cause, cause_type);
            }
        }
    }

    /// Resolve the [`ModuleName`], and the type of the module, being referred to by an
    /// [`ast::StmtImportFrom`] node. Emit a diagnostic if the module cannot be resolved.
    fn check_import_from_module_is_resolvable(&mut self, import_from: &ast::StmtImportFrom) {
        let ast::StmtImportFrom { module, level, .. } = import_from;

        // For diagnostics, we want to highlight the unresolvable
        // module and not the entire `from ... import ...` statement.
        let module_ref = module
            .as_ref()
            .map(AnyNodeRef::from)
            .unwrap_or_else(|| AnyNodeRef::from(import_from));
        let module = module.as_deref();

        tracing::trace!(
            "Resolving import statement from module `{}` into file `{}`",
            format_import_from_module(*level, module),
            self.file().path(self.db()),
        );
        let module_name = ModuleName::from_import_statement(self.db(), self.file(), import_from);

        let module_name = match module_name {
            Ok(module_name) => module_name,
            Err(ModuleNameResolutionError::InvalidSyntax) => {
                tracing::debug!("Failed to resolve import due to invalid syntax");
                // Invalid syntax diagnostics are emitted elsewhere.
                return;
            }
            Err(ModuleNameResolutionError::TooManyDots) => {
                tracing::debug!(
                    "Relative module resolution `{}` failed: too many leading dots",
                    format_import_from_module(*level, module),
                );
                self.report_unresolved_import(
                    import_from.into(),
                    module_ref.range(),
                    *level,
                    module,
                );
                return;
            }
            Err(ModuleNameResolutionError::UnknownCurrentModule) => {
                tracing::debug!(
                    "Relative module resolution `{}` failed; could not resolve file `{}` to a module",
                    format_import_from_module(*level, module),
                    self.file().path(self.db())
                );
                self.report_unresolved_import(
                    import_from.into(),
                    module_ref.range(),
                    *level,
                    module,
                );
                return;
            }
        };

        if resolve_module(self.db(), &module_name).is_none() {
            self.report_unresolved_import(import_from.into(), module_ref.range(), *level, module);
        }
    }

    fn infer_import_from_definition(
        &mut self,
        import_from: &ast::StmtImportFrom,
        alias: &ast::Alias,
        definition: Definition<'db>,
    ) {
        let Ok(module_name) =
            ModuleName::from_import_statement(self.db(), self.file(), import_from)
        else {
            self.add_unknown_declaration_with_binding(alias.into(), definition);
            return;
        };

        let Some(module) = resolve_module(self.db(), &module_name) else {
            self.add_unknown_declaration_with_binding(alias.into(), definition);
            return;
        };

        let module_ty = Type::module_literal(self.db(), self.file(), module);

        // The indirection of having `star_import_info` as a separate variable
        // is required in order to make the borrow checker happy.
        let star_import_info = definition
            .kind(self.db())
            .as_star_import()
            .map(|star_import| {
                let place_table = self
                    .index
                    .place_table(self.scope().file_scope_id(self.db()));
                (star_import, place_table)
            });

        let name = if let Some((star_import, symbol_table)) = star_import_info.as_ref() {
            symbol_table.symbol(star_import.symbol_id()).name()
        } else {
            &alias.name.id
        };

        // Avoid looking up attributes on a module if a module imports from itself
        // (e.g. `from parent import submodule` inside the `parent` module).
        let import_is_self_referential = module_ty
            .into_module_literal()
            .is_some_and(|module| Some(self.file()) == module.module(self.db()).file(self.db()));

        // First try loading the requested attribute from the module.
        if !import_is_self_referential {
            if let PlaceAndQualifiers {
                place: Place::Type(ty, boundness),
                qualifiers,
            } = module_ty.member(self.db(), name)
            {
                if &alias.name != "*" && boundness == Boundness::PossiblyUnbound {
                    // TODO: Consider loading _both_ the attribute and any submodule and unioning them
                    // together if the attribute exists but is possibly-unbound.
                    if let Some(builder) = self
                        .context
                        .report_lint(&POSSIBLY_UNBOUND_IMPORT, AnyNodeRef::Alias(alias))
                    {
                        builder.into_diagnostic(format_args!(
                            "Member `{name}` of module `{module_name}` is possibly unbound",
                        ));
                    }
                }
                self.add_declaration_with_binding(
                    alias.into(),
                    definition,
                    &DeclaredAndInferredType::MightBeDifferent {
                        declared_ty: TypeAndQualifiers {
                            inner: ty,
                            qualifiers,
                        },
                        inferred_ty: ty,
                    },
                );
                return;
            }
        }

        // Evaluate whether `X.Y` would constitute a valid submodule name,
        // given a `from X import Y` statement. If it is valid, this will be `Some()`;
        // else, it will be `None`.
        let full_submodule_name = ModuleName::new(name).map(|final_part| {
            let mut ret = module_name.clone();
            ret.extend(&final_part);
            ret
        });

        // If the module doesn't bind the symbol, check if it's a submodule.  This won't get
        // handled by the `Type::member` call because it relies on the semantic index's
        // `imported_modules` set.  The semantic index does not include information about
        // `from...import` statements because there are two things it cannot determine while only
        // inspecting the content of the current file:
        //
        //   - whether the imported symbol is an attribute or submodule
        //   - whether the containing file is in a module or a package (needed to correctly resolve
        //     relative imports)
        //
        // The first would be solvable by making it a _potentially_ imported modules set.  The
        // second is not.
        //
        // Regardless, for now, we sidestep all of that by repeating the submodule-or-attribute
        // check here when inferring types for a `from...import` statement.
        if let Some(submodule_type) = full_submodule_name
            .as_ref()
            .and_then(|submodule_name| self.module_type_from_name(submodule_name))
        {
            self.add_declaration_with_binding(
                alias.into(),
                definition,
                &DeclaredAndInferredType::AreTheSame(submodule_type),
            );
            return;
        }

        self.add_unknown_declaration_with_binding(alias.into(), definition);

        if &alias.name == "*" {
            return;
        }

        if !self.is_reachable(import_from) {
            return;
        }

        let Some(builder) = self
            .context
            .report_lint(&UNRESOLVED_IMPORT, AnyNodeRef::Alias(alias))
        else {
            return;
        };

        let diagnostic = builder.into_diagnostic(format_args!(
            "Module `{module_name}` has no member `{name}`"
        ));

        if let Some(full_submodule_name) = full_submodule_name {
            hint_if_stdlib_submodule_exists_on_other_versions(
                self.db(),
                diagnostic,
                &full_submodule_name,
                module,
            );
        }
    }

    fn infer_return_statement(&mut self, ret: &ast::StmtReturn) {
        if let Some(ty) = self.infer_optional_expression(ret.value.as_deref()) {
            let range = ret
                .value
                .as_ref()
                .map_or(ret.range(), |value| value.range());
            self.record_return_type(ty, range);
        } else {
            self.record_return_type(Type::none(self.db()), ret.range());
        }
    }

    fn infer_delete_statement(&mut self, delete: &ast::StmtDelete) {
        let ast::StmtDelete {
            range: _,
            node_index: _,
            targets,
        } = delete;
        for target in targets {
            self.infer_expression(target);
        }
    }

    fn infer_global_statement(&mut self, global: &ast::StmtGlobal) {
        // CPython allows examples like this, where a global variable is never explicitly defined
        // in the global scope:
        //
        // ```py
        // def f():
        //     global x
        //     x = 1
        // def g():
        //     print(x)
        // ```
        //
        // However, allowing this pattern would make it hard for us to guarantee
        // accurate analysis about the types and boundness of global-scope symbols,
        // so we require the variable to be explicitly defined (either bound or declared)
        // in the global scope.
        let ast::StmtGlobal {
            node_index: _,
            range: _,
            names,
        } = global;
        let global_place_table = self.index.place_table(FileScopeId::global());
        for name in names {
            if let Some(symbol_id) = global_place_table.symbol_id(name) {
                let symbol = global_place_table.symbol(symbol_id);
                if symbol.is_bound() || symbol.is_declared() {
                    // This name is explicitly defined in the global scope (not just in function
                    // bodies that mark it `global`).
                    continue;
                }
            }
            if !module_type_implicit_global_symbol(self.db(), name)
                .place
                .is_unbound()
            {
                // This name is an implicit global like `__file__` (but not a built-in like `int`).
                continue;
            }
            // This variable isn't explicitly defined in the global scope, nor is it an
            // implicit global from `types.ModuleType`, so we consider this `global` statement invalid.
            let Some(builder) = self.context.report_lint(&UNRESOLVED_GLOBAL, name) else {
                return;
            };
            let mut diag =
                builder.into_diagnostic(format_args!("Invalid global declaration of `{name}`"));
            diag.set_primary_message(format_args!(
                "`{name}` has no declarations or bindings in the global scope"
            ));
            diag.info("This limits ty's ability to make accurate inferences about the boundness and types of global-scope symbols");
            diag.info(format_args!(
                "Consider adding a declaration to the global scope, e.g. `{name}: int`"
            ));
        }
    }

    fn infer_nonlocal_statement(&mut self, nonlocal: &ast::StmtNonlocal) {
        let ast::StmtNonlocal {
            node_index: _,
            range,
            names,
        } = nonlocal;
        let db = self.db();
        let scope = self.scope();
        let file_scope_id = scope.file_scope_id(db);
        let current_file = self.file();
        'names: for name in names {
            // Walk up parent scopes looking for a possible enclosing scope that may have a
            // definition of this name visible to us. Note that we skip the scope containing the
            // use that we are resolving, since we already looked for the place there up above.
            for (enclosing_scope_file_id, _) in self.index.ancestor_scopes(file_scope_id).skip(1) {
                // Class scopes are not visible to nested scopes, and `nonlocal` cannot refer to
                // globals, so check only function-like scopes.
                let enclosing_scope_id = enclosing_scope_file_id.to_scope_id(db, current_file);
                if !enclosing_scope_id.is_function_like(db) {
                    continue;
                }
                let enclosing_place_table = self.index.place_table(enclosing_scope_file_id);
                let Some(enclosing_symbol_id) = enclosing_place_table.symbol_id(name) else {
                    // This scope doesn't define this name. Keep going.
                    continue;
                };
                let enclosing_symbol = enclosing_place_table.symbol(enclosing_symbol_id);
                // We've found a definition for this name in an enclosing function-like scope.
                // Either this definition is the valid place this name refers to, or else we'll
                // emit a syntax error. Either way, we won't walk any more enclosing scopes. Note
                // that there are differences here compared to `infer_place_load`: A regular load
                // (e.g. `print(x)`) is allowed to refer to a global variable (e.g. `x = 1` in the
                // global scope), and similarly it's allowed to refer to a local variable in an
                // enclosing function that's declared `global` (e.g. `global x`). However, the
                // `nonlocal` keyword can't refer to global variables (that's a `SyntaxError`), and
                // it also can't refer to local variables in enclosing functions that are declared
                // `global` (also a `SyntaxError`).
                if enclosing_symbol.is_global() {
                    // A "chain" of `nonlocal` statements is "broken" by a `global` statement. Stop
                    // looping and report that this `nonlocal` statement is invalid.
                    break;
                }
                if !enclosing_symbol.is_bound()
                    && !enclosing_symbol.is_declared()
                    && !enclosing_symbol.is_nonlocal()
                {
                    debug_assert!(enclosing_symbol.is_used());
                    // The name is only referenced here, not defined. Keep going.
                    continue;
                }
                // We found a definition. We've checked that the name isn't `global` in this scope,
                // but it's ok if it's `nonlocal`. If a "chain" of `nonlocal` statements fails to
                // lead to a valid binding, the outermost one will be an error; we don't need to
                // walk the whole chain for each one.
                continue 'names;
            }
            // There's no matching binding in an enclosing scope. This `nonlocal` statement is
            // invalid.
            if let Some(builder) = self
                .context
                .report_diagnostic(DiagnosticId::InvalidSyntax, Severity::Error)
            {
                builder
                    .into_diagnostic(format_args!("no binding for nonlocal `{name}` found"))
                    .annotate(Annotation::primary(self.context.span(*range)));
            }
        }
    }

    fn module_type_from_name(&self, module_name: &ModuleName) -> Option<Type<'db>> {
        resolve_module(self.db(), module_name)
            .map(|module| Type::module_literal(self.db(), self.file(), module))
    }

    fn infer_decorator(&mut self, decorator: &ast::Decorator) -> Type<'db> {
        let ast::Decorator {
            range: _,
            node_index: _,
            expression,
        } = decorator;

        self.infer_expression(expression)
    }

    fn infer_argument_types<'a>(
        &mut self,
        ast_arguments: &ast::Arguments,
        arguments: &mut CallArguments<'a, 'db>,
        argument_forms: &[Option<ParameterForm>],
    ) {
        debug_assert!(
            ast_arguments.len() == arguments.len() && arguments.len() == argument_forms.len()
        );
        let iter = (arguments.iter_mut())
            .zip(argument_forms.iter().copied())
            .zip(ast_arguments.arguments_source_order());
        for (((_, argument_type), form), arg_or_keyword) in iter {
            let argument = match arg_or_keyword {
                // We already inferred the type of splatted arguments.
                ast::ArgOrKeyword::Arg(ast::Expr::Starred(_)) => continue,
                ast::ArgOrKeyword::Arg(arg) => arg,
                ast::ArgOrKeyword::Keyword(ast::Keyword { value, .. }) => value,
            };
            let ty = self.infer_argument_type(argument, form);
            *argument_type = Some(ty);
        }
    }

    fn infer_argument_type(
        &mut self,
        ast_argument: &ast::Expr,
        form: Option<ParameterForm>,
    ) -> Type<'db> {
        match form {
            None | Some(ParameterForm::Value) => self.infer_expression(ast_argument),
            Some(ParameterForm::Type) => self.infer_type_expression(ast_argument),
        }
    }

    fn infer_optional_expression(&mut self, expression: Option<&ast::Expr>) -> Option<Type<'db>> {
        expression.map(|expr| self.infer_expression(expr))
    }

    #[track_caller]
    fn infer_expression(&mut self, expression: &ast::Expr) -> Type<'db> {
        debug_assert!(
            !self.index.is_standalone_expression(expression),
            "Calling `self.infer_expression` on a standalone-expression is not allowed because it can lead to double-inference. Use `self.infer_standalone_expression` instead."
        );

        self.infer_expression_impl(expression)
    }

    fn infer_maybe_standalone_expression(&mut self, expression: &ast::Expr) -> Type<'db> {
        if let Some(standalone_expression) = self.index.try_expression(expression) {
            self.infer_standalone_expression_impl(expression, standalone_expression)
        } else {
            self.infer_expression(expression)
        }
    }

    #[track_caller]
    fn infer_standalone_expression(&mut self, expression: &ast::Expr) -> Type<'db> {
        let standalone_expression = self.index.expression(expression);
        self.infer_standalone_expression_impl(expression, standalone_expression)
    }

    fn infer_standalone_expression_impl(
        &mut self,
        expression: &ast::Expr,
        standalone_expression: Expression<'db>,
    ) -> Type<'db> {
        let types = infer_expression_types(self.db(), standalone_expression);
        self.extend_expression(types);

        // Instead of calling `self.expression_type(expr)` after extending here, we get
        // the result from `types` directly because we might be in cycle recovery where
        // `types.cycle_fallback_type` is `Some(fallback_ty)`, which we can retrieve by
        // using `expression_type` on `types`:
        types.expression_type(expression)
    }

    fn infer_expression_impl(&mut self, expression: &ast::Expr) -> Type<'db> {
        let ty = match expression {
            ast::Expr::NoneLiteral(ast::ExprNoneLiteral {
                range: _,
                node_index: _,
            }) => Type::none(self.db()),
            ast::Expr::NumberLiteral(literal) => self.infer_number_literal_expression(literal),
            ast::Expr::BooleanLiteral(literal) => self.infer_boolean_literal_expression(literal),
            ast::Expr::StringLiteral(literal) => self.infer_string_literal_expression(literal),
            ast::Expr::BytesLiteral(bytes_literal) => {
                self.infer_bytes_literal_expression(bytes_literal)
            }
            ast::Expr::FString(fstring) => self.infer_fstring_expression(fstring),
            ast::Expr::TString(tstring) => self.infer_tstring_expression(tstring),
            ast::Expr::EllipsisLiteral(literal) => self.infer_ellipsis_literal_expression(literal),
            ast::Expr::Tuple(tuple) => self.infer_tuple_expression(tuple),
            ast::Expr::List(list) => self.infer_list_expression(list),
            ast::Expr::Set(set) => self.infer_set_expression(set),
            ast::Expr::Dict(dict) => self.infer_dict_expression(dict),
            ast::Expr::Generator(generator) => self.infer_generator_expression(generator),
            ast::Expr::ListComp(listcomp) => self.infer_list_comprehension_expression(listcomp),
            ast::Expr::DictComp(dictcomp) => self.infer_dict_comprehension_expression(dictcomp),
            ast::Expr::SetComp(setcomp) => self.infer_set_comprehension_expression(setcomp),
            ast::Expr::Name(name) => self.infer_name_expression(name),
            ast::Expr::Attribute(attribute) => self.infer_attribute_expression(attribute),
            ast::Expr::UnaryOp(unary_op) => self.infer_unary_expression(unary_op),
            ast::Expr::BinOp(binary) => self.infer_binary_expression(binary),
            ast::Expr::BoolOp(bool_op) => self.infer_boolean_expression(bool_op),
            ast::Expr::Compare(compare) => self.infer_compare_expression(compare),
            ast::Expr::Subscript(subscript) => self.infer_subscript_expression(subscript),
            ast::Expr::Slice(slice) => self.infer_slice_expression(slice),
            ast::Expr::Named(named) => self.infer_named_expression(named),
            ast::Expr::If(if_expression) => self.infer_if_expression(if_expression),
            ast::Expr::Lambda(lambda_expression) => self.infer_lambda_expression(lambda_expression),
            ast::Expr::Call(call_expression) => self.infer_call_expression(call_expression),
            ast::Expr::Starred(starred) => self.infer_starred_expression(starred),
            ast::Expr::Yield(yield_expression) => self.infer_yield_expression(yield_expression),
            ast::Expr::YieldFrom(yield_from) => self.infer_yield_from_expression(yield_from),
            ast::Expr::Await(await_expression) => self.infer_await_expression(await_expression),
            ast::Expr::IpyEscapeCommand(_) => {
                todo_type!("Ipy escape command support")
            }
        };

        self.store_expression_type(expression, ty);

        ty
    }

    fn store_expression_type(&mut self, expression: &ast::Expr, ty: Type<'db>) {
        if self.deferred_state.in_string_annotation() {
            // Avoid storing the type of expressions that are part of a string annotation because
            // the expression ids don't exists in the semantic index. Instead, we'll store the type
            // on the string expression itself that represents the annotation.
            return;
        }
        let previous = self.expressions.insert(expression.into(), ty);
        assert_eq!(previous, None);
    }

    fn infer_number_literal_expression(&mut self, literal: &ast::ExprNumberLiteral) -> Type<'db> {
        let ast::ExprNumberLiteral {
            range: _,
            node_index: _,
            value,
        } = literal;
        let db = self.db();

        match value {
            ast::Number::Int(n) => n
                .as_i64()
                .map(Type::IntLiteral)
                .unwrap_or_else(|| KnownClass::Int.to_instance(db)),
            ast::Number::Float(_) => KnownClass::Float.to_instance(db),
            ast::Number::Complex { .. } => KnownClass::Complex.to_instance(db),
        }
    }

    #[expect(clippy::unused_self)]
    fn infer_boolean_literal_expression(&mut self, literal: &ast::ExprBooleanLiteral) -> Type<'db> {
        let ast::ExprBooleanLiteral {
            range: _,
            node_index: _,
            value,
        } = literal;

        Type::BooleanLiteral(*value)
    }

    fn infer_string_literal_expression(&mut self, literal: &ast::ExprStringLiteral) -> Type<'db> {
        if literal.value.len() <= Self::MAX_STRING_LITERAL_SIZE {
            Type::string_literal(self.db(), literal.value.to_str())
        } else {
            Type::LiteralString
        }
    }

    fn infer_bytes_literal_expression(&mut self, literal: &ast::ExprBytesLiteral) -> Type<'db> {
        // TODO: ignoring r/R prefixes for now, should normalize bytes values
        let bytes: Vec<u8> = literal.value.bytes().collect();
        Type::bytes_literal(self.db(), &bytes)
    }

    fn infer_fstring_expression(&mut self, fstring: &ast::ExprFString) -> Type<'db> {
        let ast::ExprFString {
            range: _,
            node_index: _,
            value,
        } = fstring;

        let mut collector = StringPartsCollector::new();
        for part in value {
            // Make sure we iter through every parts to infer all sub-expressions. The `collector`
            // struct ensures we don't allocate unnecessary strings.
            match part {
                ast::FStringPart::Literal(literal) => {
                    collector.push_str(&literal.value);
                }
                ast::FStringPart::FString(fstring) => {
                    for element in &fstring.elements {
                        match element {
                            ast::InterpolatedStringElement::Interpolation(expression) => {
                                let ast::InterpolatedElement {
                                    range: _,
                                    node_index: _,
                                    expression,
                                    debug_text: _,
                                    conversion,
                                    format_spec,
                                } = expression;
                                let ty = self.infer_expression(expression);

                                if let Some(format_spec) = format_spec {
                                    for element in format_spec.elements.interpolations() {
                                        self.infer_expression(&element.expression);
                                    }
                                }

                                // TODO: handle format specifiers by calling a method
                                // (`Type::format`?) that handles the `__format__` method.
                                // Conversion flags should be handled before calling `__format__`.
                                // https://docs.python.org/3/library/string.html#format-string-syntax
                                if !conversion.is_none() || format_spec.is_some() {
                                    collector.add_expression();
                                } else {
                                    if let Type::StringLiteral(literal) = ty.str(self.db()) {
                                        collector.push_str(literal.value(self.db()));
                                    } else {
                                        collector.add_expression();
                                    }
                                }
                            }
                            ast::InterpolatedStringElement::Literal(literal) => {
                                collector.push_str(&literal.value);
                            }
                        }
                    }
                }
            }
        }
        collector.string_type(self.db())
    }

    fn infer_tstring_expression(&mut self, tstring: &ast::ExprTString) -> Type<'db> {
        let ast::ExprTString { value, .. } = tstring;
        for tstring in value {
            for element in &tstring.elements {
                match element {
                    ast::InterpolatedStringElement::Interpolation(
                        tstring_interpolation_element,
                    ) => {
                        let ast::InterpolatedElement {
                            expression,
                            format_spec,
                            ..
                        } = tstring_interpolation_element;
                        self.infer_expression(expression);
                        if let Some(format_spec) = format_spec {
                            for element in format_spec.elements.interpolations() {
                                self.infer_expression(&element.expression);
                            }
                        }
                    }
                    ast::InterpolatedStringElement::Literal(_) => {}
                }
            }
        }
        todo_type!("Template")
    }

    fn infer_ellipsis_literal_expression(
        &mut self,
        _literal: &ast::ExprEllipsisLiteral,
    ) -> Type<'db> {
        KnownClass::EllipsisType.to_instance(self.db())
    }

    fn infer_tuple_expression(&mut self, tuple: &ast::ExprTuple) -> Type<'db> {
        let ast::ExprTuple {
            range: _,
            node_index: _,
            elts,
            ctx: _,
            parenthesized: _,
        } = tuple;

        // Collecting all elements is necessary to infer all sub-expressions even if some
        // element types are `Never` (which leads `from_elements` to return early without
        // consuming the whole iterator).
        let element_types: Vec<_> = elts.iter().map(|elt| self.infer_expression(elt)).collect();

        Type::heterogeneous_tuple(self.db(), element_types)
    }

    fn infer_list_expression(&mut self, list: &ast::ExprList) -> Type<'db> {
        let ast::ExprList {
            range: _,
            node_index: _,
            elts,
            ctx: _,
        } = list;

        for elt in elts {
            self.infer_expression(elt);
        }

        // TODO generic
        KnownClass::List.to_instance(self.db())
    }

    fn infer_set_expression(&mut self, set: &ast::ExprSet) -> Type<'db> {
        let ast::ExprSet {
            range: _,
            node_index: _,
            elts,
        } = set;

        for elt in elts {
            self.infer_expression(elt);
        }

        // TODO generic
        KnownClass::Set.to_instance(self.db())
    }

    fn infer_dict_expression(&mut self, dict: &ast::ExprDict) -> Type<'db> {
        let ast::ExprDict {
            range: _,
            node_index: _,
            items,
        } = dict;

        for item in items {
            self.infer_optional_expression(item.key.as_ref());
            self.infer_expression(&item.value);
        }

        // TODO generic
        KnownClass::Dict.to_instance(self.db())
    }

    /// Infer the type of the `iter` expression of the first comprehension.
    fn infer_first_comprehension_iter(&mut self, comprehensions: &[ast::Comprehension]) {
        let mut comprehensions_iter = comprehensions.iter();
        let Some(first_comprehension) = comprehensions_iter.next() else {
            unreachable!("Comprehension must contain at least one generator");
        };
        self.infer_standalone_expression(&first_comprehension.iter);
    }

    fn infer_generator_expression(&mut self, generator: &ast::ExprGenerator) -> Type<'db> {
        let ast::ExprGenerator {
            range: _,
            node_index: _,
            elt: _,
            generators,
            parenthesized: _,
        } = generator;

        self.infer_first_comprehension_iter(generators);

        todo_type!("generator type")
    }

    fn infer_list_comprehension_expression(&mut self, listcomp: &ast::ExprListComp) -> Type<'db> {
        let ast::ExprListComp {
            range: _,
            node_index: _,
            elt: _,
            generators,
        } = listcomp;

        self.infer_first_comprehension_iter(generators);

        todo_type!("list comprehension type")
    }

    fn infer_dict_comprehension_expression(&mut self, dictcomp: &ast::ExprDictComp) -> Type<'db> {
        let ast::ExprDictComp {
            range: _,
            node_index: _,
            key: _,
            value: _,
            generators,
        } = dictcomp;

        self.infer_first_comprehension_iter(generators);

        todo_type!("dict comprehension type")
    }

    fn infer_set_comprehension_expression(&mut self, setcomp: &ast::ExprSetComp) -> Type<'db> {
        let ast::ExprSetComp {
            range: _,
            node_index: _,
            elt: _,
            generators,
        } = setcomp;

        self.infer_first_comprehension_iter(generators);

        todo_type!("set comprehension type")
    }

    fn infer_generator_expression_scope(&mut self, generator: &ast::ExprGenerator) {
        let ast::ExprGenerator {
            range: _,
            node_index: _,
            elt,
            generators,
            parenthesized: _,
        } = generator;

        self.infer_expression(elt);
        self.infer_comprehensions(generators);
    }

    fn infer_list_comprehension_expression_scope(&mut self, listcomp: &ast::ExprListComp) {
        let ast::ExprListComp {
            range: _,
            node_index: _,
            elt,
            generators,
        } = listcomp;

        self.infer_expression(elt);
        self.infer_comprehensions(generators);
    }

    fn infer_dict_comprehension_expression_scope(&mut self, dictcomp: &ast::ExprDictComp) {
        let ast::ExprDictComp {
            range: _,
            node_index: _,
            key,
            value,
            generators,
        } = dictcomp;

        self.infer_expression(key);
        self.infer_expression(value);
        self.infer_comprehensions(generators);
    }

    fn infer_set_comprehension_expression_scope(&mut self, setcomp: &ast::ExprSetComp) {
        let ast::ExprSetComp {
            range: _,
            node_index: _,
            elt,
            generators,
        } = setcomp;

        self.infer_expression(elt);
        self.infer_comprehensions(generators);
    }

    fn infer_comprehensions(&mut self, comprehensions: &[ast::Comprehension]) {
        let mut comprehensions_iter = comprehensions.iter();
        let Some(first_comprehension) = comprehensions_iter.next() else {
            unreachable!("Comprehension must contain at least one generator");
        };
        self.infer_comprehension(first_comprehension, true);
        for comprehension in comprehensions_iter {
            self.infer_comprehension(comprehension, false);
        }
    }

    fn infer_comprehension(&mut self, comprehension: &ast::Comprehension, is_first: bool) {
        let ast::Comprehension {
            range: _,
            node_index: _,
            target,
            iter,
            ifs,
            is_async: _,
        } = comprehension;

        self.infer_target(target, iter, |builder, iter_expr| {
            // TODO: `infer_comprehension_definition` reports a diagnostic if `iter_ty` isn't iterable
            //  but only if the target is a name. We should report a diagnostic here if the target isn't a name:
            //  `[... for a.x in not_iterable]
            if is_first {
                infer_same_file_expression_type(
                    builder.db(),
                    builder.index.expression(iter_expr),
                    builder.module(),
                )
            } else {
                builder.infer_standalone_expression(iter_expr)
            }
            .iterate(builder.db())
            .homogeneous_element_type(builder.db())
        });
        for expr in ifs {
            self.infer_standalone_expression(expr);
        }
    }

    fn infer_comprehension_definition(
        &mut self,
        comprehension: &ComprehensionDefinitionKind<'db>,
        definition: Definition<'db>,
    ) {
        let iterable = comprehension.iterable(self.module());
        let target = comprehension.target(self.module());

        let mut infer_iterable_type = || {
            let expression = self.index.expression(iterable);
            let result = infer_expression_types(self.db(), expression);

            // Two things are different if it's the first comprehension:
            // (1) We must lookup the `ScopedExpressionId` of the iterable expression in the outer scope,
            //     because that's the scope we visit it in in the semantic index builder
            // (2) We must *not* call `self.extend()` on the result of the type inference,
            //     because `ScopedExpressionId`s are only meaningful within their own scope, so
            //     we'd add types for random wrong expressions in the current scope
            if comprehension.is_first() && target.is_name_expr() {
                result.expression_type(iterable)
            } else {
                self.extend_expression_unchecked(result);
                result.expression_type(iterable)
            }
        };

        let target_type = match comprehension.target_kind() {
            TargetKind::Sequence(unpack_position, unpack) => {
                let unpacked = infer_unpack_types(self.db(), unpack);
                if unpack_position == UnpackPosition::First {
                    self.context.extend(unpacked.diagnostics());
                }

                unpacked.expression_type(target)
            }
            TargetKind::Single => {
                let iterable_type = infer_iterable_type();

                iterable_type
                    .try_iterate_with_mode(
                        self.db(),
                        EvaluationMode::from_is_async(comprehension.is_async()),
                    )
                    .map(|tuple| tuple.homogeneous_element_type(self.db()))
                    .unwrap_or_else(|err| {
                        err.report_diagnostic(&self.context, iterable_type, iterable.into());
                        err.fallback_element_type(self.db())
                    })
            }
        };

        self.expressions.insert(target.into(), target_type);
        self.add_binding(target.into(), definition, target_type);
    }

    fn infer_named_expression(&mut self, named: &ast::ExprNamed) -> Type<'db> {
        // See https://peps.python.org/pep-0572/#differences-between-assignment-expressions-and-assignment-statements
        if named.target.is_name_expr() {
            let definition = self.index.expect_single_definition(named);
            let result = infer_definition_types(self.db(), definition);
            self.extend_definition(result);
            result.binding_type(definition)
        } else {
            // For syntactically invalid targets, we still need to run type inference:
            self.infer_expression(&named.target);
            self.infer_expression(&named.value);
            Type::unknown()
        }
    }

    fn infer_named_expression_definition(
        &mut self,
        named: &ast::ExprNamed,
        definition: Definition<'db>,
    ) -> Type<'db> {
        let ast::ExprNamed {
            range: _,
            node_index: _,
            target,
            value,
        } = named;

        let value_ty = self.infer_expression(value);
        self.infer_expression(target);

        self.add_binding(named.into(), definition, value_ty);

        value_ty
    }

    fn infer_if_expression(&mut self, if_expression: &ast::ExprIf) -> Type<'db> {
        let ast::ExprIf {
            range: _,
            node_index: _,
            test,
            body,
            orelse,
        } = if_expression;

        let test_ty = self.infer_standalone_expression(test);
        let body_ty = self.infer_expression(body);
        let orelse_ty = self.infer_expression(orelse);

        match test_ty.try_bool(self.db()).unwrap_or_else(|err| {
            err.report_diagnostic(&self.context, &**test);
            err.fallback_truthiness()
        }) {
            Truthiness::AlwaysTrue => body_ty,
            Truthiness::AlwaysFalse => orelse_ty,
            Truthiness::Ambiguous => UnionType::from_elements(self.db(), [body_ty, orelse_ty]),
        }
    }

    fn infer_lambda_body(&mut self, lambda_expression: &ast::ExprLambda) {
        self.infer_expression(&lambda_expression.body);
    }

    fn infer_lambda_expression(&mut self, lambda_expression: &ast::ExprLambda) -> Type<'db> {
        let ast::ExprLambda {
            range: _,
            node_index: _,
            parameters,
            body: _,
        } = lambda_expression;

        let parameters = if let Some(parameters) = parameters {
            let positional_only = parameters
                .posonlyargs
                .iter()
                .map(|param| {
                    let mut parameter = Parameter::positional_only(Some(param.name().id.clone()));
                    if let Some(default) = param.default() {
                        parameter = parameter.with_default_type(self.infer_expression(default));
                    }
                    parameter
                })
                .collect::<Vec<_>>();
            let positional_or_keyword = parameters
                .args
                .iter()
                .map(|param| {
                    let mut parameter = Parameter::positional_or_keyword(param.name().id.clone());
                    if let Some(default) = param.default() {
                        parameter = parameter.with_default_type(self.infer_expression(default));
                    }
                    parameter
                })
                .collect::<Vec<_>>();
            let variadic = parameters
                .vararg
                .as_ref()
                .map(|param| Parameter::variadic(param.name().id.clone()));
            let keyword_only = parameters
                .kwonlyargs
                .iter()
                .map(|param| {
                    let mut parameter = Parameter::keyword_only(param.name().id.clone());
                    if let Some(default) = param.default() {
                        parameter = parameter.with_default_type(self.infer_expression(default));
                    }
                    parameter
                })
                .collect::<Vec<_>>();
            let keyword_variadic = parameters
                .kwarg
                .as_ref()
                .map(|param| Parameter::keyword_variadic(param.name().id.clone()));

            Parameters::new(
                positional_only
                    .into_iter()
                    .chain(positional_or_keyword)
                    .chain(variadic)
                    .chain(keyword_only)
                    .chain(keyword_variadic),
            )
        } else {
            Parameters::empty()
        };

        // TODO: Useful inference of a lambda's return type will require a different approach,
        // which does the inference of the body expression based on arguments at each call site,
        // rather than eagerly computing a return type without knowing the argument types.
        CallableType::function_like(self.db(), Signature::new(parameters, Some(Type::unknown())))
    }

    fn infer_call_expression(&mut self, call_expression: &ast::ExprCall) -> Type<'db> {
        let ast::ExprCall {
            range: _,
            node_index: _,
            func,
            arguments,
        } = call_expression;

        // We don't call `Type::try_call`, because we want to perform type inference on the
        // arguments after matching them to parameters, but before checking that the argument types
        // are assignable to any parameter annotations.
        let mut call_arguments =
            CallArguments::from_arguments(self.db(), arguments, |argument, splatted_value| {
                let ty = self.infer_expression(splatted_value);
                self.store_expression_type(argument, ty);
                ty
            });

        let callable_type = self.infer_maybe_standalone_expression(func);

        if let Type::FunctionLiteral(function) = callable_type {
            // Make sure that the `function.definition` is only called when the function is defined
            // in the same file as the one we're currently inferring the types for. This is because
            // the `definition` method accesses the semantic index, which could create a
            // cross-module AST dependency.
            if function.file(self.db()) == self.file()
                && function.definition(self.db()).scope(self.db()) == self.scope()
            {
                self.called_functions.insert(function);
            }
        }

        let class = match callable_type {
            Type::ClassLiteral(class) => Some(ClassType::NonGeneric(class)),
            Type::GenericAlias(generic) => Some(ClassType::Generic(generic)),
            Type::SubclassOf(subclass) => subclass.subclass_of().into_class(),
            _ => None,
        };

        if let Some(class) = class {
            // It might look odd here that we emit an error for class-literals and generic aliases but not
            // `type[]` types. But it's deliberate! The typing spec explicitly mandates that `type[]` types
            // can be called even though class-literals cannot. This is because even though a protocol class
            // `SomeProtocol` is always an abstract class, `type[SomeProtocol]` can be a concrete subclass of
            // that protocol -- and indeed, according to the spec, type checkers must disallow abstract
            // subclasses of the protocol to be passed to parameters that accept `type[SomeProtocol]`.
            // <https://typing.python.org/en/latest/spec/protocol.html#type-and-class-objects-vs-protocols>.
            if !callable_type.is_subclass_of() {
                if let Some(protocol) = class
                    .class_literal(self.db())
                    .0
                    .into_protocol_class(self.db())
                {
                    report_attempted_protocol_instantiation(
                        &self.context,
                        call_expression,
                        protocol,
                    );
                }
            }

            // For class literals we model the entire class instantiation logic, so it is handled
            // in a separate function. For some known classes we have manual signatures defined and use
            // the `try_call` path below.
            // TODO: it should be possible to move these special cases into the `try_call_constructor`
            // path instead, or even remove some entirely once we support overloads fully.
            let has_special_cased_constructor = matches!(
                class.known(self.db()),
                Some(
                    KnownClass::Bool
                        | KnownClass::Str
                        | KnownClass::Type
                        | KnownClass::Object
                        | KnownClass::Property
                        | KnownClass::Super
                        | KnownClass::TypeVar
                        | KnownClass::NamedTuple
                        | KnownClass::TypeAliasType
                        | KnownClass::Deprecated
                )
            ) || (
                // Constructor calls to `tuple` and subclasses of `tuple` are handled in `Type::Bindings`,
                // but constructor calls to `tuple[int]`, `tuple[int, ...]`, `tuple[int, *tuple[str, ...]]` (etc.)
                // are handled by the default constructor-call logic (we synthesize a `__new__` method for them
                // in `ClassType::own_class_member()`).
                class.is_known(self.db(), KnownClass::Tuple) && class.is_not_generic()
            );

            // temporary special-casing for all subclasses of `enum.Enum`
            // until we support the functional syntax for creating enum classes
            if !has_special_cased_constructor
                && KnownClass::Enum
                    .to_class_literal(self.db())
                    .to_class_type(self.db())
                    .is_none_or(|enum_class| !class.is_subclass_of(self.db(), enum_class))
            {
                let argument_forms = vec![Some(ParameterForm::Value); call_arguments.len()];
                self.infer_argument_types(arguments, &mut call_arguments, &argument_forms);

                return callable_type
                    .try_call_constructor(self.db(), call_arguments)
                    .unwrap_or_else(|err| {
                        err.report_diagnostic(&self.context, callable_type, call_expression.into());
                        err.return_type()
                    });
            }
        }

        let bindings = callable_type
            .bindings(self.db())
            .match_parameters(&call_arguments);
        self.infer_argument_types(arguments, &mut call_arguments, &bindings.argument_forms);

        let mut bindings = match bindings.check_types(self.db(), &call_arguments) {
            Ok(bindings) => bindings,
            Err(CallError(_, bindings)) => {
                bindings.report_diagnostics(&self.context, call_expression.into());
                return bindings.return_type(self.db());
            }
        };

        for binding in &mut bindings {
            let binding_type = binding.callable_type;
            for (_, overload) in binding.matching_overloads_mut() {
                match binding_type {
                    Type::FunctionLiteral(function_literal) => {
                        if let Some(known_function) = function_literal.known(self.db()) {
                            known_function.check_call(
                                &self.context,
                                overload,
                                &call_arguments,
                                call_expression,
                                self.file(),
                            );
                        }
                    }
                    Type::ClassLiteral(class) => {
                        if let Some(known_class) = class.known(self.db()) {
                            known_class.check_call(
                                &self.context,
                                self.index,
                                overload,
                                &call_arguments,
                                call_expression,
                            );
                        }
                    }
                    _ => {}
                }
            }
        }

        let db = self.db();
        let scope = self.scope();
        let return_ty = bindings.return_type(db);

        let find_narrowed_place = || match arguments.args.first() {
            None => {
                // This branch looks extraneous, especially in the face of `missing-arguments`.
                // However, that lint won't be able to catch this:
                //
                // ```python
                // def f(v: object = object()) -> TypeIs[int]: ...
                //
                // if f(): ...
                // ```
                //
                // TODO: Will this report things that is actually fine?
                if let Some(builder) = self
                    .context
                    .report_lint(&INVALID_TYPE_GUARD_CALL, arguments)
                {
                    builder.into_diagnostic("Type guard call does not have a target");
                }
                None
            }
            Some(expr) => match PlaceExpr::try_from_expr(expr) {
                Some(place_expr) => place_table(db, scope).place_id(&place_expr),
                None => None,
            },
        };

        match return_ty {
            // TODO: TypeGuard
            Type::TypeIs(type_is) => match find_narrowed_place() {
                Some(place) => type_is.bind(db, scope, place),
                None => return_ty,
            },
            _ => return_ty,
        }
    }

    fn infer_starred_expression(&mut self, starred: &ast::ExprStarred) -> Type<'db> {
        let ast::ExprStarred {
            range: _,
            node_index: _,
            value,
            ctx: _,
        } = starred;

        let iterable_type = self.infer_expression(value);
        iterable_type
            .try_iterate(self.db())
            .map(|tuple| tuple.homogeneous_element_type(self.db()))
            .unwrap_or_else(|err| {
                err.report_diagnostic(&self.context, iterable_type, value.as_ref().into());
                err.fallback_element_type(self.db())
            });

        // TODO
        todo_type!("starred expression")
    }

    fn infer_yield_expression(&mut self, yield_expression: &ast::ExprYield) -> Type<'db> {
        let ast::ExprYield {
            range: _,
            node_index: _,
            value,
        } = yield_expression;
        self.infer_optional_expression(value.as_deref());
        todo_type!("yield expressions")
    }

    fn infer_yield_from_expression(&mut self, yield_from: &ast::ExprYieldFrom) -> Type<'db> {
        let ast::ExprYieldFrom {
            range: _,
            node_index: _,
            value,
        } = yield_from;

        let iterable_type = self.infer_expression(value);
        iterable_type
            .try_iterate(self.db())
            .map(|tuple| tuple.homogeneous_element_type(self.db()))
            .unwrap_or_else(|err| {
                err.report_diagnostic(&self.context, iterable_type, value.as_ref().into());
                err.fallback_element_type(self.db())
            });

        iterable_type
            .generator_return_type(self.db())
            .unwrap_or_else(Type::unknown)
    }

    fn infer_await_expression(&mut self, await_expression: &ast::ExprAwait) -> Type<'db> {
        let ast::ExprAwait {
            range: _,
            node_index: _,
            value,
        } = await_expression;
        self.infer_expression(value).resolve_await(self.db())
    }

    // Perform narrowing with applicable constraints between the current scope and the enclosing scope.
    fn narrow_place_with_applicable_constraints(
        &self,
        expr: PlaceExprRef,
        mut ty: Type<'db>,
        constraint_keys: &[(FileScopeId, ConstraintKey)],
    ) -> Type<'db> {
        let db = self.db();
        for (enclosing_scope_file_id, constraint_key) in constraint_keys {
            let use_def = self.index.use_def_map(*enclosing_scope_file_id);
            let place_table = self.index.place_table(*enclosing_scope_file_id);
            let place = place_table.place_id(expr).unwrap();

            match use_def.applicable_constraints(
                *constraint_key,
                *enclosing_scope_file_id,
                expr,
                self.index,
            ) {
                ApplicableConstraints::UnboundBinding(constraint) => {
                    ty = constraint.narrow(db, ty, place);
                }
                // Performs narrowing based on constrained bindings.
                // This handling must be performed even if narrowing is attempted and failed using `infer_place_load`.
                // The result of `infer_place_load` can be applied as is only when its boundness is `Bound`.
                // For example, this handling is required in the following case:
                // ```python
                // class C:
                //     x: int | None = None
                // c = C()
                // # c.x: int | None = <unbound>
                // if c.x is None:
                //     c.x = 1
                // # else: c.x: int = <unbound>
                // # `c.x` is not definitely bound here
                // reveal_type(c.x)  # revealed: int
                // ```
                ApplicableConstraints::ConstrainedBindings(bindings) => {
                    let reachability_constraints = bindings.reachability_constraints;
                    let predicates = bindings.predicates;
                    let mut union = UnionBuilder::new(db);
                    for binding in bindings {
                        let static_reachability = reachability_constraints.evaluate(
                            db,
                            predicates,
                            binding.reachability_constraint,
                        );
                        if static_reachability.is_always_false() {
                            continue;
                        }
                        match binding.binding {
                            DefinitionState::Defined(definition) => {
                                let binding_ty = binding_type(db, definition);
                                union = union.add(
                                    binding.narrowing_constraint.narrow(db, binding_ty, place),
                                );
                            }
                            DefinitionState::Undefined | DefinitionState::Deleted => {
                                union =
                                    union.add(binding.narrowing_constraint.narrow(db, ty, place));
                            }
                        }
                    }
                    // If there are no visible bindings, the union becomes `Never`.
                    // Since an unbound binding is recorded even for an undefined place,
                    // this can only happen if the code is unreachable
                    // and therefore it is correct to set the result to `Never`.
                    let union = union.build();
                    if union.is_assignable_to(db, ty) {
                        ty = union;
                    }
                }
            }
        }
        ty
    }

    /// Check if the given ty is `@deprecated` or not
    fn check_deprecated<T: Ranged>(&self, ranged: T, ty: Type) {
        // First handle classes
        if let Type::ClassLiteral(class_literal) = ty {
            let Some(deprecated) = class_literal.deprecated(self.db()) else {
                return;
            };

            let Some(builder) = self
                .context
                .report_lint(&crate::types::diagnostic::DEPRECATED, ranged)
            else {
                return;
            };

            let class_name = class_literal.name(self.db());
            let mut diag =
                builder.into_diagnostic(format_args!(r#"The class `{class_name}` is deprecated"#));
            if let Some(message) = deprecated.message(self.db()) {
                diag.set_primary_message(message.value(self.db()));
            }
            diag.add_primary_tag(ruff_db::diagnostic::DiagnosticTag::Deprecated);
            return;
        }

        // Next handle functions
        let function = match ty {
            Type::FunctionLiteral(function) => function,
            Type::BoundMethod(bound) => bound.function(self.db()),
            _ => return,
        };

        // Currently we only check the final implementation for deprecation, as
        // that check can be done on any reference to the function. Analysis of
        // deprecated overloads needs to be done in places where we resolve the
        // actual overloads being used.
        let Some(deprecated) = function.implementation_deprecated(self.db()) else {
            return;
        };

        let Some(builder) = self
            .context
            .report_lint(&crate::types::diagnostic::DEPRECATED, ranged)
        else {
            return;
        };

        let func_name = function.name(self.db());
        let mut diag =
            builder.into_diagnostic(format_args!(r#"The function `{func_name}` is deprecated"#));
        if let Some(message) = deprecated.message(self.db()) {
            diag.set_primary_message(message.value(self.db()));
        }
        diag.add_primary_tag(ruff_db::diagnostic::DiagnosticTag::Deprecated);
    }

    fn infer_name_load(&mut self, name_node: &ast::ExprName) -> Type<'db> {
        let ast::ExprName {
            range: _,
            node_index: _,
            id: symbol_name,
            ctx: _,
        } = name_node;
        let expr = PlaceExpr::from_expr_name(name_node);
        let db = self.db();

        let (resolved, constraint_keys) =
            self.infer_place_load(PlaceExprRef::from(&expr), ast::ExprRef::Name(name_node));

        resolved
            .map_type(|ty| {
                // If the expression resolves to a legacy typevar, we will have the TypeVarInstance
                // that was created when the typevar was created, which will not have an associated
                // binding context. If this expression appears inside of a generic context that
                // binds that typevar, we need to update the TypeVarInstance to include that
                // binding context. To do that, we walk the enclosing scopes, looking for the
                // nearest generic context that binds the typevar.
                //
                // If the legacy typevar is still unbound after that search, and we are in a
                // context that binds unbound legacy typevars (i.e., the signature of a generic
                // function), bind it with that context.
                let find_legacy_typevar_binding = |typevar: TypeVarInstance<'db>| {
                    enclosing_generic_contexts(
                        self.db(),
                        self.context.module(),
                        self.index,
                        self.scope().file_scope_id(self.db()),
                    )
                    .find_map(|enclosing_context| {
                        enclosing_context.binds_legacy_typevar(self.db(), typevar)
                    })
                    .or_else(|| {
                        self.legacy_typevar_binding_context
                            .map(|legacy_typevar_binding_context| {
                                typevar
                                    .with_binding_context(self.db(), legacy_typevar_binding_context)
                            })
                    })
                };

                match ty {
                    Type::TypeVar(typevar) if typevar.is_legacy(self.db()) => {
                        find_legacy_typevar_binding(typevar)
                            .map(Type::TypeVar)
                            .unwrap_or(ty)
                    }
                    Type::KnownInstance(KnownInstanceType::TypeVar(typevar))
                        if typevar.is_legacy(self.db()) =>
                    {
                        find_legacy_typevar_binding(typevar)
                            .map(|typevar| Type::KnownInstance(KnownInstanceType::TypeVar(typevar)))
                            .unwrap_or(ty)
                    }
                    _ => ty,
                }
            })
            // Not found in the module's explicitly declared global symbols?
            // Check the "implicit globals" such as `__doc__`, `__file__`, `__name__`, etc.
            // These are looked up as attributes on `types.ModuleType`.
            .or_fall_back_to(db, || {
                module_type_implicit_global_symbol(db, symbol_name).map_type(|ty| {
                    self.narrow_place_with_applicable_constraints(
                        PlaceExprRef::from(&expr),
                        ty,
                        &constraint_keys,
                    )
                })
            })
            // Not found in globals? Fallback to builtins
            // (without infinite recursion if we're already in builtins.)
            .or_fall_back_to(db, || {
                if Some(self.scope()) == builtins_module_scope(db) {
                    Place::Unbound.into()
                } else {
                    builtins_symbol(db, symbol_name)
                }
            })
            // Still not found? It might be `reveal_type`...
            .or_fall_back_to(db, || {
                if symbol_name == "reveal_type" {
                    if let Some(builder) = self.context.report_lint(&UNDEFINED_REVEAL, name_node) {
                        let mut diag =
                            builder.into_diagnostic("`reveal_type` used without importing it");
                        diag.info(
                            "This is allowed for debugging convenience but will fail at runtime",
                        );
                    }
                    typing_extensions_symbol(db, symbol_name)
                } else {
                    Place::Unbound.into()
                }
            })
            .unwrap_with_diagnostic(|lookup_error| match lookup_error {
                LookupError::Unbound(qualifiers) => {
                    self.report_unresolved_reference(name_node);
                    TypeAndQualifiers::new(Type::unknown(), qualifiers)
                }
                LookupError::PossiblyUnbound(type_when_bound) => {
                    if self.is_reachable(name_node) {
                        report_possibly_unresolved_reference(&self.context, name_node);
                    }
                    type_when_bound
                }
            })
            .inner_type()
    }

    fn infer_local_place_load(
        &self,
        expr: PlaceExprRef,
        expr_ref: ast::ExprRef,
    ) -> (Place<'db>, Option<ScopedUseId>) {
        let db = self.db();
        let scope = self.scope();
        let file_scope_id = scope.file_scope_id(db);
        let place_table = self.index.place_table(file_scope_id);
        let use_def = self.index.use_def_map(file_scope_id);

        // If we're inferring types of deferred expressions, always treat them as public symbols
        if self.is_deferred() {
            let place = if let Some(place_id) = place_table.place_id(expr) {
                place_from_bindings(db, use_def.all_reachable_bindings(place_id))
            } else {
                assert!(
                    self.deferred_state.in_string_annotation(),
                    "Expected the place table to create a place for every valid PlaceExpr node"
                );
                Place::Unbound
            };
            (place, None)
        } else {
            if expr_ref
                .as_name_expr()
                .is_some_and(|name| name.is_invalid())
            {
                return (Place::Unbound, None);
            }

            let use_id = expr_ref.scoped_use_id(db, scope);
            let place = place_from_bindings(db, use_def.bindings_at_use(use_id));

            (place, Some(use_id))
        }
    }

    /// Infer the type of a place expression from definitions, assuming a load context.
    /// This method also returns the [`ConstraintKey`]s for each scope associated with `expr`,
    /// which is used to narrow by condition rather than by assignment.
    fn infer_place_load(
        &self,
        place_expr: PlaceExprRef,
        expr_ref: ast::ExprRef,
    ) -> (PlaceAndQualifiers<'db>, Vec<(FileScopeId, ConstraintKey)>) {
        let db = self.db();
        let scope = self.scope();
        let file_scope_id = scope.file_scope_id(db);
        let place_table = self.index.place_table(file_scope_id);

        let mut constraint_keys = vec![];
        let (local_scope_place, use_id) = self.infer_local_place_load(place_expr, expr_ref);
        if let Some(use_id) = use_id {
            constraint_keys.push((file_scope_id, ConstraintKey::UseId(use_id)));
        }

        let place = PlaceAndQualifiers::from(local_scope_place).or_fall_back_to(db, || {
            let has_bindings_in_this_scope = match place_table.place_id(place_expr) {
                Some(place_id) => place_table.place(place_id).is_bound(),
                None => {
                    assert!(
                        self.deferred_state.in_string_annotation(),
                        "Expected the place table to create a place for every Name node"
                    );
                    false
                }
            };

            let current_file = self.file();

            let mut is_nonlocal_binding = false;
            if let Some(symbol) = place_expr.as_symbol() {
                if let Some(symbol_id) = place_table.symbol_id(symbol.name()) {
                    if self.skip_non_global_scopes(file_scope_id, symbol_id) {
                        return global_symbol(self.db(), self.file(), symbol.name()).map_type(
                            |ty| {
                                self.narrow_place_with_applicable_constraints(
                                    place_expr,
                                    ty,
                                    &constraint_keys,
                                )
                            },
                        );
                    }
                    is_nonlocal_binding = self
                        .index
                        .symbol_is_nonlocal_in_scope(symbol_id, file_scope_id);
                }
            }

            // If it's a function-like scope and there is one or more binding in this scope (but
            // none of those bindings are visible from where we are in the control flow), we cannot
            // fallback to any bindings in enclosing scopes. As such, we can immediately short-circuit
            // here and return `Place::Unbound`.
            //
            // This is because Python is very strict in its categorisation of whether a variable is
            // a local variable or not in function-like scopes. If a variable has any bindings in a
            // function-like scope, it is considered a local variable; it never references another
            // scope. (At runtime, it would use the `LOAD_FAST` opcode.)
            if has_bindings_in_this_scope && scope.is_function_like(db) && !is_nonlocal_binding {
                return Place::Unbound.into();
            }

            for parent_id in place_table.parents(place_expr) {
                let parent_expr = place_table.place(parent_id);
                let mut expr_ref = expr_ref;
                for _ in 0..(place_expr.num_member_segments() - parent_expr.num_member_segments()) {
                    match expr_ref {
                        ast::ExprRef::Attribute(attribute) => {
                            expr_ref = ast::ExprRef::from(&attribute.value);
                        }
                        ast::ExprRef::Subscript(subscript) => {
                            expr_ref = ast::ExprRef::from(&subscript.value);
                        }
                        _ => unreachable!(),
                    }
                }
                let (parent_place, _use_id) = self.infer_local_place_load(parent_expr, expr_ref);
                if let Place::Type(_, _) = parent_place {
                    return Place::Unbound.into();
                }
            }

            // Walk up parent scopes looking for a possible enclosing scope that may have a
            // definition of this name visible to us (would be `LOAD_DEREF` at runtime.)
            // Note that we skip the scope containing the use that we are resolving, since we
            // already looked for the place there up above.
            let mut nonlocal_union_builder = UnionBuilder::new(db);
            let mut found_some_definition = false;
            for (enclosing_scope_file_id, _) in self.index.ancestor_scopes(file_scope_id).skip(1) {
                // Class scopes are not visible to nested scopes, and we need to handle global
                // scope differently (because an unbound name there falls back to builtins), so
                // check only function-like scopes.
                // There is one exception to this rule: type parameter scopes can see
                // names defined in an immediately-enclosing class scope.
                let enclosing_scope_id = enclosing_scope_file_id.to_scope_id(db, current_file);

                let is_immediately_enclosing_scope = scope.is_type_parameter(db)
                    && scope
                        .scope(db)
                        .parent()
                        .is_some_and(|parent| parent == enclosing_scope_file_id);

                // If the reference is in a nested eager scope, we need to look for the place at
                // the point where the previous enclosing scope was defined, instead of at the end
                // of the scope. (Note that the semantic index builder takes care of only
                // registering eager bindings for nested scopes that are actually eager, and for
                // enclosing scopes that actually contain bindings that we should use when
                // resolving the reference.)
                if !self.is_deferred() {
                    match self.index.enclosing_snapshot(
                        enclosing_scope_file_id,
                        place_expr,
                        file_scope_id,
                    ) {
                        EnclosingSnapshotResult::FoundConstraint(constraint) => {
                            constraint_keys.push((
                                enclosing_scope_file_id,
                                ConstraintKey::NarrowingConstraint(constraint),
                            ));
                        }
                        EnclosingSnapshotResult::FoundBindings(bindings) => {
                            if place_expr.is_symbol()
                                && !enclosing_scope_id.is_function_like(db)
                                && !is_immediately_enclosing_scope
                            {
                                continue;
                            }
                            let place = place_from_bindings(db, bindings).map_type(|ty| {
                                self.narrow_place_with_applicable_constraints(
                                    place_expr,
                                    ty,
                                    &constraint_keys,
                                )
                            });
                            constraint_keys.push((
                                enclosing_scope_file_id,
                                ConstraintKey::NestedScope(file_scope_id),
                            ));
                            return place.into();
                        }
                        // There are no visible bindings / constraint here.
                        // Don't fall back to non-eager place resolution.
                        EnclosingSnapshotResult::NotFound => {
                            let enclosing_place_table =
                                self.index.place_table(enclosing_scope_file_id);
                            for enclosing_root_place_id in enclosing_place_table.parents(place_expr)
                            {
                                let enclosing_root_place =
                                    enclosing_place_table.place(enclosing_root_place_id);
                                if enclosing_root_place.is_bound() {
                                    if let Place::Type(_, _) = place(
                                        db,
                                        enclosing_scope_id,
                                        enclosing_root_place,
                                        ConsideredDefinitions::AllReachable,
                                    )
                                    .place
                                    {
                                        return Place::Unbound.into();
                                    }
                                }
                            }
                            continue;
                        }
                        EnclosingSnapshotResult::NoLongerInEagerContext => {}
                    }
                }

                if !enclosing_scope_id.is_function_like(db) && !is_immediately_enclosing_scope {
                    continue;
                }

                let enclosing_place_table = self.index.place_table(enclosing_scope_file_id);
                let Some(enclosing_place_id) = enclosing_place_table.place_id(place_expr) else {
                    continue;
                };

                let enclosing_place = enclosing_place_table.place(enclosing_place_id);

                // Reads of "free" variables terminate at any enclosing scope that marks the
                // variable `global`, whether or not that scope actually binds the variable. If we
                // see a `global` declaration, stop walking scopes and proceed to the global
                // handling below. (If we're walking from a prior/inner scope where this variable
                // is `nonlocal`, then this is a semantic syntax error, but we don't enforce that
                // here. See `infer_nonlocal_statement`.)
                if enclosing_place
                    .as_symbol()
                    .is_some_and(super::super::semantic_index::symbol::Symbol::is_global)
                {
                    break;
                }

                // If the name is declared or bound in this scope, figure out its type. This might
                // resolve the name and end the walk. But if the name is declared `nonlocal` in
                // this scope, we'll keep walking enclosing scopes and union this type with the
                // other types we find. (It's a semantic syntax error to declare a type for a
                // `nonlocal` variable, but we don't enforce that here. See the
                // `ast::Stmt::AnnAssign` handling in `SemanticIndexBuilder::visit_stmt`.)
                if enclosing_place.is_bound() || enclosing_place.is_declared() {
                    let local_place_and_qualifiers = place(
                        db,
                        enclosing_scope_id,
                        place_expr,
                        ConsideredDefinitions::AllReachable,
                    )
                    .map_type(|ty| {
                        self.narrow_place_with_applicable_constraints(
                            place_expr,
                            ty,
                            &constraint_keys,
                        )
                    });
                    // We could have Place::Unbound here, despite the checks above, for example if
                    // this scope contains a `del` statement but no binding or declaration.
                    if let Place::Type(type_, boundness) = local_place_and_qualifiers.place {
                        nonlocal_union_builder.add_in_place(type_);
                        // `ConsideredDefinitions::AllReachable` never returns PossiblyUnbound
                        debug_assert_eq!(boundness, Boundness::Bound);
                        found_some_definition = true;
                    }

                    if !enclosing_place
                        .as_symbol()
                        .is_some_and(super::super::semantic_index::symbol::Symbol::is_nonlocal)
                    {
                        // We've reached a function-like scope that marks this name bound or
                        // declared but doesn't mark it `nonlocal`. The name is therefore resolved,
                        // and we won't consider any scopes outside of this one.
                        return if found_some_definition {
                            Place::Type(nonlocal_union_builder.build(), Boundness::Bound).into()
                        } else {
                            Place::Unbound.into()
                        };
                    }
                }
            }

            PlaceAndQualifiers::from(Place::Unbound)
                // No nonlocal binding? Check the module's explicit globals.
                // Avoid infinite recursion if `self.scope` already is the module's global scope.
                .or_fall_back_to(db, || {
                    if file_scope_id.is_global() {
                        return Place::Unbound.into();
                    }

                    if !self.is_deferred() {
                        match self.index.enclosing_snapshot(
                            FileScopeId::global(),
                            place_expr,
                            file_scope_id,
                        ) {
                            EnclosingSnapshotResult::FoundConstraint(constraint) => {
                                constraint_keys.push((
                                    FileScopeId::global(),
                                    ConstraintKey::NarrowingConstraint(constraint),
                                ));
                            }
                            EnclosingSnapshotResult::FoundBindings(bindings) => {
                                let place = place_from_bindings(db, bindings).map_type(|ty| {
                                    self.narrow_place_with_applicable_constraints(
                                        place_expr,
                                        ty,
                                        &constraint_keys,
                                    )
                                });
                                constraint_keys.push((
                                    FileScopeId::global(),
                                    ConstraintKey::NestedScope(file_scope_id),
                                ));
                                return place.into();
                            }
                            // There are no visible bindings / constraint here.
                            EnclosingSnapshotResult::NotFound => {
                                return Place::Unbound.into();
                            }
                            EnclosingSnapshotResult::NoLongerInEagerContext => {}
                        }
                    }

                    let Some(symbol) = place_expr.as_symbol() else {
                        return Place::Unbound.into();
                    };

                    explicit_global_symbol(db, self.file(), symbol.name()).map_type(|ty| {
                        self.narrow_place_with_applicable_constraints(
                            place_expr,
                            ty,
                            &constraint_keys,
                        )
                    })
                })
        });

        if let Some(ty) = place.place.ignore_possibly_unbound() {
            self.check_deprecated(expr_ref, ty);
        }

        (place, constraint_keys)
    }

    pub(super) fn report_unresolved_reference(&self, expr_name_node: &ast::ExprName) {
        if !self.is_reachable(expr_name_node) {
            return;
        }

        let Some(builder) = self
            .context
            .report_lint(&UNRESOLVED_REFERENCE, expr_name_node)
        else {
            return;
        };

        let ast::ExprName { id, .. } = expr_name_node;
        let mut diagnostic =
            builder.into_diagnostic(format_args!("Name `{id}` used when not defined"));

        // ===
        // Subdiagnostic (1): check to see if it was added as a builtin in a later version of Python.
        // ===
        if let Some(version_added_to_builtins) = version_builtin_was_added(id) {
            diagnostic.info(format_args!(
                "`{id}` was added as a builtin in Python 3.{version_added_to_builtins}"
            ));
            add_inferred_python_version_hint_to_diagnostic(
                self.db(),
                &mut diagnostic,
                "resolving types",
            );
        }

        // ===
        // Subdiagnostic (2):
        // - If it's an instance method, check to see if it's available as an attribute on `self`;
        // - If it's a classmethod, check to see if it's available as an attribute on `cls`
        // ===
        let Some(current_function) = self.current_function_definition() else {
            return;
        };

        let function_parameters = &*current_function.parameters;

        // `self`/`cls` can't be a keyword-only parameter.
        if function_parameters.posonlyargs.is_empty() && function_parameters.args.is_empty() {
            return;
        }

        let Some(first_parameter) = function_parameters.iter_non_variadic_params().next() else {
            return;
        };

        let Some(class) = self.class_context_of_current_method() else {
            return;
        };

        let first_parameter_name = first_parameter.name();

        let function_decorators = FunctionDecorators::from_decorator_types(
            self.db(),
            self.function_decorator_types(current_function),
        );

        let attribute_exists = if function_decorators.contains(FunctionDecorators::CLASSMETHOD) {
            if function_decorators.contains(FunctionDecorators::STATICMETHOD) {
                return;
            }
            !Type::instance(self.db(), class.default_specialization(self.db()))
                .class_member(self.db(), id.clone())
                .place
                .is_unbound()
        } else if !function_decorators.contains(FunctionDecorators::STATICMETHOD) {
            !Type::instance(self.db(), class.default_specialization(self.db()))
                .member(self.db(), id)
                .place
                .is_unbound()
        } else {
            false
        };

        if attribute_exists {
            diagnostic.info(format_args!(
                "An attribute `{id}` is available: consider using `{first_parameter_name}.{id}`"
            ));
        }
    }

    fn infer_name_expression(&mut self, name: &ast::ExprName) -> Type<'db> {
        match name.ctx {
            ExprContext::Load => self.infer_name_load(name),
            ExprContext::Store => Type::Never,
            ExprContext::Del => {
                self.infer_name_load(name);
                Type::Never
            }
            ExprContext::Invalid => Type::unknown(),
        }
    }

    fn narrow_expr_with_applicable_constraints<'r>(
        &self,
        target: impl Into<ast::ExprRef<'r>>,
        target_ty: Type<'db>,
        constraint_keys: &[(FileScopeId, ConstraintKey)],
    ) -> Type<'db> {
        let target = target.into();

        if let Some(place_expr) = PlaceExpr::try_from_expr(target) {
            self.narrow_place_with_applicable_constraints(
                PlaceExprRef::from(&place_expr),
                target_ty,
                constraint_keys,
            )
        } else {
            target_ty
        }
    }

    /// Infer the type of a [`ast::ExprAttribute`] expression, assuming a load context.
    fn infer_attribute_load(&mut self, attribute: &ast::ExprAttribute) -> Type<'db> {
        let ast::ExprAttribute {
            value,
            attr,
            range: _,
            node_index: _,
            ctx: _,
        } = attribute;

        let value_type = self.infer_maybe_standalone_expression(value);
        let db = self.db();
        let mut constraint_keys = vec![];

        let mut assigned_type = None;
        if let Some(place_expr) = PlaceExpr::try_from_expr(attribute) {
            let (resolved, keys) = self.infer_place_load(
                PlaceExprRef::from(&place_expr),
                ast::ExprRef::Attribute(attribute),
            );
            constraint_keys.extend(keys);
            if let Place::Type(ty, Boundness::Bound) = resolved.place {
                assigned_type = Some(ty);
            }
        }

        let resolved_type = value_type
            .member(db, &attr.id)
            .map_type(|ty| self.narrow_expr_with_applicable_constraints(attribute, ty, &constraint_keys))
            .unwrap_with_diagnostic(|lookup_error| match lookup_error {
                LookupError::Unbound(_) => {
                    let report_unresolved_attribute = self.is_reachable(attribute);

                    if report_unresolved_attribute {
                        let bound_on_instance = match value_type {
                            Type::ClassLiteral(class) => {
                                !class.instance_member(db, None, attr).place.is_unbound()
                            }
                            Type::SubclassOf(subclass_of @ SubclassOfType { .. }) => {
                                match subclass_of.subclass_of() {
                                    SubclassOfInner::Class(class) => {
                                        !class.instance_member(db, attr).place.is_unbound()
                                    }
                                    SubclassOfInner::Dynamic(_) => unreachable!(
                                        "Attribute lookup on a dynamic `SubclassOf` type should always return a bound symbol"
                                    ),
                                }
                            }
                            _ => false,
                        };

                        if let Some(builder) = self
                            .context
                            .report_lint(&UNRESOLVED_ATTRIBUTE, attribute)
                        {
                        if bound_on_instance {
                            builder.into_diagnostic(
                                format_args!(
                                    "Attribute `{}` can only be accessed on instances, \
                                     not on the class object `{}` itself.",
                                    attr.id,
                                    value_type.display(db)
                                ),
                            );
                        } else {
                            builder.into_diagnostic(
                                format_args!(
                                    "Type `{}` has no attribute `{}`",
                                    value_type.display(db),
                                    attr.id
                                ),
                            );
                        }
                        }
                    }

                    Type::unknown().into()
                }
                LookupError::PossiblyUnbound(type_when_bound) => {
                    report_possibly_unbound_attribute(
                        &self.context,
                        attribute,
                        &attr.id,
                        value_type,
                    );

                    type_when_bound
                }
            })
            .inner_type();

        self.check_deprecated(attr, resolved_type);

        // Even if we can obtain the attribute type based on the assignments, we still perform default type inference
        // (to report errors).
        assigned_type.unwrap_or(resolved_type)
    }

    fn infer_attribute_expression(&mut self, attribute: &ast::ExprAttribute) -> Type<'db> {
        let ast::ExprAttribute {
            value,
            attr: _,
            range: _,
            node_index: _,
            ctx,
        } = attribute;

        match ctx {
            ExprContext::Load => self.infer_attribute_load(attribute),
            ExprContext::Store => {
                self.infer_expression(value);
                Type::Never
            }
            ExprContext::Del => {
                self.infer_attribute_load(attribute);
                Type::Never
            }
            ExprContext::Invalid => {
                self.infer_expression(value);
                Type::unknown()
            }
        }
    }

    fn infer_unary_expression(&mut self, unary: &ast::ExprUnaryOp) -> Type<'db> {
        let ast::ExprUnaryOp {
            range: _,
            node_index: _,
            op,
            operand,
        } = unary;

        let operand_type = self.infer_expression(operand);

        match (op, operand_type) {
            (_, Type::Dynamic(_)) => operand_type,
            (_, Type::Never) => Type::Never,

            (ast::UnaryOp::UAdd, Type::IntLiteral(value)) => Type::IntLiteral(value),
            (ast::UnaryOp::USub, Type::IntLiteral(value)) => Type::IntLiteral(-value),
            (ast::UnaryOp::Invert, Type::IntLiteral(value)) => Type::IntLiteral(!value),

            (ast::UnaryOp::UAdd, Type::BooleanLiteral(bool)) => Type::IntLiteral(i64::from(bool)),
            (ast::UnaryOp::USub, Type::BooleanLiteral(bool)) => Type::IntLiteral(-i64::from(bool)),
            (ast::UnaryOp::Invert, Type::BooleanLiteral(bool)) => {
                Type::IntLiteral(!i64::from(bool))
            }

            (ast::UnaryOp::Not, ty) => ty
                .try_bool(self.db())
                .unwrap_or_else(|err| {
                    err.report_diagnostic(&self.context, unary);
                    err.fallback_truthiness()
                })
                .negate()
                .into_type(self.db()),
            (
                op @ (ast::UnaryOp::UAdd | ast::UnaryOp::USub | ast::UnaryOp::Invert),
                Type::FunctionLiteral(_)
                | Type::Callable(..)
                | Type::WrapperDescriptor(_)
                | Type::MethodWrapper(_)
                | Type::DataclassDecorator(_)
                | Type::DataclassTransformer(_)
                | Type::BoundMethod(_)
                | Type::ModuleLiteral(_)
                | Type::ClassLiteral(_)
                | Type::GenericAlias(_)
                | Type::SubclassOf(_)
                | Type::NominalInstance(_)
                | Type::ProtocolInstance(_)
                | Type::SpecialForm(_)
                | Type::KnownInstance(_)
                | Type::PropertyInstance(_)
                | Type::Union(_)
                | Type::Intersection(_)
                | Type::AlwaysTruthy
                | Type::AlwaysFalsy
                | Type::StringLiteral(_)
                | Type::LiteralString
                | Type::BytesLiteral(_)
                | Type::EnumLiteral(_)
                | Type::Tuple(_)
                | Type::BoundSuper(_)
                | Type::TypeVar(_)
                | Type::TypeIs(_),
            ) => {
                let unary_dunder_method = match op {
                    ast::UnaryOp::Invert => "__invert__",
                    ast::UnaryOp::UAdd => "__pos__",
                    ast::UnaryOp::USub => "__neg__",
                    ast::UnaryOp::Not => {
                        unreachable!("Not operator is handled in its own case");
                    }
                };

                match operand_type.try_call_dunder(
                    self.db(),
                    unary_dunder_method,
                    CallArguments::none(),
                ) {
                    Ok(outcome) => outcome.return_type(self.db()),
                    Err(e) => {
                        if let Some(builder) =
                            self.context.report_lint(&UNSUPPORTED_OPERATOR, unary)
                        {
                            builder.into_diagnostic(format_args!(
                                "Unary operator `{op}` is unsupported for type `{}`",
                                operand_type.display(self.db()),
                            ));
                        }
                        e.fallback_return_type(self.db())
                    }
                }
            }
        }
    }

    fn infer_binary_expression(&mut self, binary: &ast::ExprBinOp) -> Type<'db> {
        let ast::ExprBinOp {
            left,
            op,
            right,
            range: _,
            node_index: _,
        } = binary;

        let left_ty = self.infer_expression(left);
        let right_ty = self.infer_expression(right);

        self.infer_binary_expression_type(binary.into(), false, left_ty, right_ty, *op)
            .unwrap_or_else(|| {
                let db = self.db();

                if let Some(builder) = self.context.report_lint(&UNSUPPORTED_OPERATOR, binary) {
                    let mut diag = builder.into_diagnostic(format_args!(
                        "Operator `{op}` is unsupported between objects of type `{}` and `{}`",
                        left_ty.display(db),
                        right_ty.display(db)
                    ));

                    if op == &ast::Operator::BitOr
                        && (left_ty.is_subtype_of(db, KnownClass::Type.to_instance(db))
                            || right_ty.is_subtype_of(db, KnownClass::Type.to_instance(db)))
                        && Program::get(db).python_version(db) < PythonVersion::PY310
                    {
                        diag.info(
                            "Note that `X | Y` PEP 604 union syntax is only available in Python 3.10 and later",
                        );
                        add_inferred_python_version_hint_to_diagnostic(db, &mut diag, "resolving types");
                    }
                }
                Type::unknown()
            })
    }

    fn infer_binary_expression_type(
        &mut self,
        node: AnyNodeRef<'_>,
        mut emitted_division_by_zero_diagnostic: bool,
        left_ty: Type<'db>,
        right_ty: Type<'db>,
        op: ast::Operator,
    ) -> Option<Type<'db>> {
        // Check for division by zero; this doesn't change the inferred type for the expression, but
        // may emit a diagnostic
        if !emitted_division_by_zero_diagnostic
            && matches!(
                (op, right_ty),
                (
                    ast::Operator::Div | ast::Operator::FloorDiv | ast::Operator::Mod,
                    Type::IntLiteral(0) | Type::BooleanLiteral(false)
                )
            )
        {
            emitted_division_by_zero_diagnostic = self.check_division_by_zero(node, op, left_ty);
        }

        match (left_ty, right_ty, op) {
            (Type::Union(lhs_union), rhs, _) => lhs_union.try_map(self.db(), |lhs_element| {
                self.infer_binary_expression_type(
                    node,
                    emitted_division_by_zero_diagnostic,
                    *lhs_element,
                    rhs,
                    op,
                )
            }),
            (lhs, Type::Union(rhs_union), _) => rhs_union.try_map(self.db(), |rhs_element| {
                self.infer_binary_expression_type(
                    node,
                    emitted_division_by_zero_diagnostic,
                    lhs,
                    *rhs_element,
                    op,
                )
            }),

            // Non-todo Anys take precedence over Todos (as if we fix this `Todo` in the future,
            // the result would then become Any or Unknown, respectively).
            (any @ Type::Dynamic(DynamicType::Any), _, _)
            | (_, any @ Type::Dynamic(DynamicType::Any), _) => Some(any),

            (unknown @ Type::Dynamic(DynamicType::Unknown), _, _)
            | (_, unknown @ Type::Dynamic(DynamicType::Unknown), _) => Some(unknown),

            (
                todo @ Type::Dynamic(
                    DynamicType::Todo(_)
                    | DynamicType::TodoPEP695ParamSpec
                    | DynamicType::TodoTypeAlias
                    | DynamicType::TodoTypedDict,
                ),
                _,
                _,
            )
            | (
                _,
                todo @ Type::Dynamic(
                    DynamicType::Todo(_)
                    | DynamicType::TodoPEP695ParamSpec
                    | DynamicType::TodoTypeAlias
                    | DynamicType::TodoTypedDict,
                ),
                _,
            ) => Some(todo),

            (Type::Never, _, _) | (_, Type::Never, _) => Some(Type::Never),

            (Type::IntLiteral(n), Type::IntLiteral(m), ast::Operator::Add) => Some(
                n.checked_add(m)
                    .map(Type::IntLiteral)
                    .unwrap_or_else(|| KnownClass::Int.to_instance(self.db())),
            ),

            (Type::IntLiteral(n), Type::IntLiteral(m), ast::Operator::Sub) => Some(
                n.checked_sub(m)
                    .map(Type::IntLiteral)
                    .unwrap_or_else(|| KnownClass::Int.to_instance(self.db())),
            ),

            (Type::IntLiteral(n), Type::IntLiteral(m), ast::Operator::Mult) => Some(
                n.checked_mul(m)
                    .map(Type::IntLiteral)
                    .unwrap_or_else(|| KnownClass::Int.to_instance(self.db())),
            ),

            (Type::IntLiteral(_), Type::IntLiteral(_), ast::Operator::Div) => {
                Some(KnownClass::Float.to_instance(self.db()))
            }

            (Type::IntLiteral(n), Type::IntLiteral(m), ast::Operator::FloorDiv) => Some({
                let mut q = n.checked_div(m);
                let r = n.checked_rem(m);
                // Division works differently in Python than in Rust. If the result is negative and
                // there is a remainder, the division rounds down (instead of towards zero):
                if n.is_negative() != m.is_negative() && r.unwrap_or(0) != 0 {
                    q = q.map(|q| q - 1);
                }
                q.map(Type::IntLiteral)
                    .unwrap_or_else(|| KnownClass::Int.to_instance(self.db()))
            }),

            (Type::IntLiteral(n), Type::IntLiteral(m), ast::Operator::Mod) => Some({
                let mut r = n.checked_rem(m);
                // Division works differently in Python than in Rust. If the result is negative and
                // there is a remainder, the division rounds down (instead of towards zero). Adjust
                // the remainder to compensate so that q * m + r == n:
                if n.is_negative() != m.is_negative() && r.unwrap_or(0) != 0 {
                    r = r.map(|x| x + m);
                }
                r.map(Type::IntLiteral)
                    .unwrap_or_else(|| KnownClass::Int.to_instance(self.db()))
            }),

            (Type::IntLiteral(n), Type::IntLiteral(m), ast::Operator::Pow) => Some({
                if m < 0 {
                    KnownClass::Float.to_instance(self.db())
                } else {
                    u32::try_from(m)
                        .ok()
                        .and_then(|m| n.checked_pow(m))
                        .map(Type::IntLiteral)
                        .unwrap_or_else(|| KnownClass::Int.to_instance(self.db()))
                }
            }),

            (Type::IntLiteral(n), Type::IntLiteral(m), ast::Operator::BitOr) => {
                Some(Type::IntLiteral(n | m))
            }

            (Type::IntLiteral(n), Type::IntLiteral(m), ast::Operator::BitAnd) => {
                Some(Type::IntLiteral(n & m))
            }

            (Type::IntLiteral(n), Type::IntLiteral(m), ast::Operator::BitXor) => {
                Some(Type::IntLiteral(n ^ m))
            }

            (Type::BytesLiteral(lhs), Type::BytesLiteral(rhs), ast::Operator::Add) => {
                let bytes = [lhs.value(self.db()), rhs.value(self.db())].concat();
                Some(Type::bytes_literal(self.db(), &bytes))
            }

            (Type::StringLiteral(lhs), Type::StringLiteral(rhs), ast::Operator::Add) => {
                let lhs_value = lhs.value(self.db()).to_string();
                let rhs_value = rhs.value(self.db());
                let ty = if lhs_value.len() + rhs_value.len() <= Self::MAX_STRING_LITERAL_SIZE {
                    Type::string_literal(self.db(), &(lhs_value + rhs_value))
                } else {
                    Type::LiteralString
                };
                Some(ty)
            }

            (
                Type::StringLiteral(_) | Type::LiteralString,
                Type::StringLiteral(_) | Type::LiteralString,
                ast::Operator::Add,
            ) => Some(Type::LiteralString),

            (Type::StringLiteral(s), Type::IntLiteral(n), ast::Operator::Mult)
            | (Type::IntLiteral(n), Type::StringLiteral(s), ast::Operator::Mult) => {
                let ty = if n < 1 {
                    Type::string_literal(self.db(), "")
                } else if let Ok(n) = usize::try_from(n) {
                    if n.checked_mul(s.value(self.db()).len())
                        .is_some_and(|new_length| new_length <= Self::MAX_STRING_LITERAL_SIZE)
                    {
                        let new_literal = s.value(self.db()).repeat(n);
                        Type::string_literal(self.db(), &new_literal)
                    } else {
                        Type::LiteralString
                    }
                } else {
                    Type::LiteralString
                };
                Some(ty)
            }

            (Type::LiteralString, Type::IntLiteral(n), ast::Operator::Mult)
            | (Type::IntLiteral(n), Type::LiteralString, ast::Operator::Mult) => {
                let ty = if n < 1 {
                    Type::string_literal(self.db(), "")
                } else {
                    Type::LiteralString
                };
                Some(ty)
            }

            (Type::BooleanLiteral(b1), Type::BooleanLiteral(b2), ast::Operator::BitOr) => {
                Some(Type::BooleanLiteral(b1 | b2))
            }

            (Type::BooleanLiteral(b1), Type::BooleanLiteral(b2), ast::Operator::BitAnd) => {
                Some(Type::BooleanLiteral(b1 & b2))
            }

            (Type::BooleanLiteral(b1), Type::BooleanLiteral(b2), ast::Operator::BitXor) => {
                Some(Type::BooleanLiteral(b1 ^ b2))
            }

            (Type::BooleanLiteral(b1), Type::BooleanLiteral(_) | Type::IntLiteral(_), op) => self
                .infer_binary_expression_type(
                    node,
                    emitted_division_by_zero_diagnostic,
                    Type::IntLiteral(i64::from(b1)),
                    right_ty,
                    op,
                ),
            (Type::IntLiteral(_), Type::BooleanLiteral(b2), op) => self
                .infer_binary_expression_type(
                    node,
                    emitted_division_by_zero_diagnostic,
                    left_ty,
                    Type::IntLiteral(i64::from(b2)),
                    op,
                ),

            // We've handled all of the special cases that we support for literals, so we need to
            // fall back on looking for dunder methods on one of the operand types.
            (
                Type::FunctionLiteral(_)
                | Type::BooleanLiteral(_)
                | Type::Callable(..)
                | Type::BoundMethod(_)
                | Type::WrapperDescriptor(_)
                | Type::MethodWrapper(_)
                | Type::DataclassDecorator(_)
                | Type::DataclassTransformer(_)
                | Type::ModuleLiteral(_)
                | Type::ClassLiteral(_)
                | Type::GenericAlias(_)
                | Type::SubclassOf(_)
                | Type::NominalInstance(_)
                | Type::ProtocolInstance(_)
                | Type::SpecialForm(_)
                | Type::KnownInstance(_)
                | Type::PropertyInstance(_)
                | Type::Intersection(_)
                | Type::AlwaysTruthy
                | Type::AlwaysFalsy
                | Type::IntLiteral(_)
                | Type::StringLiteral(_)
                | Type::LiteralString
                | Type::BytesLiteral(_)
                | Type::EnumLiteral(_)
                | Type::Tuple(_)
                | Type::BoundSuper(_)
                | Type::TypeVar(_)
                | Type::TypeIs(_),
                Type::FunctionLiteral(_)
                | Type::BooleanLiteral(_)
                | Type::Callable(..)
                | Type::BoundMethod(_)
                | Type::WrapperDescriptor(_)
                | Type::MethodWrapper(_)
                | Type::DataclassDecorator(_)
                | Type::DataclassTransformer(_)
                | Type::ModuleLiteral(_)
                | Type::ClassLiteral(_)
                | Type::GenericAlias(_)
                | Type::SubclassOf(_)
                | Type::NominalInstance(_)
                | Type::ProtocolInstance(_)
                | Type::SpecialForm(_)
                | Type::KnownInstance(_)
                | Type::PropertyInstance(_)
                | Type::Intersection(_)
                | Type::AlwaysTruthy
                | Type::AlwaysFalsy
                | Type::IntLiteral(_)
                | Type::StringLiteral(_)
                | Type::LiteralString
                | Type::BytesLiteral(_)
                | Type::EnumLiteral(_)
                | Type::Tuple(_)
                | Type::BoundSuper(_)
                | Type::TypeVar(_)
                | Type::TypeIs(_),
                op,
            ) => {
                // We either want to call lhs.__op__ or rhs.__rop__. The full decision tree from
                // the Python spec [1] is:
                //
                //   - If rhs is a (proper) subclass of lhs, and it provides a different
                //     implementation of __rop__, use that.
                //   - Otherwise, if lhs implements __op__, use that.
                //   - Otherwise, if lhs and rhs are different types, and rhs implements __rop__,
                //     use that.
                //
                // [1] https://docs.python.org/3/reference/datamodel.html#object.__radd__

                // Technically we don't have to check left_ty != right_ty here, since if the types
                // are the same, they will trivially have the same implementation of the reflected
                // dunder, and so we'll fail the inner check. But the type equality check will be
                // faster for the common case, and allow us to skip the (two) class member lookups.
                let left_class = left_ty.to_meta_type(self.db());
                let right_class = right_ty.to_meta_type(self.db());
                if left_ty != right_ty && right_ty.is_subtype_of(self.db(), left_ty) {
                    let reflected_dunder = op.reflected_dunder();
                    let rhs_reflected = right_class.member(self.db(), reflected_dunder).place;
                    // TODO: if `rhs_reflected` is possibly unbound, we should union the two possible
                    // Bindings together
                    if !rhs_reflected.is_unbound()
                        && rhs_reflected != left_class.member(self.db(), reflected_dunder).place
                    {
                        return right_ty
                            .try_call_dunder(
                                self.db(),
                                reflected_dunder,
                                CallArguments::positional([left_ty]),
                            )
                            .map(|outcome| outcome.return_type(self.db()))
                            .or_else(|_| {
                                left_ty
                                    .try_call_dunder(
                                        self.db(),
                                        op.dunder(),
                                        CallArguments::positional([right_ty]),
                                    )
                                    .map(|outcome| outcome.return_type(self.db()))
                            })
                            .ok();
                    }
                }

                let call_on_left_instance = left_ty
                    .try_call_dunder(
                        self.db(),
                        op.dunder(),
                        CallArguments::positional([right_ty]),
                    )
                    .map(|outcome| outcome.return_type(self.db()))
                    .ok();

                call_on_left_instance.or_else(|| {
                    if left_ty == right_ty {
                        None
                    } else {
                        right_ty
                            .try_call_dunder(
                                self.db(),
                                op.reflected_dunder(),
                                CallArguments::positional([left_ty]),
                            )
                            .map(|outcome| outcome.return_type(self.db()))
                            .ok()
                    }
                })
            }
        }
    }

    fn infer_boolean_expression(&mut self, bool_op: &ast::ExprBoolOp) -> Type<'db> {
        let ast::ExprBoolOp {
            range: _,
            node_index: _,
            op,
            values,
        } = bool_op;
        self.infer_chained_boolean_types(
            *op,
            values.iter().enumerate(),
            |builder, (index, value)| {
                let ty = if index == values.len() - 1 {
                    builder.infer_expression(value)
                } else {
                    builder.infer_standalone_expression(value)
                };

                (ty, value.range())
            },
        )
    }

    /// Computes the output of a chain of (one) boolean operation, consuming as input an iterator
    /// of operations and calling the `infer_ty` for each to infer their types.
    /// The iterator is consumed even if the boolean evaluation can be short-circuited,
    /// in order to ensure the invariant that all expressions are evaluated when inferring types.
    fn infer_chained_boolean_types<Iterator, Item, F>(
        &mut self,
        op: ast::BoolOp,
        operations: Iterator,
        infer_ty: F,
    ) -> Type<'db>
    where
        Iterator: IntoIterator<Item = Item>,
        F: Fn(&mut Self, Item) -> (Type<'db>, TextRange),
    {
        let mut done = false;
        let db = self.db();

        let elements = operations
            .into_iter()
            .with_position()
            .map(|(position, item)| {
                let (ty, range) = infer_ty(self, item);

                let is_last = matches!(
                    position,
                    itertools::Position::Last | itertools::Position::Only
                );

                if is_last {
                    if done { Type::Never } else { ty }
                } else {
                    let truthiness = ty.try_bool(self.db()).unwrap_or_else(|err| {
                        err.report_diagnostic(&self.context, range);
                        err.fallback_truthiness()
                    });

                    if done {
                        return Type::Never;
                    }

                    match (truthiness, op) {
                        (Truthiness::AlwaysTrue, ast::BoolOp::And) => Type::Never,
                        (Truthiness::AlwaysFalse, ast::BoolOp::Or) => Type::Never,

                        (Truthiness::AlwaysFalse, ast::BoolOp::And)
                        | (Truthiness::AlwaysTrue, ast::BoolOp::Or) => {
                            done = true;
                            ty
                        }

                        (Truthiness::Ambiguous, _) => IntersectionBuilder::new(db)
                            .add_positive(ty)
                            .add_negative(match op {
                                ast::BoolOp::And => Type::AlwaysTruthy,
                                ast::BoolOp::Or => Type::AlwaysFalsy,
                            })
                            .build(),
                    }
                }
            });

        UnionType::from_elements(db, elements)
    }

    fn infer_compare_expression(&mut self, compare: &ast::ExprCompare) -> Type<'db> {
        let ast::ExprCompare {
            range: _,
            node_index: _,
            left,
            ops,
            comparators,
        } = compare;

        self.infer_expression(left);

        // https://docs.python.org/3/reference/expressions.html#comparisons
        // > Formally, if `a, b, c, …, y, z` are expressions and `op1, op2, …, opN` are comparison
        // > operators, then `a op1 b op2 c ... y opN z` is equivalent to `a op1 b and b op2 c and
        // ... > y opN z`, except that each expression is evaluated at most once.
        //
        // As some operators (==, !=, <, <=, >, >=) *can* return an arbitrary type, the logic below
        // is shared with the one in `infer_binary_type_comparison`.
        self.infer_chained_boolean_types(
            ast::BoolOp::And,
            std::iter::once(&**left)
                .chain(comparators)
                .tuple_windows::<(_, _)>()
                .zip(ops),
            |builder, ((left, right), op)| {
                let left_ty = builder.expression_type(left);
                let right_ty = builder.infer_expression(right);

                let range = TextRange::new(left.start(), right.end());

                let ty = builder
                    .infer_binary_type_comparison(left_ty, *op, right_ty, range)
                    .unwrap_or_else(|error| {
                        if let Some(diagnostic_builder) =
                            builder.context.report_lint(&UNSUPPORTED_OPERATOR, range)
                        {
                            // Handle unsupported operators (diagnostic, `bool`/`Unknown` outcome)
                            diagnostic_builder.into_diagnostic(format_args!(
                                "Operator `{}` is not supported for types `{}` and `{}`{}",
                                error.op,
                                error.left_ty.display(builder.db()),
                                error.right_ty.display(builder.db()),
                                if (left_ty, right_ty) == (error.left_ty, error.right_ty) {
                                    String::new()
                                } else {
                                    format!(
                                        ", in comparing `{}` with `{}`",
                                        left_ty.display(builder.db()),
                                        right_ty.display(builder.db())
                                    )
                                }
                            ));
                        }

                        match op {
                            // `in, not in, is, is not` always return bool instances
                            ast::CmpOp::In
                            | ast::CmpOp::NotIn
                            | ast::CmpOp::Is
                            | ast::CmpOp::IsNot => KnownClass::Bool.to_instance(builder.db()),
                            // Other operators can return arbitrary types
                            _ => Type::unknown(),
                        }
                    });

                (ty, range)
            },
        )
    }

    fn infer_binary_intersection_type_comparison(
        &mut self,
        intersection: IntersectionType<'db>,
        op: ast::CmpOp,
        other: Type<'db>,
        intersection_on: IntersectionOn,
        range: TextRange,
    ) -> Result<Type<'db>, CompareUnsupportedError<'db>> {
        enum State<'db> {
            // We have not seen any positive elements (yet)
            NoPositiveElements,
            // The operator was unsupported on all elements that we have seen so far.
            // Contains the first error we encountered.
            UnsupportedOnAllElements(CompareUnsupportedError<'db>),
            // The operator was supported on at least one positive element.
            Supported,
        }

        // If a comparison yields a definitive true/false answer on a (positive) part
        // of an intersection type, it will also yield a definitive answer on the full
        // intersection type, which is even more specific.
        for pos in intersection.positive(self.db()) {
            let result = match intersection_on {
                IntersectionOn::Left => self.infer_binary_type_comparison(*pos, op, other, range),
                IntersectionOn::Right => self.infer_binary_type_comparison(other, op, *pos, range),
            };

            if let Ok(Type::BooleanLiteral(_)) = result {
                return result;
            }
        }

        // For negative contributions to the intersection type, there are only a few
        // special cases that allow us to narrow down the result type of the comparison.
        for neg in intersection.negative(self.db()) {
            let result = match intersection_on {
                IntersectionOn::Left => self
                    .infer_binary_type_comparison(*neg, op, other, range)
                    .ok(),
                IntersectionOn::Right => self
                    .infer_binary_type_comparison(other, op, *neg, range)
                    .ok(),
            };

            match (op, result) {
                (ast::CmpOp::Is, Some(Type::BooleanLiteral(true))) => {
                    return Ok(Type::BooleanLiteral(false));
                }
                (ast::CmpOp::IsNot, Some(Type::BooleanLiteral(false))) => {
                    return Ok(Type::BooleanLiteral(true));
                }
                _ => {}
            }
        }

        // If none of the simplifications above apply, we still need to return *some*
        // result type for the comparison 'T_inter `op` T_other' (or reversed), where
        //
        //    T_inter = P1 & P2 & ... & Pn & ~N1 & ~N2 & ... & ~Nm
        //
        // is the intersection type. If f(T) is the function that computes the result
        // type of a `op`-comparison with `T_other`, we are interested in f(T_inter).
        // Since we can't compute it exactly, we return the following approximation:
        //
        //   f(T_inter) = f(P1) & f(P2) & ... & f(Pn)
        //
        // The reason for this is the following: In general, for any function 'f', the
        // set f(A) & f(B) is *larger than or equal to* the set f(A & B). This means
        // that we will return a type that is possibly wider than it could be, but
        // never wrong.
        //
        // However, we do have to leave out the negative contributions. If we were to
        // add a contribution like ~f(N1), we would potentially infer result types
        // that are too narrow.
        //
        // As an example for this, consider the intersection type `int & ~Literal[1]`.
        // If 'f' would be the `==`-comparison with 2, we obviously can't tell if that
        // answer would be true or false, so we need to return `bool`. And indeed, we
        // we have (glossing over notational details):
        //
        //   f(int & ~1)
        //       = f({..., -1, 0, 2, 3, ...})
        //       = {..., False, False, True, False, ...}
        //       = bool
        //
        // On the other hand, if we were to compute
        //
        //   f(int) & ~f(1)
        //       = bool & ~False
        //       = True
        //
        // we would get a result type `Literal[True]` which is too narrow.
        //
        let mut builder = IntersectionBuilder::new(self.db());

        builder = builder.add_positive(KnownClass::Bool.to_instance(self.db()));

        let mut state = State::NoPositiveElements;

        for pos in intersection.positive(self.db()) {
            let result = match intersection_on {
                IntersectionOn::Left => self.infer_binary_type_comparison(*pos, op, other, range),
                IntersectionOn::Right => self.infer_binary_type_comparison(other, op, *pos, range),
            };

            match result {
                Ok(ty) => {
                    state = State::Supported;
                    builder = builder.add_positive(ty);
                }
                Err(error) => {
                    match state {
                        State::NoPositiveElements => {
                            // This is the first positive element, but the operation is not supported.
                            // Store the error and continue.
                            state = State::UnsupportedOnAllElements(error);
                        }
                        State::UnsupportedOnAllElements(_) => {
                            // We already have an error stored, and continue to see elements on which
                            // the operator is not supported. Continue with the same state (only keep
                            // the first error).
                        }
                        State::Supported => {
                            // We previously saw a positive element that supported the operator,
                            // so the overall operation is still supported.
                        }
                    }
                }
            }
        }

        match state {
            State::Supported => Ok(builder.build()),
            State::NoPositiveElements => {
                // We didn't see any positive elements, check if the operation is supported on `object`:
                match intersection_on {
                    IntersectionOn::Left => {
                        self.infer_binary_type_comparison(Type::object(self.db()), op, other, range)
                    }
                    IntersectionOn::Right => {
                        self.infer_binary_type_comparison(other, op, Type::object(self.db()), range)
                    }
                }
            }
            State::UnsupportedOnAllElements(error) => Err(error),
        }
    }

    /// Infers the type of a binary comparison (e.g. 'left == right'). See
    /// `infer_compare_expression` for the higher level logic dealing with multi-comparison
    /// expressions.
    ///
    /// If the operation is not supported, return None (we need upstream context to emit a
    /// diagnostic).
    fn infer_binary_type_comparison(
        &mut self,
        left: Type<'db>,
        op: ast::CmpOp,
        right: Type<'db>,
        range: TextRange,
    ) -> Result<Type<'db>, CompareUnsupportedError<'db>> {
        // Note: identity (is, is not) for equal builtin types is unreliable and not part of the
        // language spec.
        // - `[ast::CompOp::Is]`: return `false` if unequal, `bool` if equal
        // - `[ast::CompOp::IsNot]`: return `true` if unequal, `bool` if equal
        match (left, right) {
            (Type::Union(union), other) => {
                let mut builder = UnionBuilder::new(self.db());
                for element in union.elements(self.db()) {
                    builder =
                        builder.add(self.infer_binary_type_comparison(*element, op, other, range)?);
                }
                Ok(builder.build())
            }
            (other, Type::Union(union)) => {
                let mut builder = UnionBuilder::new(self.db());
                for element in union.elements(self.db()) {
                    builder =
                        builder.add(self.infer_binary_type_comparison(other, op, *element, range)?);
                }
                Ok(builder.build())
            }

            (Type::Intersection(intersection), right) => self
                .infer_binary_intersection_type_comparison(
                    intersection,
                    op,
                    right,
                    IntersectionOn::Left,
                    range,
                ),
            (left, Type::Intersection(intersection)) => self
                .infer_binary_intersection_type_comparison(
                    intersection,
                    op,
                    left,
                    IntersectionOn::Right,
                    range,
                ),

            (Type::IntLiteral(n), Type::IntLiteral(m)) => match op {
                ast::CmpOp::Eq => Ok(Type::BooleanLiteral(n == m)),
                ast::CmpOp::NotEq => Ok(Type::BooleanLiteral(n != m)),
                ast::CmpOp::Lt => Ok(Type::BooleanLiteral(n < m)),
                ast::CmpOp::LtE => Ok(Type::BooleanLiteral(n <= m)),
                ast::CmpOp::Gt => Ok(Type::BooleanLiteral(n > m)),
                ast::CmpOp::GtE => Ok(Type::BooleanLiteral(n >= m)),
                // We cannot say that two equal int Literals will return True from an `is` or `is not` comparison.
                // Even if they are the same value, they may not be the same object.
                ast::CmpOp::Is => {
                    if n == m {
                        Ok(KnownClass::Bool.to_instance(self.db()))
                    } else {
                        Ok(Type::BooleanLiteral(false))
                    }
                }
                ast::CmpOp::IsNot => {
                    if n == m {
                        Ok(KnownClass::Bool.to_instance(self.db()))
                    } else {
                        Ok(Type::BooleanLiteral(true))
                    }
                }
                // Undefined for (int, int)
                ast::CmpOp::In | ast::CmpOp::NotIn => Err(CompareUnsupportedError {
                    op,
                    left_ty: left,
                    right_ty: right,
                }),
            },
            (Type::IntLiteral(_), Type::NominalInstance(_)) => self.infer_binary_type_comparison(
                KnownClass::Int.to_instance(self.db()),
                op,
                right,
                range,
            ),
            (Type::NominalInstance(_), Type::IntLiteral(_)) => self.infer_binary_type_comparison(
                left,
                op,
                KnownClass::Int.to_instance(self.db()),
                range,
            ),

            // Booleans are coded as integers (False = 0, True = 1)
            (Type::IntLiteral(n), Type::BooleanLiteral(b)) => self.infer_binary_type_comparison(
                Type::IntLiteral(n),
                op,
                Type::IntLiteral(i64::from(b)),
                range,
            ),
            (Type::BooleanLiteral(b), Type::IntLiteral(m)) => self.infer_binary_type_comparison(
                Type::IntLiteral(i64::from(b)),
                op,
                Type::IntLiteral(m),
                range,
            ),
            (Type::BooleanLiteral(a), Type::BooleanLiteral(b)) => self
                .infer_binary_type_comparison(
                    Type::IntLiteral(i64::from(a)),
                    op,
                    Type::IntLiteral(i64::from(b)),
                    range,
                ),

            (Type::StringLiteral(salsa_s1), Type::StringLiteral(salsa_s2)) => {
                let s1 = salsa_s1.value(self.db());
                let s2 = salsa_s2.value(self.db());
                match op {
                    ast::CmpOp::Eq => Ok(Type::BooleanLiteral(s1 == s2)),
                    ast::CmpOp::NotEq => Ok(Type::BooleanLiteral(s1 != s2)),
                    ast::CmpOp::Lt => Ok(Type::BooleanLiteral(s1 < s2)),
                    ast::CmpOp::LtE => Ok(Type::BooleanLiteral(s1 <= s2)),
                    ast::CmpOp::Gt => Ok(Type::BooleanLiteral(s1 > s2)),
                    ast::CmpOp::GtE => Ok(Type::BooleanLiteral(s1 >= s2)),
                    ast::CmpOp::In => Ok(Type::BooleanLiteral(s2.contains(s1))),
                    ast::CmpOp::NotIn => Ok(Type::BooleanLiteral(!s2.contains(s1))),
                    ast::CmpOp::Is => {
                        if s1 == s2 {
                            Ok(KnownClass::Bool.to_instance(self.db()))
                        } else {
                            Ok(Type::BooleanLiteral(false))
                        }
                    }
                    ast::CmpOp::IsNot => {
                        if s1 == s2 {
                            Ok(KnownClass::Bool.to_instance(self.db()))
                        } else {
                            Ok(Type::BooleanLiteral(true))
                        }
                    }
                }
            }
            (Type::StringLiteral(_), _) => self.infer_binary_type_comparison(
                KnownClass::Str.to_instance(self.db()),
                op,
                right,
                range,
            ),
            (_, Type::StringLiteral(_)) => self.infer_binary_type_comparison(
                left,
                op,
                KnownClass::Str.to_instance(self.db()),
                range,
            ),

            (Type::LiteralString, _) => self.infer_binary_type_comparison(
                KnownClass::Str.to_instance(self.db()),
                op,
                right,
                range,
            ),
            (_, Type::LiteralString) => self.infer_binary_type_comparison(
                left,
                op,
                KnownClass::Str.to_instance(self.db()),
                range,
            ),

            (Type::BytesLiteral(salsa_b1), Type::BytesLiteral(salsa_b2)) => {
                let b1 = salsa_b1.value(self.db());
                let b2 = salsa_b2.value(self.db());
                match op {
                    ast::CmpOp::Eq => Ok(Type::BooleanLiteral(b1 == b2)),
                    ast::CmpOp::NotEq => Ok(Type::BooleanLiteral(b1 != b2)),
                    ast::CmpOp::Lt => Ok(Type::BooleanLiteral(b1 < b2)),
                    ast::CmpOp::LtE => Ok(Type::BooleanLiteral(b1 <= b2)),
                    ast::CmpOp::Gt => Ok(Type::BooleanLiteral(b1 > b2)),
                    ast::CmpOp::GtE => Ok(Type::BooleanLiteral(b1 >= b2)),
                    ast::CmpOp::In => {
                        Ok(Type::BooleanLiteral(memchr::memmem::find(b2, b1).is_some()))
                    }
                    ast::CmpOp::NotIn => {
                        Ok(Type::BooleanLiteral(memchr::memmem::find(b2, b1).is_none()))
                    }
                    ast::CmpOp::Is => {
                        if b1 == b2 {
                            Ok(KnownClass::Bool.to_instance(self.db()))
                        } else {
                            Ok(Type::BooleanLiteral(false))
                        }
                    }
                    ast::CmpOp::IsNot => {
                        if b1 == b2 {
                            Ok(KnownClass::Bool.to_instance(self.db()))
                        } else {
                            Ok(Type::BooleanLiteral(true))
                        }
                    }
                }
            }
            (Type::BytesLiteral(_), _) => self.infer_binary_type_comparison(
                KnownClass::Bytes.to_instance(self.db()),
                op,
                right,
                range,
            ),
            (_, Type::BytesLiteral(_)) => self.infer_binary_type_comparison(
                left,
                op,
                KnownClass::Bytes.to_instance(self.db()),
                range,
            ),

            (Type::EnumLiteral(literal_1), Type::EnumLiteral(literal_2))
                if op == ast::CmpOp::Eq =>
            {
                Ok(Type::BooleanLiteral(literal_1 == literal_2))
            }
            (Type::EnumLiteral(literal_1), Type::EnumLiteral(literal_2))
                if op == ast::CmpOp::NotEq =>
            {
                Ok(Type::BooleanLiteral(literal_1 != literal_2))
            }

            (Type::Tuple(_), Type::NominalInstance(instance))
                if instance.class.is_known(self.db(), KnownClass::VersionInfo) =>
            {
                self.infer_binary_type_comparison(
                    left,
                    op,
                    Type::version_info_tuple(self.db()),
                    range,
                )
            }
            (Type::NominalInstance(instance), Type::Tuple(_))
                if instance.class.is_known(self.db(), KnownClass::VersionInfo) =>
            {
                self.infer_binary_type_comparison(
                    Type::version_info_tuple(self.db()),
                    op,
                    right,
                    range,
                )
            }
            (Type::Tuple(lhs), Type::Tuple(rhs)) => {
                let lhs_tuple = lhs.tuple(self.db());
                let rhs_tuple = rhs.tuple(self.db());

                let mut tuple_rich_comparison =
                    |op| self.infer_tuple_rich_comparison(lhs_tuple, op, rhs_tuple, range);

                match op {
                    ast::CmpOp::Eq => tuple_rich_comparison(RichCompareOperator::Eq),
                    ast::CmpOp::NotEq => tuple_rich_comparison(RichCompareOperator::Ne),
                    ast::CmpOp::Lt => tuple_rich_comparison(RichCompareOperator::Lt),
                    ast::CmpOp::LtE => tuple_rich_comparison(RichCompareOperator::Le),
                    ast::CmpOp::Gt => tuple_rich_comparison(RichCompareOperator::Gt),
                    ast::CmpOp::GtE => tuple_rich_comparison(RichCompareOperator::Ge),
                    ast::CmpOp::In | ast::CmpOp::NotIn => {
                        let mut any_eq = false;
                        let mut any_ambiguous = false;

                        for ty in rhs_tuple.all_elements().copied() {
                            let eq_result = self.infer_binary_type_comparison(
                                Type::Tuple(lhs),
                                ast::CmpOp::Eq,
                                ty,
                                range,
                            ).expect("infer_binary_type_comparison should never return None for `CmpOp::Eq`");

                            match eq_result {
                                todo @ Type::Dynamic(DynamicType::Todo(_)) => return Ok(todo),
                                // It's okay to ignore errors here because Python doesn't call `__bool__`
                                // for different union variants. Instead, this is just for us to
                                // evaluate a possibly truthy value to `false` or `true`.
                                ty => match ty.bool(self.db()) {
                                    Truthiness::AlwaysTrue => any_eq = true,
                                    Truthiness::AlwaysFalse => (),
                                    Truthiness::Ambiguous => any_ambiguous = true,
                                },
                            }
                        }

                        if any_eq {
                            Ok(Type::BooleanLiteral(op.is_in()))
                        } else if !any_ambiguous {
                            Ok(Type::BooleanLiteral(op.is_not_in()))
                        } else {
                            Ok(KnownClass::Bool.to_instance(self.db()))
                        }
                    }
                    ast::CmpOp::Is | ast::CmpOp::IsNot => {
                        // - `[ast::CmpOp::Is]`: returns `false` if the elements are definitely unequal, otherwise `bool`
                        // - `[ast::CmpOp::IsNot]`: returns `true` if the elements are definitely unequal, otherwise `bool`
                        let eq_result = tuple_rich_comparison(RichCompareOperator::Eq).expect(
                            "infer_binary_type_comparison should never return None for `CmpOp::Eq`",
                        );

                        Ok(match eq_result {
                            todo @ Type::Dynamic(DynamicType::Todo(_)) => todo,
                            // It's okay to ignore errors here because Python doesn't call `__bool__`
                            // for `is` and `is not` comparisons. This is an implementation detail
                            // for how we determine the truthiness of a type.
                            ty => match ty.bool(self.db()) {
                                Truthiness::AlwaysFalse => Type::BooleanLiteral(op.is_is_not()),
                                _ => KnownClass::Bool.to_instance(self.db()),
                            },
                        })
                    }
                }
            }

            // Lookup the rich comparison `__dunder__` methods
            _ => {
                let rich_comparison = |op| self.infer_rich_comparison(left, right, op);
                let membership_test_comparison = |op, range: TextRange| {
                    self.infer_membership_test_comparison(left, right, op, range)
                };
                match op {
                    ast::CmpOp::Eq => rich_comparison(RichCompareOperator::Eq),
                    ast::CmpOp::NotEq => rich_comparison(RichCompareOperator::Ne),
                    ast::CmpOp::Lt => rich_comparison(RichCompareOperator::Lt),
                    ast::CmpOp::LtE => rich_comparison(RichCompareOperator::Le),
                    ast::CmpOp::Gt => rich_comparison(RichCompareOperator::Gt),
                    ast::CmpOp::GtE => rich_comparison(RichCompareOperator::Ge),
                    ast::CmpOp::In => {
                        membership_test_comparison(MembershipTestCompareOperator::In, range)
                    }
                    ast::CmpOp::NotIn => {
                        membership_test_comparison(MembershipTestCompareOperator::NotIn, range)
                    }
                    ast::CmpOp::Is => {
                        if left.is_disjoint_from(self.db(), right) {
                            Ok(Type::BooleanLiteral(false))
                        } else if left.is_singleton(self.db())
                            && left.is_equivalent_to(self.db(), right)
                        {
                            Ok(Type::BooleanLiteral(true))
                        } else {
                            Ok(KnownClass::Bool.to_instance(self.db()))
                        }
                    }
                    ast::CmpOp::IsNot => {
                        if left.is_disjoint_from(self.db(), right) {
                            Ok(Type::BooleanLiteral(true))
                        } else if left.is_singleton(self.db())
                            && left.is_equivalent_to(self.db(), right)
                        {
                            Ok(Type::BooleanLiteral(false))
                        } else {
                            Ok(KnownClass::Bool.to_instance(self.db()))
                        }
                    }
                }
            }
        }
    }

    /// Rich comparison in Python are the operators `==`, `!=`, `<`, `<=`, `>`, and `>=`. Their
    /// behaviour can be edited for classes by implementing corresponding dunder methods.
    /// This function performs rich comparison between two types and returns the resulting type.
    /// see `<https://docs.python.org/3/reference/datamodel.html#object.__lt__>`
    fn infer_rich_comparison(
        &self,
        left: Type<'db>,
        right: Type<'db>,
        op: RichCompareOperator,
    ) -> Result<Type<'db>, CompareUnsupportedError<'db>> {
        let db = self.db();
        // The following resource has details about the rich comparison algorithm:
        // https://snarky.ca/unravelling-rich-comparison-operators/
        let call_dunder = |op: RichCompareOperator, left: Type<'db>, right: Type<'db>| {
            left.try_call_dunder(db, op.dunder(), CallArguments::positional([right]))
                .map(|outcome| outcome.return_type(db))
                .ok()
        };

        // The reflected dunder has priority if the right-hand side is a strict subclass of the left-hand side.
        if left != right && right.is_subtype_of(db, left) {
            call_dunder(op.reflect(), right, left).or_else(|| call_dunder(op, left, right))
        } else {
            call_dunder(op, left, right).or_else(|| call_dunder(op.reflect(), right, left))
        }
        .or_else(|| {
            // When no appropriate method returns any value other than NotImplemented,
            // the `==` and `!=` operators will fall back to `is` and `is not`, respectively.
            // refer to `<https://docs.python.org/3/reference/datamodel.html#object.__eq__>`
            if matches!(op, RichCompareOperator::Eq | RichCompareOperator::Ne) {
                Some(KnownClass::Bool.to_instance(db))
            } else {
                None
            }
        })
        .ok_or_else(|| CompareUnsupportedError {
            op: op.into(),
            left_ty: left,
            right_ty: right,
        })
    }

    /// Performs a membership test (`in` and `not in`) between two instances and returns the resulting type, or `None` if the test is unsupported.
    /// The behavior can be customized in Python by implementing `__contains__`, `__iter__`, or `__getitem__` methods.
    /// See `<https://docs.python.org/3/reference/datamodel.html#object.__contains__>`
    /// and `<https://docs.python.org/3/reference/expressions.html#membership-test-details>`
    fn infer_membership_test_comparison(
        &self,
        left: Type<'db>,
        right: Type<'db>,
        op: MembershipTestCompareOperator,
        range: TextRange,
    ) -> Result<Type<'db>, CompareUnsupportedError<'db>> {
        let db = self.db();

        let contains_dunder = right.class_member(db, "__contains__".into()).place;
        let compare_result_opt = match contains_dunder {
            Place::Type(contains_dunder, Boundness::Bound) => {
                // If `__contains__` is available, it is used directly for the membership test.
                contains_dunder
                    .try_call(db, &CallArguments::positional([right, left]))
                    .map(|bindings| bindings.return_type(db))
                    .ok()
            }
            _ => {
                // iteration-based membership test
                right
                    .try_iterate(db)
                    .map(|_| KnownClass::Bool.to_instance(db))
                    .ok()
            }
        };

        compare_result_opt
            .map(|ty| {
                if matches!(ty, Type::Dynamic(DynamicType::Todo(_))) {
                    return ty;
                }

                let truthiness = ty.try_bool(db).unwrap_or_else(|err| {
                    err.report_diagnostic(&self.context, range);
                    err.fallback_truthiness()
                });

                match op {
                    MembershipTestCompareOperator::In => truthiness.into_type(db),
                    MembershipTestCompareOperator::NotIn => truthiness.negate().into_type(db),
                }
            })
            .ok_or_else(|| CompareUnsupportedError {
                op: op.into(),
                left_ty: left,
                right_ty: right,
            })
    }

    /// Simulates rich comparison between tuples and returns the inferred result.
    /// This performs a lexicographic comparison, returning a union of all possible return types that could result from the comparison.
    ///
    /// basically it's based on cpython's `tuple_richcompare`
    /// see `<https://github.com/python/cpython/blob/9d6366b60d01305fc5e45100e0cd13e358aa397d/Objects/tupleobject.c#L637>`
    fn infer_tuple_rich_comparison(
        &mut self,
        left: &TupleSpec<'db>,
        op: RichCompareOperator,
        right: &TupleSpec<'db>,
        range: TextRange,
    ) -> Result<Type<'db>, CompareUnsupportedError<'db>> {
        // If either tuple is variable length, we can make no assumptions about the relative
        // lengths of the tuples, and therefore neither about how they compare lexicographically.
        // TODO: Consider comparing the prefixes of the tuples, since that could give a comparison
        // result regardless of how long the variable-length tuple is.
        let (TupleSpec::Fixed(left), TupleSpec::Fixed(right)) = (left, right) else {
            return Ok(Type::unknown());
        };

        let left_iter = left.elements().copied();
        let right_iter = right.elements().copied();

        let mut builder = UnionBuilder::new(self.db());

        for (l_ty, r_ty) in left_iter.zip(right_iter) {
            let pairwise_eq_result = self
                .infer_binary_type_comparison(l_ty, ast::CmpOp::Eq, r_ty, range)
                .expect("infer_binary_type_comparison should never return None for `CmpOp::Eq`");

            match pairwise_eq_result
                .try_bool(self.db())
                .unwrap_or_else(|err| {
                    // TODO: We should, whenever possible, pass the range of the left and right elements
                    //   instead of the range of the whole tuple.
                    err.report_diagnostic(&self.context, range);
                    err.fallback_truthiness()
                }) {
                // - AlwaysTrue : Continue to the next pair for lexicographic comparison
                Truthiness::AlwaysTrue => continue,
                // - AlwaysFalse:
                // Lexicographic comparisons will always terminate with this pair.
                // Complete the comparison and return the result.
                // - Ambiguous:
                // Lexicographic comparisons might continue to the next pair (if eq_result is true),
                // or terminate here (if eq_result is false).
                // To account for cases where the comparison terminates here, add the pairwise comparison result to the union builder.
                eq_truthiness @ (Truthiness::AlwaysFalse | Truthiness::Ambiguous) => {
                    let pairwise_compare_result = match op {
                        RichCompareOperator::Lt
                        | RichCompareOperator::Le
                        | RichCompareOperator::Gt
                        | RichCompareOperator::Ge => {
                            self.infer_binary_type_comparison(l_ty, op.into(), r_ty, range)?
                        }
                        // For `==` and `!=`, we already figure out the result from `pairwise_eq_result`
                        // NOTE: The CPython implementation does not account for non-boolean return types
                        // or cases where `!=` is not the negation of `==`, we also do not consider these cases.
                        RichCompareOperator::Eq => Type::BooleanLiteral(false),
                        RichCompareOperator::Ne => Type::BooleanLiteral(true),
                    };

                    builder = builder.add(pairwise_compare_result);

                    if eq_truthiness.is_ambiguous() {
                        continue;
                    }

                    return Ok(builder.build());
                }
            }
        }

        // if no more items to compare, we just compare sizes
        let (left_len, right_len) = (left.len(), right.len());

        builder = builder.add(Type::BooleanLiteral(match op {
            RichCompareOperator::Eq => left_len == right_len,
            RichCompareOperator::Ne => left_len != right_len,
            RichCompareOperator::Lt => left_len < right_len,
            RichCompareOperator::Le => left_len <= right_len,
            RichCompareOperator::Gt => left_len > right_len,
            RichCompareOperator::Ge => left_len >= right_len,
        }));

        Ok(builder.build())
    }

    fn infer_subscript_expression(&mut self, subscript: &ast::ExprSubscript) -> Type<'db> {
        let ast::ExprSubscript {
            value,
            slice,
            range: _,
            node_index: _,
            ctx,
        } = subscript;

        match ctx {
            ExprContext::Load => self.infer_subscript_load(subscript),
            ExprContext::Store => {
                let value_ty = self.infer_expression(value);
                let slice_ty = self.infer_expression(slice);
                self.infer_subscript_expression_types(value, value_ty, slice_ty, *ctx);
                Type::Never
            }
            ExprContext::Del => {
                self.infer_subscript_load(subscript);
                Type::Never
            }
            ExprContext::Invalid => {
                let value_ty = self.infer_expression(value);
                let slice_ty = self.infer_expression(slice);
                self.infer_subscript_expression_types(value, value_ty, slice_ty, *ctx);
                Type::unknown()
            }
        }
    }

    fn infer_subscript_load(&mut self, subscript: &ast::ExprSubscript) -> Type<'db> {
        let ast::ExprSubscript {
            range: _,
            node_index: _,
            value,
            slice,
            ctx,
        } = subscript;
        let value_ty = self.infer_expression(value);
        let mut constraint_keys = vec![];

        // If `value` is a valid reference, we attempt type narrowing by assignment.
        if !value_ty.is_unknown() {
            if let Some(expr) = PlaceExpr::try_from_expr(subscript) {
                let (place, keys) = self.infer_place_load(
                    PlaceExprRef::from(&expr),
                    ast::ExprRef::Subscript(subscript),
                );
                constraint_keys.extend(keys);
                if let Place::Type(ty, Boundness::Bound) = place.place {
                    // Even if we can obtain the subscript type based on the assignments, we still perform default type inference
                    // (to store the expression type and to report errors).
                    let slice_ty = self.infer_expression(slice);
                    self.infer_subscript_expression_types(value, value_ty, slice_ty, *ctx);
                    return ty;
                }
            }
        }

        let tuple_generic_alias = |db: &'db dyn Db, tuple: Option<TupleType<'db>>| {
            let tuple =
                tuple.unwrap_or_else(|| TupleType::homogeneous(db, Type::unknown()).unwrap());
            tuple
                .to_class_type(db)
                .map(Type::from)
                .unwrap_or_else(Type::unknown)
        };

        // HACK ALERT: If we are subscripting a generic class, short-circuit the rest of the
        // subscript inference logic and treat this as an explicit specialization.
        // TODO: Move this logic into a custom callable, and update `find_name_in_mro` to return
        // this callable as the `__class_getitem__` method on `type`. That probably requires
        // updating all of the subscript logic below to use custom callables for all of the _other_
        // special cases, too.
        if let Type::ClassLiteral(class) = value_ty {
            if class.is_tuple(self.db()) {
                return tuple_generic_alias(self.db(), self.infer_tuple_type_expression(slice));
            }
            if let Some(generic_context) = class.generic_context(self.db()) {
                return self.infer_explicit_class_specialization(
                    subscript,
                    value_ty,
                    class,
                    generic_context,
                );
            }
        }
        if let Type::SpecialForm(SpecialFormType::Tuple) = value_ty {
            return tuple_generic_alias(self.db(), self.infer_tuple_type_expression(slice));
        }

        let slice_ty = self.infer_expression(slice);
        let result_ty = self.infer_subscript_expression_types(value, value_ty, slice_ty, *ctx);
        self.narrow_expr_with_applicable_constraints(subscript, result_ty, &constraint_keys)
    }

    fn infer_explicit_class_specialization(
        &mut self,
        subscript: &ast::ExprSubscript,
        value_ty: Type<'db>,
        generic_class: ClassLiteral<'db>,
        generic_context: GenericContext<'db>,
    ) -> Type<'db> {
        let slice_node = subscript.slice.as_ref();
        let call_argument_types = match slice_node {
            ast::Expr::Tuple(tuple) => {
                let arguments = CallArguments::positional(
                    tuple.elts.iter().map(|elt| self.infer_type_expression(elt)),
                );
                self.store_expression_type(
                    slice_node,
                    Type::heterogeneous_tuple(self.db(), arguments.iter_types()),
                );
                arguments
            }
            _ => CallArguments::positional([self.infer_type_expression(slice_node)]),
        };
        let binding = Binding::single(value_ty, generic_context.signature(self.db()));
        let bindings = match Bindings::from(binding)
            .match_parameters(&call_argument_types)
            .check_types(self.db(), &call_argument_types)
        {
            Ok(bindings) => bindings,
            Err(CallError(_, bindings)) => {
                bindings.report_diagnostics(&self.context, subscript.into());
                return Type::unknown();
            }
        };
        let callable = bindings
            .into_iter()
            .next()
            .expect("valid bindings should have one callable");
        let (_, overload) = callable
            .matching_overloads()
            .next()
            .expect("valid bindings should have matching overload");
        Type::from(generic_class.apply_specialization(self.db(), |_| {
            generic_context.specialize_partial(self.db(), overload.parameter_types())
        }))
    }

    fn infer_subscript_expression_types(
        &self,
        value_node: &ast::Expr,
        value_ty: Type<'db>,
        slice_ty: Type<'db>,
        expr_context: ExprContext,
    ) -> Type<'db> {
        let db = self.db();
        let context = &self.context;

        let inferred = match (value_ty, slice_ty) {
            (Type::NominalInstance(instance), _)
                if instance.class.is_known(db, KnownClass::VersionInfo) =>
            {
                Some(self.infer_subscript_expression_types(
                    value_node,
                    Type::version_info_tuple(db),
                    slice_ty,
                    expr_context,
                ))
            }

            (Type::Union(union), _) => Some(union.map(db, |element| {
                self.infer_subscript_expression_types(value_node, *element, slice_ty, expr_context)
            })),

            // TODO: we can map over the intersection and fold the results back into an intersection,
            // but we need to make sure we avoid emitting a diagnostic if one positive element has a `__getitem__`
            // method but another does not. This means `infer_subscript_expression_types`
            // needs to return a `Result` rather than eagerly emitting diagnostics.
            (Type::Intersection(_), _) => {
                Some(todo_type!("Subscript expressions on intersections"))
            }

            // Ex) Given `("a", "b", "c", "d")[1]`, return `"b"`
            (Type::Tuple(tuple_ty), Type::IntLiteral(i64_int)) => {
                i32::try_from(i64_int).ok().map(|i32_int| {
                    let tuple = tuple_ty.tuple(db);
                    tuple.py_index(db, i32_int).unwrap_or_else(|_| {
                        report_index_out_of_bounds(
                            context,
                            "tuple",
                            value_node.into(),
                            value_ty,
                            tuple.len().display_minimum(),
                            i64_int,
                        );
                        Type::unknown()
                    })
                })
            }

            // Ex) Given `("a", 1, Null)[0:2]`, return `("a", 1)`
            (Type::Tuple(tuple_ty), Type::NominalInstance(NominalInstanceType { class, .. })) => {
                class
                    .slice_literal(db)
                    .map(|SliceLiteral { start, stop, step }| {
                        let TupleSpec::Fixed(tuple) = tuple_ty.tuple(db) else {
                            return todo_type!("slice into variable-length tuple");
                        };

                        if let Ok(new_elements) = tuple.py_slice(db, start, stop, step) {
                            Type::heterogeneous_tuple(db, new_elements)
                        } else {
                            report_slice_step_size_zero(context, value_node.into());
                            Type::unknown()
                        }
                    })
            }

            // Ex) Given `"value"[1]`, return `"a"`
            (Type::StringLiteral(literal_ty), Type::IntLiteral(i64_int)) => {
                i32::try_from(i64_int).ok().map(|i32_int| {
                    let literal_value = literal_ty.value(db);
                    (&mut literal_value.chars())
                        .py_index(db, i32_int)
                        .map(|ch| Type::string_literal(db, &ch.to_string()))
                        .unwrap_or_else(|_| {
                            report_index_out_of_bounds(
                                context,
                                "string",
                                value_node.into(),
                                value_ty,
                                literal_value.chars().count(),
                                i64_int,
                            );
                            Type::unknown()
                        })
                })
            }

            // Ex) Given `"value"[1:3]`, return `"al"`
            (
                Type::StringLiteral(literal_ty),
                Type::NominalInstance(NominalInstanceType { class, .. }),
            ) => class
                .slice_literal(db)
                .map(|SliceLiteral { start, stop, step }| {
                    let literal_value = literal_ty.value(db);
                    let chars: Vec<_> = literal_value.chars().collect();

                    if let Ok(new_chars) = chars.py_slice(db, start, stop, step) {
                        let literal: String = new_chars.collect();
                        Type::string_literal(db, &literal)
                    } else {
                        report_slice_step_size_zero(context, value_node.into());
                        Type::unknown()
                    }
                }),

            // Ex) Given `b"value"[1]`, return `97` (i.e., `ord(b"a")`)
            (Type::BytesLiteral(literal_ty), Type::IntLiteral(i64_int)) => {
                i32::try_from(i64_int).ok().map(|i32_int| {
                    let literal_value = literal_ty.value(db);
                    literal_value
                        .py_index(db, i32_int)
                        .map(|byte| Type::IntLiteral((*byte).into()))
                        .unwrap_or_else(|_| {
                            report_index_out_of_bounds(
                                context,
                                "bytes literal",
                                value_node.into(),
                                value_ty,
                                literal_value.len(),
                                i64_int,
                            );
                            Type::unknown()
                        })
                })
            }

            // Ex) Given `b"value"[1:3]`, return `b"al"`
            (
                Type::BytesLiteral(literal_ty),
                Type::NominalInstance(NominalInstanceType { class, .. }),
            ) => class
                .slice_literal(db)
                .map(|SliceLiteral { start, stop, step }| {
                    let literal_value = literal_ty.value(db);

                    if let Ok(new_bytes) = literal_value.py_slice(db, start, stop, step) {
                        let new_bytes: Vec<u8> = new_bytes.collect();
                        Type::bytes_literal(db, &new_bytes)
                    } else {
                        report_slice_step_size_zero(context, value_node.into());
                        Type::unknown()
                    }
                }),

            // Ex) Given `"value"[True]`, return `"a"`
            (
                Type::Tuple(_) | Type::StringLiteral(_) | Type::BytesLiteral(_),
                Type::BooleanLiteral(bool),
            ) => Some(self.infer_subscript_expression_types(
                value_node,
                value_ty,
                Type::IntLiteral(i64::from(bool)),
                expr_context,
            )),

            (Type::SpecialForm(SpecialFormType::Protocol), Type::Tuple(typevars)) => {
                Some(match typevars.tuple(db) {
                    TupleSpec::Fixed(typevars) => self
                        .legacy_generic_class_context(
                            value_node,
                            typevars.elements_slice(),
                            LegacyGenericBase::Protocol,
                        )
                        .map(|context| {
                            Type::KnownInstance(KnownInstanceType::SubscriptedProtocol(context))
                        })
                        .unwrap_or_else(Type::unknown),
                    // TODO: emit a diagnostic
                    TupleSpec::Variable(_) => Type::unknown(),
                })
            }

            (Type::SpecialForm(SpecialFormType::Protocol), typevar) => Some(
                self.legacy_generic_class_context(
                    value_node,
                    std::slice::from_ref(&typevar),
                    LegacyGenericBase::Protocol,
                )
                .map(|context| Type::KnownInstance(KnownInstanceType::SubscriptedProtocol(context)))
                .unwrap_or_else(Type::unknown),
            ),

            (Type::KnownInstance(KnownInstanceType::SubscriptedProtocol(_)), _) => {
                // TODO: emit a diagnostic
                Some(todo_type!("doubly-specialized typing.Protocol"))
            }

            (Type::SpecialForm(SpecialFormType::Generic), Type::Tuple(typevars)) => {
                Some(match typevars.tuple(db) {
                    TupleSpec::Fixed(typevars) => self
                        .legacy_generic_class_context(
                            value_node,
                            typevars.elements_slice(),
                            LegacyGenericBase::Generic,
                        )
                        .map(|context| {
                            Type::KnownInstance(KnownInstanceType::SubscriptedGeneric(context))
                        })
                        .unwrap_or_else(Type::unknown),
                    // TODO: emit a diagnostic
                    TupleSpec::Variable(_) => Type::unknown(),
                })
            }

            (Type::SpecialForm(SpecialFormType::Generic), typevar) => Some(
                self.legacy_generic_class_context(
                    value_node,
                    std::slice::from_ref(&typevar),
                    LegacyGenericBase::Generic,
                )
                .map(|context| Type::KnownInstance(KnownInstanceType::SubscriptedGeneric(context)))
                .unwrap_or_else(Type::unknown),
            ),

            (Type::KnownInstance(KnownInstanceType::SubscriptedGeneric(_)), _) => {
                // TODO: emit a diagnostic
                Some(todo_type!("doubly-specialized typing.Generic"))
            }

            (Type::SpecialForm(special_form), _) if special_form.class().is_special_form() => {
                Some(todo_type!("Inference of subscript on special form"))
            }

            (Type::KnownInstance(known_instance), _)
                if known_instance.class().is_special_form() =>
            {
                Some(todo_type!("Inference of subscript on special form"))
            }

            _ => None,
        };

        if let Some(inferred) = inferred {
            return inferred;
        }

        // If the class defines `__getitem__`, return its return type.
        //
        // See: https://docs.python.org/3/reference/datamodel.html#class-getitem-versus-getitem
        match value_ty.try_call_dunder(db, "__getitem__", CallArguments::positional([slice_ty])) {
            Ok(outcome) => return outcome.return_type(db),
            Err(err @ CallDunderError::PossiblyUnbound { .. }) => {
                if let Some(builder) =
                    context.report_lint(&POSSIBLY_UNBOUND_IMPLICIT_CALL, value_node)
                {
                    builder.into_diagnostic(format_args!(
                        "Method `__getitem__` of type `{}` is possibly unbound",
                        value_ty.display(db),
                    ));
                }

                return err.fallback_return_type(db);
            }
            Err(CallDunderError::CallError(call_error_kind, bindings)) => {
                match call_error_kind {
                    CallErrorKind::NotCallable => {
                        if let Some(builder) = context.report_lint(&CALL_NON_CALLABLE, value_node) {
                            builder.into_diagnostic(format_args!(
                                "Method `__getitem__` of type `{}` \
                                is not callable on object of type `{}`",
                                bindings.callable_type().display(db),
                                value_ty.display(db),
                            ));
                        }
                    }
                    CallErrorKind::BindingError => {
                        if let Some(builder) =
                            context.report_lint(&INVALID_ARGUMENT_TYPE, value_node)
                        {
                            builder.into_diagnostic(format_args!(
                                "Method `__getitem__` of type `{}` cannot be called with key of \
                                type `{}` on object of type `{}`",
                                bindings.callable_type().display(db),
                                slice_ty.display(db),
                                value_ty.display(db),
                            ));
                        }
                    }
                    CallErrorKind::PossiblyNotCallable => {
                        if let Some(builder) = context.report_lint(&CALL_NON_CALLABLE, value_node) {
                            builder.into_diagnostic(format_args!(
                                "Method `__getitem__` of type `{}` is possibly not callable on object of type `{}`",
                                bindings.callable_type().display(db),
                                value_ty.display(db),
                            ));
                        }
                    }
                }

                return bindings.return_type(db);
            }
            Err(CallDunderError::MethodNotAvailable) => {
                // try `__class_getitem__`
            }
        }

        // Otherwise, if the value is itself a class and defines `__class_getitem__`,
        // return its return type.
        //
        // TODO: lots of classes are only subscriptable at runtime on Python 3.9+,
        // *but* we should also allow them to be subscripted in stubs
        // (and in annotations if `from __future__ import annotations` is enabled),
        // even if the target version is Python 3.8 or lower,
        // despite the fact that there will be no corresponding `__class_getitem__`
        // method in these `sys.version_info` branches.
        if value_ty.is_subtype_of(db, KnownClass::Type.to_instance(db)) {
            let dunder_class_getitem_method = value_ty.member(db, "__class_getitem__").place;

            match dunder_class_getitem_method {
                Place::Unbound => {}
                Place::Type(ty, boundness) => {
                    if boundness == Boundness::PossiblyUnbound {
                        if let Some(builder) =
                            context.report_lint(&POSSIBLY_UNBOUND_IMPLICIT_CALL, value_node)
                        {
                            builder.into_diagnostic(format_args!(
                                "Method `__class_getitem__` of type `{}` \
                                    is possibly unbound",
                                value_ty.display(db),
                            ));
                        }
                    }

                    match ty.try_call(db, &CallArguments::positional([value_ty, slice_ty])) {
                        Ok(bindings) => return bindings.return_type(db),
                        Err(CallError(_, bindings)) => {
                            if let Some(builder) =
                                context.report_lint(&CALL_NON_CALLABLE, value_node)
                            {
                                builder.into_diagnostic(format_args!(
                                    "Method `__class_getitem__` of type `{}` \
                                        is not callable on object of type `{}`",
                                    bindings.callable_type().display(db),
                                    value_ty.display(db),
                                ));
                            }
                            return bindings.return_type(db);
                        }
                    }
                }
            }

            if let Type::ClassLiteral(class) = value_ty {
                if class.is_known(db, KnownClass::Type) {
                    return KnownClass::GenericAlias.to_instance(db);
                }

                if class.generic_context(db).is_some() {
                    // TODO: specialize the generic class using these explicit type
                    // variable assignments. This branch is only encountered when an
                    // explicit class specialization appears inside of some other subscript
                    // expression, e.g. `tuple[list[int], ...]`. We have already inferred
                    // the type of the outer subscript slice as a value expression, which
                    // means we can't re-infer the inner specialization here as a type
                    // expression.
                    return value_ty;
                }
            }

            // TODO: properly handle old-style generics; get rid of this temporary hack
            if !value_ty
                .into_class_literal()
                .is_some_and(|class| class.iter_mro(db, None).contains(&ClassBase::Generic))
            {
                report_non_subscriptable(context, value_node.into(), value_ty, "__class_getitem__");
            }
        } else {
            if expr_context != ExprContext::Store {
                report_non_subscriptable(context, value_node.into(), value_ty, "__getitem__");
            }
        }

        Type::unknown()
    }

    fn legacy_generic_class_context(
        &self,
        value_node: &ast::Expr,
        typevars: &[Type<'db>],
        origin: LegacyGenericBase,
    ) -> Option<GenericContext<'db>> {
        let typevars: Option<FxOrderSet<_>> = typevars
            .iter()
            .map(|typevar| match typevar {
                Type::KnownInstance(KnownInstanceType::TypeVar(typevar)) => Some(*typevar),
                _ => {
                    if let Some(builder) =
                        self.context.report_lint(&INVALID_ARGUMENT_TYPE, value_node)
                    {
                        builder.into_diagnostic(format_args!(
                            "`{}` is not a valid argument to `{origin}`",
                            typevar.display(self.db()),
                        ));
                    }
                    None
                }
            })
            .collect();
        typevars.map(|typevars| GenericContext::new(self.db(), typevars))
    }

    fn infer_slice_expression(&mut self, slice: &ast::ExprSlice) -> Type<'db> {
        enum SliceArg<'db> {
            Arg(Type<'db>),
            Unsupported,
        }

        let ast::ExprSlice {
            range: _,
            node_index: _,
            lower,
            upper,
            step,
        } = slice;

        let ty_lower = self.infer_optional_expression(lower.as_deref());
        let ty_upper = self.infer_optional_expression(upper.as_deref());
        let ty_step = self.infer_optional_expression(step.as_deref());

        let type_to_slice_argument = |ty: Option<Type<'db>>| match ty {
            Some(ty @ (Type::IntLiteral(_) | Type::BooleanLiteral(_))) => SliceArg::Arg(ty),
            Some(ty @ Type::NominalInstance(instance))
                if instance.class.is_known(self.db(), KnownClass::NoneType) =>
            {
                SliceArg::Arg(ty)
            }
            None => SliceArg::Arg(Type::none(self.db())),
            _ => SliceArg::Unsupported,
        };

        match (
            type_to_slice_argument(ty_lower),
            type_to_slice_argument(ty_upper),
            type_to_slice_argument(ty_step),
        ) {
            (SliceArg::Arg(lower), SliceArg::Arg(upper), SliceArg::Arg(step)) => {
                KnownClass::Slice.to_specialized_instance(self.db(), [lower, upper, step])
            }
            _ => KnownClass::Slice.to_instance(self.db()),
        }
    }

    fn infer_type_parameters(&mut self, type_parameters: &ast::TypeParams) {
        let ast::TypeParams {
            range: _,
            node_index: _,
            type_params,
        } = type_parameters;
        for type_param in type_params {
            match type_param {
                ast::TypeParam::TypeVar(node) => self.infer_definition(node),
                ast::TypeParam::ParamSpec(node) => self.infer_definition(node),
                ast::TypeParam::TypeVarTuple(node) => self.infer_definition(node),
            }
        }
    }

    pub(super) fn finish_expression(mut self) -> ExpressionInference<'db> {
        self.infer_region();

        let Self {
            context,
            mut expressions,
            scope,
            bindings,
            declarations,
            deferred,
            cycle_fallback,

            // builder only state
            legacy_typevar_binding_context: _,
            deferred_state: _,
            called_functions: _,
            index: _,
            region: _,
            return_types_and_ranges: _,
        } = self;

        let diagnostics = context.finish();
        let _ = scope;

        assert!(
            declarations.is_empty(),
            "Expression region can't have declarations"
        );
        assert!(
            deferred.is_empty(),
            "Expression region can't have deferred types"
        );

        let extra =
            (cycle_fallback || !bindings.is_empty() || !diagnostics.is_empty()).then(|| {
                if bindings.len() > 20 {
                    tracing::debug!(
                        "Inferred expression region `{:?}` contains {} bindings. Lookups by linear scan might be slow.",
                        self.region,
                        bindings.len()
                    );
                }

                Box::new(ExpressionInferenceExtra {
                    bindings: bindings.into_boxed_slice(),
                    diagnostics,
                    cycle_fallback,
                })
            });

        expressions.shrink_to_fit();

        ExpressionInference {
            expressions,
            extra,
            #[cfg(debug_assertions)]
            scope,
        }
    }

    pub(super) fn finish_definition(mut self) -> DefinitionInference<'db> {
        self.infer_region();

        let Self {
            context,
            mut expressions,
            scope,
            bindings,
            declarations,
            deferred,
            cycle_fallback,

            // builder only state
            legacy_typevar_binding_context: _,
            deferred_state: _,
            called_functions: _,
            index: _,
            region: _,
            return_types_and_ranges: _,
        } = self;

        let _ = scope;
        let diagnostics = context.finish();

        let extra =
            (!diagnostics.is_empty() || cycle_fallback || !deferred.is_empty()).then(|| {
                Box::new(DefinitionInferenceExtra {
                    cycle_fallback,
                    deferred: deferred.into_boxed_slice(),
                    diagnostics,
                })
            });

        if bindings.len() > 20 {
            tracing::debug!(
                "Inferred definition region `{:?}` contains {} bindings. Lookups by linear scan might be slow.",
                self.region,
                bindings.len(),
            );
        }

        if declarations.len() > 20 {
            tracing::debug!(
                "Inferred declaration region `{:?}` contains {} declarations. Lookups by linear scan might be slow.",
                self.region,
                declarations.len(),
            );
        }

        expressions.shrink_to_fit();

        DefinitionInference {
            expressions,
            #[cfg(debug_assertions)]
            scope,
            bindings: bindings.into_boxed_slice(),
            declarations: declarations.into_boxed_slice(),
            extra,
        }
    }

    pub(super) fn finish_scope(mut self) -> ScopeInference<'db> {
        self.infer_region();

        let Self {
            context,
            mut expressions,
            scope,
            cycle_fallback,

            // Ignored, because scope types are never extended into other scopes.
            deferred: _,
            bindings: _,
            declarations: _,

            // Builder only state
            legacy_typevar_binding_context: _,
            deferred_state: _,
            called_functions: _,
            index: _,
            region: _,
            return_types_and_ranges: _,
        } = self;

        let _ = scope;
        let diagnostics = context.finish();

        let extra = (!diagnostics.is_empty() || cycle_fallback).then(|| {
            Box::new(ScopeInferenceExtra {
                cycle_fallback,
                diagnostics,
            })
        });

        expressions.shrink_to_fit();

        ScopeInference { expressions, extra }
    }
}

/// Annotation expressions.
impl<'db> TypeInferenceBuilder<'db, '_> {
    /// Infer the type of an annotation expression with the given [`DeferredExpressionState`].
    fn infer_annotation_expression(
        &mut self,
        annotation: &ast::Expr,
        deferred_state: DeferredExpressionState,
    ) -> TypeAndQualifiers<'db> {
        let previous_deferred_state = std::mem::replace(&mut self.deferred_state, deferred_state);
        let annotation_ty = self.infer_annotation_expression_impl(annotation);
        self.deferred_state = previous_deferred_state;
        annotation_ty
    }

    /// Similar to [`infer_annotation_expression`], but accepts an optional annotation expression
    /// and returns [`None`] if the annotation is [`None`].
    ///
    /// [`infer_annotation_expression`]: TypeInferenceBuilder::infer_annotation_expression
    fn infer_optional_annotation_expression(
        &mut self,
        annotation: Option<&ast::Expr>,
        deferred_state: DeferredExpressionState,
    ) -> Option<TypeAndQualifiers<'db>> {
        annotation.map(|expr| self.infer_annotation_expression(expr, deferred_state))
    }

    /// Implementation of [`infer_annotation_expression`].
    ///
    /// [`infer_annotation_expression`]: TypeInferenceBuilder::infer_annotation_expression
    fn infer_annotation_expression_impl(
        &mut self,
        annotation: &ast::Expr,
    ) -> TypeAndQualifiers<'db> {
        // https://typing.python.org/en/latest/spec/annotations.html#grammar-token-expression-grammar-annotation_expression
        let annotation_ty = match annotation {
            // String annotations: https://typing.python.org/en/latest/spec/annotations.html#string-annotations
            ast::Expr::StringLiteral(string) => self.infer_string_annotation_expression(string),

            // Annotation expressions also get special handling for `*args` and `**kwargs`.
            ast::Expr::Starred(starred) => self.infer_starred_expression(starred).into(),

            ast::Expr::BytesLiteral(bytes) => {
                if let Some(builder) = self
                    .context
                    .report_lint(&BYTE_STRING_TYPE_ANNOTATION, bytes)
                {
                    builder.into_diagnostic("Type expressions cannot use bytes literal");
                }
                TypeAndQualifiers::unknown()
            }

            ast::Expr::FString(fstring) => {
                if let Some(builder) = self.context.report_lint(&FSTRING_TYPE_ANNOTATION, fstring) {
                    builder.into_diagnostic("Type expressions cannot use f-strings");
                }
                self.infer_fstring_expression(fstring);
                TypeAndQualifiers::unknown()
            }

            ast::Expr::Name(name) => match name.ctx {
                ast::ExprContext::Load => {
                    let name_expr_ty = self.infer_name_expression(name);
                    match name_expr_ty {
                        Type::SpecialForm(SpecialFormType::ClassVar) => {
                            TypeAndQualifiers::new(Type::unknown(), TypeQualifiers::CLASS_VAR)
                        }
                        Type::SpecialForm(SpecialFormType::Final) => {
                            TypeAndQualifiers::new(Type::unknown(), TypeQualifiers::FINAL)
                        }
                        Type::ClassLiteral(class)
                            if class.is_known(self.db(), KnownClass::InitVar) =>
                        {
                            if let Some(builder) =
                                self.context.report_lint(&INVALID_TYPE_FORM, annotation)
                            {
                                builder.into_diagnostic(
                                    "`InitVar` may not be used without a type argument",
                                );
                            }
                            TypeAndQualifiers::new(Type::unknown(), TypeQualifiers::INIT_VAR)
                        }
                        _ => name_expr_ty
                            .in_type_expression(self.db(), self.scope())
                            .unwrap_or_else(|error| {
                                error.into_fallback_type(
                                    &self.context,
                                    annotation,
                                    self.is_reachable(annotation),
                                )
                            })
                            .into(),
                    }
                }
                ast::ExprContext::Invalid => TypeAndQualifiers::unknown(),
                ast::ExprContext::Store | ast::ExprContext::Del => {
                    todo_type!("Name expression annotation in Store/Del context").into()
                }
            },

            ast::Expr::Subscript(subscript @ ast::ExprSubscript { value, slice, .. }) => {
                let value_ty = self.infer_expression(value);

                let slice = &**slice;

                match value_ty {
                    Type::SpecialForm(SpecialFormType::Annotated) => {
                        // This branch is similar to the corresponding branch in `infer_parameterized_special_form_type_expression`, but
                        // `Annotated[…]` can appear both in annotation expressions and in type expressions, and needs to be handled slightly
                        // differently in each case (calling either `infer_type_expression_*` or `infer_annotation_expression_*`).
                        if let ast::Expr::Tuple(ast::ExprTuple {
                            elts: arguments, ..
                        }) = slice
                        {
                            if arguments.len() < 2 {
                                report_invalid_arguments_to_annotated(&self.context, subscript);
                            }

                            if let [inner_annotation, metadata @ ..] = &arguments[..] {
                                for element in metadata {
                                    self.infer_expression(element);
                                }

                                let inner_annotation_ty =
                                    self.infer_annotation_expression_impl(inner_annotation);

                                self.store_expression_type(slice, inner_annotation_ty.inner_type());
                                inner_annotation_ty
                            } else {
                                for argument in arguments {
                                    self.infer_expression(argument);
                                }
                                self.store_expression_type(slice, Type::unknown());
                                TypeAndQualifiers::unknown()
                            }
                        } else {
                            report_invalid_arguments_to_annotated(&self.context, subscript);
                            self.infer_annotation_expression_impl(slice)
                        }
                    }
                    Type::SpecialForm(
                        type_qualifier @ (SpecialFormType::ClassVar | SpecialFormType::Final),
                    ) => {
                        let arguments = if let ast::Expr::Tuple(tuple) = slice {
                            &*tuple.elts
                        } else {
                            std::slice::from_ref(slice)
                        };
                        let num_arguments = arguments.len();
                        let type_and_qualifiers = if num_arguments == 1 {
                            let mut type_and_qualifiers =
                                self.infer_annotation_expression_impl(slice);

                            match type_qualifier {
                                SpecialFormType::ClassVar => {
                                    type_and_qualifiers.add_qualifier(TypeQualifiers::CLASS_VAR);
                                }
                                SpecialFormType::Final => {
                                    type_and_qualifiers.add_qualifier(TypeQualifiers::FINAL);
                                }
                                _ => unreachable!(),
                            }
                            type_and_qualifiers
                        } else {
                            for element in arguments {
                                self.infer_annotation_expression_impl(element);
                            }
                            if let Some(builder) =
                                self.context.report_lint(&INVALID_TYPE_FORM, subscript)
                            {
                                builder.into_diagnostic(format_args!(
                                    "Type qualifier `{type_qualifier}` expected exactly 1 argument, \
                                    got {num_arguments}",
                                ));
                            }
                            Type::unknown().into()
                        };
                        if slice.is_tuple_expr() {
                            self.store_expression_type(slice, type_and_qualifiers.inner_type());
                        }
                        type_and_qualifiers
                    }
                    Type::ClassLiteral(class) if class.is_known(self.db(), KnownClass::InitVar) => {
                        let arguments = if let ast::Expr::Tuple(tuple) = slice {
                            &*tuple.elts
                        } else {
                            std::slice::from_ref(slice)
                        };
                        let num_arguments = arguments.len();
                        let type_and_qualifiers = if num_arguments == 1 {
                            let mut type_and_qualifiers =
                                self.infer_annotation_expression_impl(slice);
                            type_and_qualifiers.add_qualifier(TypeQualifiers::INIT_VAR);
                            type_and_qualifiers
                        } else {
                            for element in arguments {
                                self.infer_annotation_expression_impl(element);
                            }
                            if let Some(builder) =
                                self.context.report_lint(&INVALID_TYPE_FORM, subscript)
                            {
                                builder.into_diagnostic(format_args!(
                                    "Type qualifier `InitVar` expected exactly 1 argument, \
                                    got {num_arguments}",
                                ));
                            }
                            Type::unknown().into()
                        };
                        if slice.is_tuple_expr() {
                            self.store_expression_type(slice, type_and_qualifiers.inner_type());
                        }
                        type_and_qualifiers
                    }
                    _ => self
                        .infer_subscript_type_expression_no_store(subscript, slice, value_ty)
                        .into(),
                }
            }

            // All other annotation expressions are (possibly) valid type expressions, so handle
            // them there instead.
            type_expr => self.infer_type_expression_no_store(type_expr).into(),
        };

        self.store_expression_type(annotation, annotation_ty.inner_type());

        annotation_ty
    }

    /// Infer the type of a string annotation expression.
    fn infer_string_annotation_expression(
        &mut self,
        string: &ast::ExprStringLiteral,
    ) -> TypeAndQualifiers<'db> {
        match parse_string_annotation(&self.context, string) {
            Some(parsed) => {
                // String annotations are always evaluated in the deferred context.
                self.infer_annotation_expression(
                    parsed.expr(),
                    DeferredExpressionState::InStringAnnotation(
                        self.enclosing_node_key(string.into()),
                    ),
                )
            }
            None => TypeAndQualifiers::unknown(),
        }
    }
}

/// Type expressions
impl<'db> TypeInferenceBuilder<'db, '_> {
    /// Infer the type of a type expression.
    fn infer_type_expression(&mut self, expression: &ast::Expr) -> Type<'db> {
        let ty = self.infer_type_expression_no_store(expression);
        self.store_expression_type(expression, ty);
        ty
    }

    /// Similar to [`infer_type_expression`], but accepts an optional type expression and returns
    /// [`None`] if the expression is [`None`].
    ///
    /// [`infer_type_expression`]: TypeInferenceBuilder::infer_type_expression
    fn infer_optional_type_expression(
        &mut self,
        expression: Option<&ast::Expr>,
    ) -> Option<Type<'db>> {
        expression.map(|expr| self.infer_type_expression(expr))
    }

    /// Similar to [`infer_type_expression`], but accepts a [`DeferredExpressionState`].
    ///
    /// [`infer_type_expression`]: TypeInferenceBuilder::infer_type_expression
    fn infer_type_expression_with_state(
        &mut self,
        expression: &ast::Expr,
        deferred_state: DeferredExpressionState,
    ) -> Type<'db> {
        let previous_deferred_state = std::mem::replace(&mut self.deferred_state, deferred_state);
        let annotation_ty = self.infer_type_expression(expression);
        self.deferred_state = previous_deferred_state;
        annotation_ty
    }

    fn report_invalid_type_expression(
        &self,
        expression: &ast::Expr,
        message: std::fmt::Arguments,
    ) -> Option<LintDiagnosticGuard> {
        self.context
            .report_lint(&INVALID_TYPE_FORM, expression)
            .map(|builder| {
                diagnostic::add_type_expression_reference_link(builder.into_diagnostic(message))
            })
    }

    /// Infer the type of a type expression without storing the result.
    fn infer_type_expression_no_store(&mut self, expression: &ast::Expr) -> Type<'db> {
        // https://typing.python.org/en/latest/spec/annotations.html#grammar-token-expression-grammar-type_expression
        match expression {
            ast::Expr::Name(name) => match name.ctx {
                ast::ExprContext::Load => self
                    .infer_name_expression(name)
                    .in_type_expression(self.db(), self.scope())
                    .unwrap_or_else(|error| {
                        error.into_fallback_type(
                            &self.context,
                            expression,
                            self.is_reachable(expression),
                        )
                    }),
                ast::ExprContext::Invalid => Type::unknown(),
                ast::ExprContext::Store | ast::ExprContext::Del => {
                    todo_type!("Name expression annotation in Store/Del context")
                }
            },

            ast::Expr::Attribute(attribute_expression) => match attribute_expression.ctx {
                ast::ExprContext::Load => self
                    .infer_attribute_expression(attribute_expression)
                    .in_type_expression(self.db(), self.scope())
                    .unwrap_or_else(|error| {
                        error.into_fallback_type(
                            &self.context,
                            expression,
                            self.is_reachable(expression),
                        )
                    }),
                ast::ExprContext::Invalid => Type::unknown(),
                ast::ExprContext::Store | ast::ExprContext::Del => {
                    todo_type!("Attribute expression annotation in Store/Del context")
                }
            },

            ast::Expr::NoneLiteral(_literal) => Type::none(self.db()),

            // https://typing.python.org/en/latest/spec/annotations.html#string-annotations
            ast::Expr::StringLiteral(string) => self.infer_string_type_expression(string),

            ast::Expr::Subscript(subscript) => {
                let ast::ExprSubscript {
                    value,
                    slice,
                    ctx: _,
                    range: _,
                    node_index: _,
                } = subscript;

                let value_ty = self.infer_expression(value);

                self.infer_subscript_type_expression_no_store(subscript, slice, value_ty)
            }

            ast::Expr::BinOp(binary) => {
                match binary.op {
                    // PEP-604 unions are okay, e.g., `int | str`
                    ast::Operator::BitOr => {
                        let left_ty = self.infer_type_expression(&binary.left);
                        let right_ty = self.infer_type_expression(&binary.right);
                        UnionType::from_elements(self.db(), [left_ty, right_ty])
                    }
                    // anything else is an invalid annotation:
                    op => {
                        self.infer_binary_expression(binary);
                        if let Some(mut diag) = self.report_invalid_type_expression(
                            expression,
                            format_args!(
                                "Invalid binary operator `{}` in type annotation",
                                op.as_str()
                            ),
                        ) {
                            diag.info("Did you mean to use `|`?");
                        }
                        Type::unknown()
                    }
                }
            }

            // Avoid inferring the types of invalid type expressions that have been parsed from a
            // string annotation, as they are not present in the semantic index.
            _ if self.deferred_state.in_string_annotation() => Type::unknown(),

            // =====================================================================================
            // Forms which are invalid in the context of annotation expressions: we infer their
            // nested expressions as normal expressions, but the type of the top-level expression is
            // always `Type::unknown` in these cases.
            // =====================================================================================

            // TODO: add a subdiagnostic linking to type-expression grammar
            // and stating that it is only valid in `typing.Literal[]` or `typing.Annotated[]`
            ast::Expr::BytesLiteral(_) => {
                self.report_invalid_type_expression(
                    expression,
                    format_args!(
                        "Bytes literals are not allowed in this context in a type expression"
                    ),
                );
                Type::unknown()
            }

            ast::Expr::NumberLiteral(ast::ExprNumberLiteral {
                value: ast::Number::Int(_),
                ..
            }) => {
                self.report_invalid_type_expression(
                    expression,
                    format_args!(
                        "Int literals are not allowed in this context in a type expression"
                    ),
                );

                Type::unknown()
            }

            ast::Expr::NumberLiteral(ast::ExprNumberLiteral {
                value: ast::Number::Float(_),
                ..
            }) => {
                self.report_invalid_type_expression(
                    expression,
                    format_args!("Float literals are not allowed in type expressions"),
                );
                Type::unknown()
            }

            ast::Expr::NumberLiteral(ast::ExprNumberLiteral {
                value: ast::Number::Complex { .. },
                ..
            }) => {
                self.report_invalid_type_expression(
                    expression,
                    format_args!("Complex literals are not allowed in type expressions"),
                );
                Type::unknown()
            }

            ast::Expr::BooleanLiteral(_) => {
                self.report_invalid_type_expression(
                    expression,
                    format_args!(
                        "Boolean literals are not allowed in this context in a type expression"
                    ),
                );
                Type::unknown()
            }

            ast::Expr::List(list) => {
                let db = self.db();

                let inner_types: Vec<Type<'db>> = list
                    .iter()
                    .map(|element| self.infer_type_expression(element))
                    .collect();

                if let Some(mut diagnostic) = self.report_invalid_type_expression(
                    expression,
                    format_args!(
                        "List literals are not allowed in this context in a type expression"
                    ),
                ) {
                    if !inner_types.iter().any(|ty| {
                        matches!(
                            ty,
                            Type::Dynamic(DynamicType::Todo(_) | DynamicType::Unknown)
                        )
                    }) {
                        let hinted_type = if list.len() == 1 {
                            KnownClass::List.to_specialized_instance(db, inner_types)
                        } else {
                            Type::heterogeneous_tuple(db, inner_types)
                        };

                        diagnostic.set_primary_message(format_args!(
                            "Did you mean `{}`?",
                            hinted_type.display(self.db()),
                        ));
                    }
                }
                Type::unknown()
            }

            ast::Expr::Tuple(tuple) => {
                let inner_types: Vec<Type<'db>> = tuple
                    .elts
                    .iter()
                    .map(|expr| self.infer_type_expression(expr))
                    .collect();

                if tuple.parenthesized {
                    if let Some(mut diagnostic) = self.report_invalid_type_expression(
                        expression,
                        format_args!(
                            "Tuple literals are not allowed in this context in a type expression"
                        ),
                    ) {
                        if !inner_types.iter().any(|ty| {
                            matches!(
                                ty,
                                Type::Dynamic(DynamicType::Todo(_) | DynamicType::Unknown)
                            )
                        }) {
                            let hinted_type = Type::heterogeneous_tuple(self.db(), inner_types);
                            diagnostic.set_primary_message(format_args!(
                                "Did you mean `{}`?",
                                hinted_type.display(self.db()),
                            ));
                        }
                    }
                }
                Type::unknown()
            }

            ast::Expr::BoolOp(bool_op) => {
                self.infer_boolean_expression(bool_op);
                self.report_invalid_type_expression(
                    expression,
                    format_args!("Boolean operations are not allowed in type expressions"),
                );
                Type::unknown()
            }

            ast::Expr::Named(named) => {
                self.infer_named_expression(named);
                self.report_invalid_type_expression(
                    expression,
                    format_args!("Named expressions are not allowed in type expressions"),
                );
                Type::unknown()
            }

            ast::Expr::UnaryOp(unary) => {
                self.infer_unary_expression(unary);
                self.report_invalid_type_expression(
                    expression,
                    format_args!("Unary operations are not allowed in type expressions"),
                );
                Type::unknown()
            }

            ast::Expr::Lambda(lambda_expression) => {
                self.infer_lambda_expression(lambda_expression);
                self.report_invalid_type_expression(
                    expression,
                    format_args!("`lambda` expressions are not allowed in type expressions"),
                );
                Type::unknown()
            }

            ast::Expr::If(if_expression) => {
                self.infer_if_expression(if_expression);
                self.report_invalid_type_expression(
                    expression,
                    format_args!("`if` expressions are not allowed in type expressions"),
                );
                Type::unknown()
            }

            ast::Expr::Dict(dict) => {
                self.infer_dict_expression(dict);
                self.report_invalid_type_expression(
                    expression,
                    format_args!("Dict literals are not allowed in type expressions"),
                );
                Type::unknown()
            }

            ast::Expr::Set(set) => {
                self.infer_set_expression(set);
                self.report_invalid_type_expression(
                    expression,
                    format_args!("Set literals are not allowed in type expressions"),
                );
                Type::unknown()
            }

            ast::Expr::DictComp(dictcomp) => {
                self.infer_dict_comprehension_expression(dictcomp);
                self.report_invalid_type_expression(
                    expression,
                    format_args!("Dict comprehensions are not allowed in type expressions"),
                );
                Type::unknown()
            }

            ast::Expr::ListComp(listcomp) => {
                self.infer_list_comprehension_expression(listcomp);
                self.report_invalid_type_expression(
                    expression,
                    format_args!("List comprehensions are not allowed in type expressions"),
                );
                Type::unknown()
            }

            ast::Expr::SetComp(setcomp) => {
                self.infer_set_comprehension_expression(setcomp);
                self.report_invalid_type_expression(
                    expression,
                    format_args!("Set comprehensions are not allowed in type expressions"),
                );
                Type::unknown()
            }

            ast::Expr::Generator(generator) => {
                self.infer_generator_expression(generator);
                self.report_invalid_type_expression(
                    expression,
                    format_args!("Generator expressions are not allowed in type expressions"),
                );
                Type::unknown()
            }

            ast::Expr::Await(await_expression) => {
                self.infer_await_expression(await_expression);
                self.report_invalid_type_expression(
                    expression,
                    format_args!("`await` expressions are not allowed in type expressions"),
                );
                Type::unknown()
            }

            ast::Expr::Yield(yield_expression) => {
                self.infer_yield_expression(yield_expression);
                self.report_invalid_type_expression(
                    expression,
                    format_args!("`yield` expressions are not allowed in type expressions"),
                );
                Type::unknown()
            }

            ast::Expr::YieldFrom(yield_from) => {
                self.infer_yield_from_expression(yield_from);
                self.report_invalid_type_expression(
                    expression,
                    format_args!("`yield from` expressions are not allowed in type expressions"),
                );
                Type::unknown()
            }

            ast::Expr::Compare(compare) => {
                self.infer_compare_expression(compare);
                self.report_invalid_type_expression(
                    expression,
                    format_args!("Comparison expressions are not allowed in type expressions"),
                );
                Type::unknown()
            }

            ast::Expr::Call(call_expr) => {
                self.infer_call_expression(call_expr);
                self.report_invalid_type_expression(
                    expression,
                    format_args!("Function calls are not allowed in type expressions"),
                );
                Type::unknown()
            }

            ast::Expr::FString(fstring) => {
                self.infer_fstring_expression(fstring);
                self.report_invalid_type_expression(
                    expression,
                    format_args!("F-strings are not allowed in type expressions"),
                );
                Type::unknown()
            }

            ast::Expr::TString(tstring) => {
                self.infer_tstring_expression(tstring);
                self.report_invalid_type_expression(
                    expression,
                    format_args!("T-strings are not allowed in type expressions"),
                );
                Type::unknown()
            }

            ast::Expr::Slice(slice) => {
                self.infer_slice_expression(slice);
                self.report_invalid_type_expression(
                    expression,
                    format_args!("Slices are not allowed in type expressions"),
                );
                Type::unknown()
            }

            // =================================================================================
            // Branches where we probably should emit diagnostics in some context, but don't yet
            // =================================================================================
            ast::Expr::IpyEscapeCommand(_) => todo!("Implement Ipy escape command support"),

            ast::Expr::EllipsisLiteral(_) => {
                todo_type!("ellipsis literal in type expression")
            }

            ast::Expr::Starred(starred) => self.infer_starred_type_expression(starred),
        }
    }

    fn infer_starred_type_expression(&mut self, starred: &ast::ExprStarred) -> Type<'db> {
        let ast::ExprStarred {
            range: _,
            node_index: _,
            value,
            ctx: _,
        } = starred;

        let starred_type = self.infer_type_expression(value);
        if let Type::Tuple(_) = starred_type {
            starred_type
        } else {
            todo_type!("PEP 646")
        }
    }

    fn infer_subscript_type_expression_no_store(
        &mut self,
        subscript: &ast::ExprSubscript,
        slice: &ast::Expr,
        value_ty: Type<'db>,
    ) -> Type<'db> {
        match value_ty {
            Type::ClassLiteral(class_literal) => match class_literal.known(self.db()) {
                Some(KnownClass::Tuple) => Type::tuple(self.infer_tuple_type_expression(slice)),
                Some(KnownClass::Type) => self.infer_subclass_of_type_expression(slice),
                _ => self.infer_subscript_type_expression(subscript, value_ty),
            },
            _ => self.infer_subscript_type_expression(subscript, value_ty),
        }
    }

    /// Infer the type of a string type expression.
    fn infer_string_type_expression(&mut self, string: &ast::ExprStringLiteral) -> Type<'db> {
        match parse_string_annotation(&self.context, string) {
            Some(parsed) => {
                // String annotations are always evaluated in the deferred context.
                self.infer_type_expression_with_state(
                    parsed.expr(),
                    DeferredExpressionState::InStringAnnotation(
                        self.enclosing_node_key(string.into()),
                    ),
                )
            }
            None => Type::unknown(),
        }
    }

    /// Given the slice of a `tuple[]` annotation, return the type that the annotation represents
    fn infer_tuple_type_expression(&mut self, tuple_slice: &ast::Expr) -> Option<TupleType<'db>> {
        /// In most cases, if a subelement of the tuple is inferred as `Todo`,
        /// we should only infer `Todo` for that specific subelement.
        /// Certain specific AST nodes can however change the meaning of the entire tuple,
        /// however: for example, `tuple[int, ...]` or `tuple[int, *tuple[str, ...]]` are a
        /// homogeneous tuple and a partly homogeneous tuple (respectively) due to the `...`
        /// and the starred expression (respectively), Neither is supported by us right now,
        /// so we should infer `Todo` for the *entire* tuple if we encounter one of those elements.
        fn element_could_alter_type_of_whole_tuple(
            element: &ast::Expr,
            element_ty: Type,
            builder: &mut TypeInferenceBuilder,
        ) -> bool {
            if !element_ty.is_todo() {
                return false;
            }

            match element {
                ast::Expr::Starred(_) => !matches!(element_ty, Type::Tuple(_)),
                ast::Expr::Subscript(ast::ExprSubscript { value, .. }) => {
                    let value_ty = if builder.deferred_state.in_string_annotation() {
                        // Using `.expression_type` does not work in string annotations, because
                        // we do not store types for sub-expressions. Re-infer the type here.
                        builder.infer_expression(value)
                    } else {
                        builder.expression_type(value)
                    };

                    value_ty == Type::SpecialForm(SpecialFormType::Unpack)
                }
                _ => false,
            }
        }

        // TODO: PEP 646
        match tuple_slice {
            ast::Expr::Tuple(elements) => {
                if let [element, ellipsis @ ast::Expr::EllipsisLiteral(_)] = &*elements.elts {
                    self.infer_expression(ellipsis);
                    let result =
                        TupleType::homogeneous(self.db(), self.infer_type_expression(element));
                    self.store_expression_type(tuple_slice, Type::tuple(result));
                    return result;
                }

                let mut element_types = TupleSpec::with_capacity(elements.len());

                // Whether to infer `Todo` for the whole tuple
                // (see docstring for `element_could_alter_type_of_whole_tuple`)
                let mut return_todo = false;

                for element in elements {
                    let element_ty = self.infer_type_expression(element);
                    return_todo |=
                        element_could_alter_type_of_whole_tuple(element, element_ty, self);
                    if let ast::Expr::Starred(_) = element {
                        if let Type::Tuple(inner_tuple) = element_ty {
                            element_types =
                                element_types.concat(self.db(), inner_tuple.tuple(self.db()));
                        } else {
                            // TODO: emit a diagnostic
                        }
                    } else {
                        element_types.push(element_ty);
                    }
                }

                let ty = if return_todo {
                    TupleType::homogeneous(self.db(), todo_type!("PEP 646"))
                } else {
                    TupleType::new(self.db(), element_types)
                };

                // Here, we store the type for the inner `int, str` tuple-expression,
                // while the type for the outer `tuple[int, str]` slice-expression is
                // stored in the surrounding `infer_type_expression` call:
                self.store_expression_type(tuple_slice, Type::tuple(ty));

                ty
            }
            single_element => {
                let single_element_ty = self.infer_type_expression(single_element);
                if element_could_alter_type_of_whole_tuple(single_element, single_element_ty, self)
                {
                    TupleType::homogeneous(self.db(), todo_type!("PEP 646"))
                } else {
                    TupleType::from_elements(self.db(), std::iter::once(single_element_ty))
                }
            }
        }
    }

    /// Given the slice of a `type[]` annotation, return the type that the annotation represents
    fn infer_subclass_of_type_expression(&mut self, slice: &ast::Expr) -> Type<'db> {
        match slice {
            ast::Expr::Name(_) | ast::Expr::Attribute(_) => {
                let name_ty = self.infer_expression(slice);
                match name_ty {
                    Type::ClassLiteral(class_literal) => {
                        if class_literal.is_known(self.db(), KnownClass::Any) {
                            SubclassOfType::subclass_of_any()
                        } else {
                            SubclassOfType::from(
                                self.db(),
                                class_literal.default_specialization(self.db()),
                            )
                        }
                    }
                    Type::SpecialForm(SpecialFormType::Unknown) => {
                        SubclassOfType::subclass_of_unknown()
                    }
                    _ => todo_type!("unsupported type[X] special form"),
                }
            }
            ast::Expr::BinOp(binary) if binary.op == ast::Operator::BitOr => {
                let union_ty = UnionType::from_elements(
                    self.db(),
                    [
                        self.infer_subclass_of_type_expression(&binary.left),
                        self.infer_subclass_of_type_expression(&binary.right),
                    ],
                );
                self.store_expression_type(slice, union_ty);

                union_ty
            }
            ast::Expr::Tuple(_) => {
                self.infer_type_expression(slice);
                if let Some(builder) = self.context.report_lint(&INVALID_TYPE_FORM, slice) {
                    builder.into_diagnostic("type[...] must have exactly one type argument");
                }
                Type::unknown()
            }
            ast::Expr::Subscript(ast::ExprSubscript {
                value,
                slice: parameters,
                ..
            }) => {
                let parameters_ty = match self.infer_expression(value) {
                    Type::SpecialForm(SpecialFormType::Union) => match &**parameters {
                        ast::Expr::Tuple(tuple) => {
                            let ty = UnionType::from_elements(
                                self.db(),
                                tuple
                                    .iter()
                                    .map(|element| self.infer_subclass_of_type_expression(element)),
                            );
                            self.store_expression_type(parameters, ty);
                            ty
                        }
                        _ => self.infer_subclass_of_type_expression(parameters),
                    },
                    _ => {
                        self.infer_type_expression(parameters);
                        todo_type!("unsupported nested subscript in type[X]")
                    }
                };
                self.store_expression_type(slice, parameters_ty);
                parameters_ty
            }
            // TODO: subscripts, etc.
            _ => {
                self.infer_type_expression(slice);
                todo_type!("unsupported type[X] special form")
            }
        }
    }

    fn infer_subscript_type_expression(
        &mut self,
        subscript: &ast::ExprSubscript,
        value_ty: Type<'db>,
    ) -> Type<'db> {
        let ast::ExprSubscript {
            range: _,
            node_index: _,
            value: _,
            slice,
            ctx: _,
        } = subscript;

        match value_ty {
            Type::Never => {
                // This case can be entered when we use a type annotation like `Literal[1]`
                // in unreachable code, since we infer `Never` for `Literal`.  We call
                // `infer_expression` (instead of `infer_type_expression`) here to avoid
                // false-positive `invalid-type-form` diagnostics (`1` is not a valid type
                // expression).
                self.infer_expression(&subscript.slice);
                Type::unknown()
            }
            Type::ClassLiteral(literal) if literal.is_known(self.db(), KnownClass::Any) => {
                self.infer_expression(slice);
                if let Some(builder) = self.context.report_lint(&INVALID_TYPE_FORM, subscript) {
                    builder.into_diagnostic("Type `typing.Any` expected no type parameter");
                }
                Type::unknown()
            }
            Type::SpecialForm(special_form) => {
                self.infer_parameterized_special_form_type_expression(subscript, special_form)
            }
            Type::KnownInstance(known_instance) => match known_instance {
                KnownInstanceType::SubscriptedProtocol(_) => {
                    self.infer_type_expression(&subscript.slice);
                    if let Some(builder) = self.context.report_lint(&INVALID_TYPE_FORM, subscript) {
                        builder.into_diagnostic(format_args!(
                            "`typing.Protocol` is not allowed in type expressions",
                        ));
                    }
                    Type::unknown()
                }
                KnownInstanceType::SubscriptedGeneric(_) => {
                    self.infer_type_expression(&subscript.slice);
                    if let Some(builder) = self.context.report_lint(&INVALID_TYPE_FORM, subscript) {
                        builder.into_diagnostic(format_args!(
                            "`typing.Generic` is not allowed in type expressions",
                        ));
                    }
                    Type::unknown()
                }
                KnownInstanceType::Deprecated(_) => {
                    self.infer_type_expression(&subscript.slice);
                    if let Some(builder) = self.context.report_lint(&INVALID_TYPE_FORM, subscript) {
                        builder.into_diagnostic(format_args!(
                            "`warnings.deprecated` is not allowed in type expressions",
                        ));
                    }
                    Type::unknown()
                }
                KnownInstanceType::Field(_) => {
                    self.infer_type_expression(&subscript.slice);
                    if let Some(builder) = self.context.report_lint(&INVALID_TYPE_FORM, subscript) {
                        builder.into_diagnostic(format_args!(
                            "`dataclasses.Field` is not allowed in type expressions",
                        ));
                    }
                    Type::unknown()
                }
                KnownInstanceType::TypeVar(_) => {
                    self.infer_type_expression(&subscript.slice);
                    todo_type!("TypeVar annotations")
                }
                KnownInstanceType::TypeAliasType(_) => {
                    self.infer_type_expression(&subscript.slice);
                    todo_type!("Generic PEP-695 type alias")
                }
            },
            Type::Dynamic(DynamicType::Todo(_)) => {
                self.infer_type_expression(slice);
                value_ty
            }
            Type::ClassLiteral(class) => {
                match class.generic_context(self.db()) {
                    Some(generic_context) => {
                        let specialized_class = self.infer_explicit_class_specialization(
                            subscript,
                            value_ty,
                            class,
                            generic_context,
                        );
                        specialized_class
                            .in_type_expression(self.db(), self.scope())
                            .unwrap_or(Type::unknown())
                    }
                    None => {
                        // TODO: Once we know that e.g. `list` is generic, emit a diagnostic if you try to
                        // specialize a non-generic class.
                        self.infer_type_expression(slice);
                        todo_type!("specialized non-generic class")
                    }
                }
            }
            _ => {
                // TODO: Emit a diagnostic once we've implemented all valid subscript type
                // expressions.
                self.infer_type_expression(slice);
                todo_type!("unknown type subscript")
            }
        }
    }

    fn infer_parameterized_legacy_typing_alias(
        &mut self,
        subscript_node: &ast::ExprSubscript,
        expected_arg_count: usize,
        alias: SpecialFormType,
        class: KnownClass,
    ) -> Type<'db> {
        let arguments = &*subscript_node.slice;
        let args = if let ast::Expr::Tuple(t) = arguments {
            &*t.elts
        } else {
            std::slice::from_ref(arguments)
        };
        if args.len() != expected_arg_count {
            if let Some(builder) = self.context.report_lint(&INVALID_TYPE_FORM, subscript_node) {
                let noun = if expected_arg_count == 1 {
                    "argument"
                } else {
                    "arguments"
                };
                builder.into_diagnostic(format_args!(
                    "Legacy alias `{alias}` expected exactly {expected_arg_count} {noun}, \
                    got {}",
                    args.len()
                ));
            }
        }
        let ty = class.to_specialized_instance(
            self.db(),
            args.iter().map(|node| self.infer_type_expression(node)),
        );
        if arguments.is_tuple_expr() {
            self.store_expression_type(arguments, ty);
        }
        ty
    }

    fn infer_parameterized_special_form_type_expression(
        &mut self,
        subscript: &ast::ExprSubscript,
        special_form: SpecialFormType,
    ) -> Type<'db> {
        let db = self.db();
        let arguments_slice = &*subscript.slice;
        match special_form {
            SpecialFormType::Annotated => {
                let ast::Expr::Tuple(ast::ExprTuple {
                    elts: arguments, ..
                }) = arguments_slice
                else {
                    report_invalid_arguments_to_annotated(&self.context, subscript);

                    // `Annotated[]` with less than two arguments is an error at runtime.
                    // However, we still treat `Annotated[T]` as `T` here for the purpose of
                    // giving better diagnostics later on.
                    // Pyright also does this. Mypy doesn't; it falls back to `Any` instead.
                    return self.infer_type_expression(arguments_slice);
                };

                if arguments.len() < 2 {
                    report_invalid_arguments_to_annotated(&self.context, subscript);
                }

                let [type_expr, metadata @ ..] = &arguments[..] else {
                    for argument in arguments {
                        self.infer_expression(argument);
                    }
                    self.store_expression_type(arguments_slice, Type::unknown());
                    return Type::unknown();
                };

                for element in metadata {
                    self.infer_expression(element);
                }

                let ty = self.infer_type_expression(type_expr);
                self.store_expression_type(arguments_slice, ty);
                ty
            }
            SpecialFormType::Literal => match self.infer_literal_parameter_type(arguments_slice) {
                Ok(ty) => ty,
                Err(nodes) => {
                    for node in nodes {
                        let Some(builder) = self.context.report_lint(&INVALID_TYPE_FORM, node)
                        else {
                            continue;
                        };
                        builder.into_diagnostic(
                            "Type arguments for `Literal` must be `None`, \
                            a literal value (int, bool, str, or bytes), or an enum member",
                        );
                    }
                    Type::unknown()
                }
            },
            SpecialFormType::Optional => {
                let param_type = self.infer_type_expression(arguments_slice);
                UnionType::from_elements(db, [param_type, Type::none(db)])
            }
            SpecialFormType::Union => match arguments_slice {
                ast::Expr::Tuple(t) => {
                    let union_ty = UnionType::from_elements(
                        db,
                        t.iter().map(|elt| self.infer_type_expression(elt)),
                    );
                    self.store_expression_type(arguments_slice, union_ty);
                    union_ty
                }
                _ => self.infer_type_expression(arguments_slice),
            },
            SpecialFormType::Callable => {
                let mut arguments = match arguments_slice {
                    ast::Expr::Tuple(tuple) => Either::Left(tuple.iter()),
                    _ => {
                        self.infer_callable_parameter_types(arguments_slice);
                        Either::Right(std::iter::empty::<&ast::Expr>())
                    }
                };

                let first_argument = arguments.next();

                let parameters =
                    first_argument.and_then(|arg| self.infer_callable_parameter_types(arg));

                let return_type = arguments.next().map(|arg| self.infer_type_expression(arg));

                let correct_argument_number = if let Some(third_argument) = arguments.next() {
                    self.infer_type_expression(third_argument);
                    for argument in arguments {
                        self.infer_type_expression(argument);
                    }
                    false
                } else {
                    return_type.is_some()
                };

                if !correct_argument_number {
                    report_invalid_arguments_to_callable(&self.context, subscript);
                }

                let callable_type = if let (Some(parameters), Some(return_type), true) =
                    (parameters, return_type, correct_argument_number)
                {
                    CallableType::single(db, Signature::new(parameters, Some(return_type)))
                } else {
                    CallableType::unknown(db)
                };

                // `Signature` / `Parameters` are not a `Type` variant, so we're storing
                // the outer callable type on these expressions instead.
                self.store_expression_type(arguments_slice, callable_type);
                if let Some(first_argument) = first_argument {
                    self.store_expression_type(first_argument, callable_type);
                }

                callable_type
            }

            // `ty_extensions` special forms
            SpecialFormType::Not => {
                let arguments = if let ast::Expr::Tuple(tuple) = arguments_slice {
                    &*tuple.elts
                } else {
                    std::slice::from_ref(arguments_slice)
                };
                let num_arguments = arguments.len();
                let negated_type = if num_arguments == 1 {
                    self.infer_type_expression(&arguments[0]).negate(db)
                } else {
                    for argument in arguments {
                        self.infer_type_expression(argument);
                    }
                    report_invalid_argument_number_to_special_form(
                        &self.context,
                        subscript,
                        special_form,
                        num_arguments,
                        1,
                    );
                    Type::unknown()
                };
                if arguments_slice.is_tuple_expr() {
                    self.store_expression_type(arguments_slice, negated_type);
                }
                negated_type
            }
            SpecialFormType::Intersection => {
                let elements = match arguments_slice {
                    ast::Expr::Tuple(tuple) => Either::Left(tuple.iter()),
                    element => Either::Right(std::iter::once(element)),
                };

                let ty = elements
                    .fold(IntersectionBuilder::new(db), |builder, element| {
                        builder.add_positive(self.infer_type_expression(element))
                    })
                    .build();

                if matches!(arguments_slice, ast::Expr::Tuple(_)) {
                    self.store_expression_type(arguments_slice, ty);
                }
                ty
            }
            SpecialFormType::TypeOf => {
                let arguments = if let ast::Expr::Tuple(tuple) = arguments_slice {
                    &*tuple.elts
                } else {
                    std::slice::from_ref(arguments_slice)
                };
                let num_arguments = arguments.len();
                let type_of_type = if num_arguments == 1 {
                    // N.B. This uses `infer_expression` rather than `infer_type_expression`
                    self.infer_expression(&arguments[0])
                } else {
                    for argument in arguments {
                        self.infer_type_expression(argument);
                    }
                    report_invalid_argument_number_to_special_form(
                        &self.context,
                        subscript,
                        special_form,
                        num_arguments,
                        1,
                    );
                    Type::unknown()
                };
                if arguments_slice.is_tuple_expr() {
                    self.store_expression_type(arguments_slice, type_of_type);
                }
                type_of_type
            }

            SpecialFormType::CallableTypeOf => {
                let arguments = if let ast::Expr::Tuple(tuple) = arguments_slice {
                    &*tuple.elts
                } else {
                    std::slice::from_ref(arguments_slice)
                };
                let num_arguments = arguments.len();

                if num_arguments != 1 {
                    for argument in arguments {
                        self.infer_expression(argument);
                    }
                    report_invalid_argument_number_to_special_form(
                        &self.context,
                        subscript,
                        special_form,
                        num_arguments,
                        1,
                    );
                    if arguments_slice.is_tuple_expr() {
                        self.store_expression_type(arguments_slice, Type::unknown());
                    }
                    return Type::unknown();
                }

                let argument_type = self.infer_expression(&arguments[0]);
                let bindings = argument_type.bindings(db);

                // SAFETY: This is enforced by the constructor methods on `Bindings` even in
                // the case of a non-callable union.
                let callable_binding = bindings
                    .into_iter()
                    .next()
                    .expect("`Bindings` should have at least one `CallableBinding`");

                let mut signature_iter = callable_binding.into_iter().map(|binding| {
                    if argument_type.is_bound_method() {
                        binding.signature.bind_self()
                    } else {
                        binding.signature.clone()
                    }
                });

                let Some(signature) = signature_iter.next() else {
                    if let Some(builder) = self
                        .context
                        .report_lint(&INVALID_TYPE_FORM, arguments_slice)
                    {
                        builder.into_diagnostic(format_args!(
                            "Expected the first argument to `{special_form}` \
                                 to be a callable object, \
                                 but got an object of type `{actual_type}`",
                            actual_type = argument_type.display(db)
                        ));
                    }
                    if arguments_slice.is_tuple_expr() {
                        self.store_expression_type(arguments_slice, Type::unknown());
                    }
                    return Type::unknown();
                };

                let signature = CallableSignature::from_overloads(
                    std::iter::once(signature).chain(signature_iter),
                );
                let callable_type_of = Type::Callable(CallableType::new(db, signature, false));
                if arguments_slice.is_tuple_expr() {
                    self.store_expression_type(arguments_slice, callable_type_of);
                }
                callable_type_of
            }

            SpecialFormType::ChainMap => self.infer_parameterized_legacy_typing_alias(
                subscript,
                2,
                SpecialFormType::ChainMap,
                KnownClass::ChainMap,
            ),
            SpecialFormType::OrderedDict => self.infer_parameterized_legacy_typing_alias(
                subscript,
                2,
                SpecialFormType::OrderedDict,
                KnownClass::OrderedDict,
            ),
            SpecialFormType::Dict => self.infer_parameterized_legacy_typing_alias(
                subscript,
                2,
                SpecialFormType::Dict,
                KnownClass::Dict,
            ),
            SpecialFormType::List => self.infer_parameterized_legacy_typing_alias(
                subscript,
                1,
                SpecialFormType::List,
                KnownClass::List,
            ),
            SpecialFormType::DefaultDict => self.infer_parameterized_legacy_typing_alias(
                subscript,
                2,
                SpecialFormType::DefaultDict,
                KnownClass::DefaultDict,
            ),
            SpecialFormType::Counter => self.infer_parameterized_legacy_typing_alias(
                subscript,
                1,
                SpecialFormType::Counter,
                KnownClass::Counter,
            ),
            SpecialFormType::Set => self.infer_parameterized_legacy_typing_alias(
                subscript,
                1,
                SpecialFormType::Set,
                KnownClass::Set,
            ),
            SpecialFormType::FrozenSet => self.infer_parameterized_legacy_typing_alias(
                subscript,
                1,
                SpecialFormType::FrozenSet,
                KnownClass::FrozenSet,
            ),
            SpecialFormType::Deque => self.infer_parameterized_legacy_typing_alias(
                subscript,
                1,
                SpecialFormType::Deque,
                KnownClass::Deque,
            ),

            SpecialFormType::ReadOnly => {
                self.infer_type_expression(arguments_slice);
                todo_type!("`ReadOnly[]` type qualifier")
            }
            SpecialFormType::NotRequired => {
                self.infer_type_expression(arguments_slice);
                todo_type!("`NotRequired[]` type qualifier")
            }
            SpecialFormType::ClassVar | SpecialFormType::Final => {
                if let Some(builder) = self.context.report_lint(&INVALID_TYPE_FORM, subscript) {
                    let diag = builder.into_diagnostic(format_args!(
                        "Type qualifier `{special_form}` is not allowed in type expressions \
                         (only in annotation expressions)",
                    ));
                    diagnostic::add_type_expression_reference_link(diag);
                }
                self.infer_type_expression(arguments_slice)
            }
            SpecialFormType::Required => {
                self.infer_type_expression(arguments_slice);
                todo_type!("`Required[]` type qualifier")
            }
            SpecialFormType::TypeIs => match arguments_slice {
                ast::Expr::Tuple(_) => {
                    self.infer_type_expression(arguments_slice);

                    if let Some(builder) = self.context.report_lint(&INVALID_TYPE_FORM, subscript) {
                        let diag = builder.into_diagnostic(format_args!(
                            "Special form `{}` expected exactly one type parameter",
                            special_form.repr()
                        ));
                        diagnostic::add_type_expression_reference_link(diag);
                    }

                    Type::unknown()
                }
                _ => TypeIsType::unbound(self.db(), self.infer_type_expression(arguments_slice)),
            },
            SpecialFormType::TypeGuard => {
                self.infer_type_expression(arguments_slice);
                todo_type!("`TypeGuard[]` special form")
            }
            SpecialFormType::Concatenate => {
                let arguments = if let ast::Expr::Tuple(tuple) = arguments_slice {
                    &*tuple.elts
                } else {
                    std::slice::from_ref(arguments_slice)
                };
                for argument in arguments {
                    self.infer_type_expression(argument);
                }
                let num_arguments = arguments.len();
                let inferred_type = if num_arguments < 2 {
                    if let Some(builder) = self.context.report_lint(&INVALID_TYPE_FORM, subscript) {
                        builder.into_diagnostic(format_args!(
                            "Special form `{special_form}` expected at least 2 parameters but got {num_arguments}",
                        ));
                    }
                    Type::unknown()
                } else {
                    todo_type!("`Concatenate[]` special form")
                };
                if arguments_slice.is_tuple_expr() {
                    self.store_expression_type(arguments_slice, inferred_type);
                }
                inferred_type
            }
            SpecialFormType::Unpack => {
                self.infer_type_expression(arguments_slice);
                todo_type!("`Unpack[]` special form")
            }
            SpecialFormType::NoReturn
            | SpecialFormType::Never
            | SpecialFormType::AlwaysTruthy
            | SpecialFormType::AlwaysFalsy => {
                self.infer_type_expression(arguments_slice);

                if let Some(builder) = self.context.report_lint(&INVALID_TYPE_FORM, subscript) {
                    builder.into_diagnostic(format_args!(
                        "Type `{special_form}` expected no type parameter",
                    ));
                }
                Type::unknown()
            }
            SpecialFormType::TypingSelf
            | SpecialFormType::TypeAlias
            | SpecialFormType::TypedDict
            | SpecialFormType::Unknown => {
                self.infer_type_expression(arguments_slice);

                if let Some(builder) = self.context.report_lint(&INVALID_TYPE_FORM, subscript) {
                    builder.into_diagnostic(format_args!(
                        "Special form `{special_form}` expected no type parameter",
                    ));
                }
                Type::unknown()
            }
            SpecialFormType::LiteralString => {
                self.infer_type_expression(arguments_slice);

                if let Some(builder) = self.context.report_lint(&INVALID_TYPE_FORM, subscript) {
                    let mut diag = builder.into_diagnostic(format_args!(
                        "Type `{special_form}` expected no type parameter",
                    ));
                    diag.info("Did you mean to use `Literal[...]` instead?");
                }
                Type::unknown()
            }
            SpecialFormType::Type => self.infer_subclass_of_type_expression(arguments_slice),
            SpecialFormType::Tuple => {
                Type::tuple(self.infer_tuple_type_expression(arguments_slice))
            }
            SpecialFormType::Generic | SpecialFormType::Protocol => {
                self.infer_expression(arguments_slice);
                if let Some(builder) = self.context.report_lint(&INVALID_TYPE_FORM, subscript) {
                    builder.into_diagnostic(format_args!(
                        "`{special_form}` is not allowed in type expressions",
                    ));
                }
                Type::unknown()
            }
        }
    }

    fn infer_literal_parameter_type<'param>(
        &mut self,
        parameters: &'param ast::Expr,
    ) -> Result<Type<'db>, Vec<&'param ast::Expr>> {
        Ok(match parameters {
            // TODO handle type aliases
            ast::Expr::Subscript(ast::ExprSubscript { value, slice, .. }) => {
                let value_ty = self.infer_expression(value);
                if matches!(value_ty, Type::SpecialForm(SpecialFormType::Literal)) {
                    let ty = self.infer_literal_parameter_type(slice)?;

                    // This branch deals with annotations such as `Literal[Literal[1]]`.
                    // Here, we store the type for the inner `Literal[1]` expression:
                    self.store_expression_type(parameters, ty);
                    ty
                } else {
                    self.infer_expression(slice);
                    self.store_expression_type(parameters, Type::unknown());

                    return Err(vec![parameters]);
                }
            }
            ast::Expr::Tuple(tuple) if !tuple.parenthesized => {
                let mut errors = vec![];
                let mut builder = UnionBuilder::new(self.db());
                for elt in tuple {
                    match self.infer_literal_parameter_type(elt) {
                        Ok(ty) => {
                            builder = builder.add(ty);
                        }
                        Err(nodes) => {
                            errors.extend(nodes);
                        }
                    }
                }
                if errors.is_empty() {
                    let union_type = builder.build();

                    // This branch deals with annotations such as `Literal[1, 2]`. Here, we
                    // store the type for the inner `1, 2` tuple-expression:
                    self.store_expression_type(parameters, union_type);

                    union_type
                } else {
                    self.store_expression_type(parameters, Type::unknown());

                    return Err(errors);
                }
            }

            literal @ (ast::Expr::StringLiteral(_)
            | ast::Expr::BytesLiteral(_)
            | ast::Expr::BooleanLiteral(_)
            | ast::Expr::NoneLiteral(_)) => self.infer_expression(literal),
            literal @ ast::Expr::NumberLiteral(number) if number.value.is_int() => {
                self.infer_expression(literal)
            }
            // For enum values
            ast::Expr::Attribute(ast::ExprAttribute { value, attr, .. }) => {
                let value_ty = self.infer_expression(value);

                if is_enum_class(self.db(), value_ty) {
                    let ty = value_ty
                        .member(self.db(), &attr.id)
                        .place
                        .ignore_possibly_unbound()
                        .unwrap_or(Type::unknown());
                    self.store_expression_type(parameters, ty);
                    ty
                } else {
                    self.store_expression_type(parameters, Type::unknown());
                    if value_ty.is_todo() {
                        value_ty
                    } else {
                        return Err(vec![parameters]);
                    }
                }
            }
            // for negative and positive numbers
            ast::Expr::UnaryOp(u)
                if matches!(u.op, ast::UnaryOp::USub | ast::UnaryOp::UAdd)
                    && u.operand.is_number_literal_expr() =>
            {
                let ty = self.infer_unary_expression(u);
                self.store_expression_type(parameters, ty);
                ty
            }
            _ => {
                self.infer_expression(parameters);
                return Err(vec![parameters]);
            }
        })
    }

    /// Infer the first argument to a `typing.Callable` type expression and returns the
    /// corresponding [`Parameters`].
    ///
    /// It returns `None` if the argument is invalid i.e., not a list of types, parameter
    /// specification, `typing.Concatenate`, or `...`.
    fn infer_callable_parameter_types(
        &mut self,
        parameters: &ast::Expr,
    ) -> Option<Parameters<'db>> {
        match parameters {
            ast::Expr::EllipsisLiteral(ast::ExprEllipsisLiteral { .. }) => {
                return Some(Parameters::gradual_form());
            }
            ast::Expr::List(ast::ExprList { elts: params, .. }) => {
                let mut parameter_types = Vec::with_capacity(params.len());

                // Whether to infer `Todo` for the parameters
                let mut return_todo = false;

                for param in params {
                    let param_type = self.infer_type_expression(param);
                    // This is similar to what we currently do for inferring tuple type expression.
                    // We currently infer `Todo` for the parameters to avoid invalid diagnostics
                    // when trying to check for assignability or any other relation. For example,
                    // `*tuple[int, str]`, `Unpack[]`, etc. are not yet supported.
                    return_todo |= param_type.is_todo()
                        && matches!(param, ast::Expr::Starred(_) | ast::Expr::Subscript(_));
                    parameter_types.push(param_type);
                }

                return Some(if return_todo {
                    // TODO: `Unpack`
                    Parameters::todo()
                } else {
                    Parameters::new(parameter_types.iter().map(|param_type| {
                        Parameter::positional_only(None).with_annotated_type(*param_type)
                    }))
                });
            }
            ast::Expr::Subscript(subscript) => {
                let value_ty = self.infer_expression(&subscript.value);
                self.infer_subscript_type_expression(subscript, value_ty);
                // TODO: Support `Concatenate[...]`
                return Some(Parameters::todo());
            }
            ast::Expr::Name(name) => {
                if name.is_invalid() {
                    // This is a special case to avoid raising the error suggesting what the first
                    // argument should be. This only happens when there's already a syntax error like
                    // `Callable[]`.
                    return None;
                }
                match self.infer_name_load(name) {
                    Type::Dynamic(DynamicType::TodoPEP695ParamSpec) => {
                        return Some(Parameters::todo());
                    }
                    Type::NominalInstance(NominalInstanceType { class, .. })
                        if class.is_known(self.db(), KnownClass::ParamSpec) =>
                    {
                        return Some(Parameters::todo());
                    }
                    _ => {}
                }
            }
            _ => {}
        }
        if let Some(builder) = self.context.report_lint(&INVALID_TYPE_FORM, parameters) {
            let diag = builder.into_diagnostic(format_args!(
                "The first argument to `Callable` must be either a list of types, \
                ParamSpec, Concatenate, or `...`",
            ));
            diagnostic::add_type_expression_reference_link(diag);
        }
        None
    }
}

/// The deferred state of a specific expression in an inference region.
#[derive(Default, Debug, Clone, Copy)]
enum DeferredExpressionState {
    /// The expression is not deferred.
    #[default]
    None,

    /// The expression is deferred.
    ///
    /// In the following example,
    /// ```py
    /// from __future__ import annotation
    ///
    /// a: tuple[int, "ForwardRef"] = ...
    /// ```
    ///
    /// The expression `tuple` and `int` are deferred but `ForwardRef` (after parsing) is both
    /// deferred and in a string annotation context.
    Deferred,

    /// The expression is in a string annotation context.
    ///
    /// This is required to differentiate between a deferred annotation and a string annotation.
    /// The former can occur when there's a `from __future__ import annotations` statement or we're
    /// in a stub file.
    ///
    /// In the following example,
    /// ```py
    /// a: "List[int]" = ...
    /// b: tuple[int, "ForwardRef"] = ...
    /// ```
    ///
    /// The annotation of `a` is completely inside a string while for `b`, it's only partially
    /// stringified.
    ///
    /// This variant wraps a [`NodeKey`] that allows us to retrieve the original
    /// [`ast::ExprStringLiteral`] node which created the string annotation.
    InStringAnnotation(NodeKey),
}

impl DeferredExpressionState {
    const fn is_deferred(self) -> bool {
        matches!(
            self,
            DeferredExpressionState::Deferred | DeferredExpressionState::InStringAnnotation(_)
        )
    }

    const fn in_string_annotation(self) -> bool {
        matches!(self, DeferredExpressionState::InStringAnnotation(_))
    }
}

impl From<bool> for DeferredExpressionState {
    fn from(value: bool) -> Self {
        if value {
            DeferredExpressionState::Deferred
        } else {
            DeferredExpressionState::None
        }
    }
}

#[derive(Debug, Clone, Copy, PartialEq, Eq)]
enum RichCompareOperator {
    Eq,
    Ne,
    Gt,
    Ge,
    Lt,
    Le,
}

impl From<RichCompareOperator> for ast::CmpOp {
    fn from(value: RichCompareOperator) -> Self {
        match value {
            RichCompareOperator::Eq => ast::CmpOp::Eq,
            RichCompareOperator::Ne => ast::CmpOp::NotEq,
            RichCompareOperator::Lt => ast::CmpOp::Lt,
            RichCompareOperator::Le => ast::CmpOp::LtE,
            RichCompareOperator::Gt => ast::CmpOp::Gt,
            RichCompareOperator::Ge => ast::CmpOp::GtE,
        }
    }
}

impl RichCompareOperator {
    #[must_use]
    const fn dunder(self) -> &'static str {
        match self {
            RichCompareOperator::Eq => "__eq__",
            RichCompareOperator::Ne => "__ne__",
            RichCompareOperator::Lt => "__lt__",
            RichCompareOperator::Le => "__le__",
            RichCompareOperator::Gt => "__gt__",
            RichCompareOperator::Ge => "__ge__",
        }
    }

    #[must_use]
    const fn reflect(self) -> Self {
        match self {
            RichCompareOperator::Eq => RichCompareOperator::Eq,
            RichCompareOperator::Ne => RichCompareOperator::Ne,
            RichCompareOperator::Lt => RichCompareOperator::Gt,
            RichCompareOperator::Le => RichCompareOperator::Ge,
            RichCompareOperator::Gt => RichCompareOperator::Lt,
            RichCompareOperator::Ge => RichCompareOperator::Le,
        }
    }
}

#[derive(Debug, Clone, Copy, PartialEq, Eq)]
enum MembershipTestCompareOperator {
    In,
    NotIn,
}

impl From<MembershipTestCompareOperator> for ast::CmpOp {
    fn from(value: MembershipTestCompareOperator) -> Self {
        match value {
            MembershipTestCompareOperator::In => ast::CmpOp::In,
            MembershipTestCompareOperator::NotIn => ast::CmpOp::NotIn,
        }
    }
}

#[derive(Debug, Clone, Copy, PartialEq, Eq)]
struct CompareUnsupportedError<'db> {
    op: ast::CmpOp,
    left_ty: Type<'db>,
    right_ty: Type<'db>,
}

fn format_import_from_module(level: u32, module: Option<&str>) -> String {
    format!(
        "{}{}",
        ".".repeat(level as usize),
        module.unwrap_or_default()
    )
}

/// Struct collecting string parts when inferring a formatted string. Infers a string literal if the
/// concatenated string is small enough, otherwise infers a literal string.
///
/// If the formatted string contains an expression (with a representation unknown at compile time),
/// infers an instance of `builtins.str`.
#[derive(Debug)]
struct StringPartsCollector {
    concatenated: Option<String>,
    expression: bool,
}

impl StringPartsCollector {
    fn new() -> Self {
        Self {
            concatenated: Some(String::new()),
            expression: false,
        }
    }

    fn push_str(&mut self, literal: &str) {
        if let Some(mut concatenated) = self.concatenated.take() {
            if concatenated.len().saturating_add(literal.len())
                <= TypeInferenceBuilder::MAX_STRING_LITERAL_SIZE
            {
                concatenated.push_str(literal);
                self.concatenated = Some(concatenated);
            } else {
                self.concatenated = None;
            }
        }
    }

    fn add_expression(&mut self) {
        self.concatenated = None;
        self.expression = true;
    }

    fn string_type(self, db: &dyn Db) -> Type {
        if self.expression {
            KnownClass::Str.to_instance(db)
        } else if let Some(concatenated) = self.concatenated {
            Type::string_literal(db, &concatenated)
        } else {
            Type::LiteralString
        }
    }
}

fn contains_string_literal(expr: &ast::Expr) -> bool {
    struct ContainsStringLiteral(bool);

    impl<'a> Visitor<'a> for ContainsStringLiteral {
        fn visit_expr(&mut self, expr: &'a ast::Expr) {
            self.0 |= matches!(expr, ast::Expr::StringLiteral(_));
            walk_expr(self, expr);
        }
    }

    let mut visitor = ContainsStringLiteral(false);
    visitor.visit_expr(expr);
    visitor.0
}

/// Map based on a `Vec`. It doesn't enforce
/// uniqueness on insertion. Instead, it relies on the caller
/// that elements are unique. For example, the way we visit definitions
/// in the `TypeInference` builder already implicitly guarantees that each definition
/// is only visited once.
#[derive(Debug, Clone, PartialEq, Eq, Hash)]
struct VecMap<K, V>(Vec<(K, V)>);

impl<K, V> VecMap<K, V>
where
    K: Eq,
    K: std::fmt::Debug,
    V: std::fmt::Debug,
{
    #[inline]
    fn len(&self) -> usize {
        self.0.len()
    }

    #[inline]
    fn is_empty(&self) -> bool {
        self.0.is_empty()
    }

    fn iter(&self) -> impl ExactSizeIterator<Item = (&K, &V)> {
        self.0.iter().map(|(k, v)| (k, v))
    }

    fn insert(&mut self, key: K, value: V) {
        debug_assert!(
            !self.0.iter().any(|(existing, _)| existing == &key),
            "An existing entry already exists for key {key:?}",
        );

        self.0.push((key, value));
    }

    fn into_boxed_slice(self) -> Box<[(K, V)]> {
        self.0.into_boxed_slice()
    }
}

impl<K, V> Extend<(K, V)> for VecMap<K, V>
where
    K: Eq,
    K: std::fmt::Debug,
    V: std::fmt::Debug,
{
    #[inline]
    fn extend<T: IntoIterator<Item = (K, V)>>(&mut self, iter: T) {
        if cfg!(debug_assertions) {
            for (key, value) in iter {
                self.insert(key, value);
            }
        } else {
            self.0.extend(iter);
        }
    }
}

impl<K, V> Default for VecMap<K, V> {
    fn default() -> Self {
        Self(Vec::default())
    }
}

/// Set based on a `Vec`. It doesn't enforce
/// uniqueness on insertion. Instead, it relies on the caller
/// that elements are uniuqe. For example, the way we visit definitions
/// in the `TypeInference` builder make already implicitly guarantees that each definition
/// is only visited once.
#[derive(Debug, Clone, PartialEq, Eq, Hash)]
struct VecSet<V>(Vec<V>);

impl<V> VecSet<V> {
    #[inline]
    fn is_empty(&self) -> bool {
        self.0.is_empty()
    }

    fn into_boxed_slice(self) -> Box<[V]> {
        self.0.into_boxed_slice()
    }
}

impl<V> VecSet<V>
where
    V: Eq,
    V: std::fmt::Debug,
{
    fn insert(&mut self, value: V) {
        debug_assert!(
            !self.0.iter().any(|existing| existing == &value),
            "An existing entry already exists for {value:?}",
        );

        self.0.push(value);
    }
}

impl<V> Extend<V> for VecSet<V>
where
    V: Eq,
    V: std::fmt::Debug,
{
    #[inline]
    fn extend<T: IntoIterator<Item = V>>(&mut self, iter: T) {
        if cfg!(debug_assertions) {
            for value in iter {
                self.insert(value);
            }
        } else {
            self.0.extend(iter);
        }
    }
}

impl<V> Default for VecSet<V> {
    fn default() -> Self {
        Self(Vec::default())
    }
}

impl<V> IntoIterator for VecSet<V> {
    type Item = V;
    type IntoIter = std::vec::IntoIter<V>;

    fn into_iter(self) -> Self::IntoIter {
        self.0.into_iter()
    }
}

#[cfg(test)]
mod tests {
    use crate::db::tests::{TestDb, setup_db};
    use crate::place::{global_symbol, symbol};
    use crate::semantic_index::definition::Definition;
    use crate::semantic_index::scope::FileScopeId;
    use crate::semantic_index::{global_scope, place_table, semantic_index, use_def_map};
    use crate::types::check_types;
    use ruff_db::diagnostic::Diagnostic;
    use ruff_db::files::{File, system_path_to_file};
    use ruff_db::system::DbWithWritableSystem as _;
    use ruff_db::testing::{assert_function_query_was_not_run, assert_function_query_was_run};

    use super::*;

    #[track_caller]
    fn get_symbol<'db>(
        db: &'db TestDb,
        file_name: &str,
        scopes: &[&str],
        symbol_name: &str,
    ) -> Place<'db> {
        let file = system_path_to_file(db, file_name).expect("file to exist");
        let module = parsed_module(db, file).load(db);
        let index = semantic_index(db, file);
        let mut file_scope_id = FileScopeId::global();
        let mut scope = file_scope_id.to_scope_id(db, file);
        for expected_scope_name in scopes {
            file_scope_id = index
                .child_scopes(file_scope_id)
                .next()
                .unwrap_or_else(|| panic!("scope of {expected_scope_name}"))
                .0;
            scope = file_scope_id.to_scope_id(db, file);
            assert_eq!(scope.name(db, &module), *expected_scope_name);
        }

        symbol(db, scope, symbol_name, ConsideredDefinitions::EndOfScope).place
    }

    #[track_caller]
    fn assert_diagnostic_messages(diagnostics: &[Diagnostic], expected: &[&str]) {
        let messages: Vec<&str> = diagnostics
            .iter()
            .map(Diagnostic::primary_message)
            .collect();
        assert_eq!(&messages, expected);
    }

    #[track_caller]
    fn assert_file_diagnostics(db: &TestDb, filename: &str, expected: &[&str]) {
        let file = system_path_to_file(db, filename).unwrap();
        let diagnostics = check_types(db, file);

        assert_diagnostic_messages(&diagnostics, expected);
    }

    #[test]
    fn not_literal_string() -> anyhow::Result<()> {
        let mut db = setup_db();
        let content = format!(
            r#"
            from typing_extensions import Literal, assert_type

            assert_type(not "{y}", bool)
            assert_type(not 10*"{y}", bool)
            assert_type(not "{y}"*10, bool)
            assert_type(not 0*"{y}", Literal[True])
            assert_type(not (-100)*"{y}", Literal[True])
            "#,
            y = "a".repeat(TypeInferenceBuilder::MAX_STRING_LITERAL_SIZE + 1),
        );
        db.write_dedented("src/a.py", &content)?;

        assert_file_diagnostics(&db, "src/a.py", &[]);

        Ok(())
    }

    #[test]
    fn multiplied_string() -> anyhow::Result<()> {
        let mut db = setup_db();
        let content = format!(
            r#"
            from typing_extensions import Literal, LiteralString, assert_type

            assert_type(2 * "hello", Literal["hellohello"])
            assert_type("goodbye" * 3, Literal["goodbyegoodbyegoodbye"])
            assert_type("a" * {y}, Literal["{a_repeated}"])
            assert_type({z} * "b", LiteralString)
            assert_type(0 * "hello", Literal[""])
            assert_type(-3 * "hello", Literal[""])
            "#,
            y = TypeInferenceBuilder::MAX_STRING_LITERAL_SIZE,
            z = TypeInferenceBuilder::MAX_STRING_LITERAL_SIZE + 1,
            a_repeated = "a".repeat(TypeInferenceBuilder::MAX_STRING_LITERAL_SIZE),
        );
        db.write_dedented("src/a.py", &content)?;

        assert_file_diagnostics(&db, "src/a.py", &[]);

        Ok(())
    }

    #[test]
    fn multiplied_literal_string() -> anyhow::Result<()> {
        let mut db = setup_db();
        let content = format!(
            r#"
            from typing_extensions import Literal, LiteralString, assert_type

            assert_type("{y}", LiteralString)
            assert_type(10*"{y}", LiteralString)
            assert_type("{y}"*10, LiteralString)
            assert_type(0*"{y}", Literal[""])
            assert_type((-100)*"{y}", Literal[""])
            "#,
            y = "a".repeat(TypeInferenceBuilder::MAX_STRING_LITERAL_SIZE + 1),
        );
        db.write_dedented("src/a.py", &content)?;

        assert_file_diagnostics(&db, "src/a.py", &[]);

        Ok(())
    }

    #[test]
    fn truncated_string_literals_become_literal_string() -> anyhow::Result<()> {
        let mut db = setup_db();
        let content = format!(
            r#"
            from typing_extensions import LiteralString, assert_type

            assert_type("{y}", LiteralString)
            assert_type("a" + "{z}", LiteralString)
            "#,
            y = "a".repeat(TypeInferenceBuilder::MAX_STRING_LITERAL_SIZE + 1),
            z = "a".repeat(TypeInferenceBuilder::MAX_STRING_LITERAL_SIZE),
        );
        db.write_dedented("src/a.py", &content)?;

        assert_file_diagnostics(&db, "src/a.py", &[]);

        Ok(())
    }

    #[test]
    fn adding_string_literals_and_literal_string() -> anyhow::Result<()> {
        let mut db = setup_db();
        let content = format!(
            r#"
            from typing_extensions import LiteralString, assert_type

            assert_type("{y}", LiteralString)
            assert_type("{y}" + "a", LiteralString)
            assert_type("a" + "{y}", LiteralString)
            assert_type("{y}" + "{y}", LiteralString)
            "#,
            y = "a".repeat(TypeInferenceBuilder::MAX_STRING_LITERAL_SIZE + 1),
        );
        db.write_dedented("src/a.py", &content)?;

        assert_file_diagnostics(&db, "src/a.py", &[]);

        Ok(())
    }

    #[test]
    fn pep695_type_params() {
        let mut db = setup_db();

        db.write_dedented(
            "src/a.py",
            "
            def f[T, U: A, V: (A, B), W = A, X: A = A1, Y: (int,)]():
                pass

            class A: ...
            class B: ...
            class A1(A): ...
            ",
        )
        .unwrap();

        let check_typevar = |var: &'static str,
                             upper_bound: Option<&'static str>,
                             constraints: Option<&[&'static str]>,
                             default: Option<&'static str>| {
            let var_ty = get_symbol(&db, "src/a.py", &["f"], var).expect_type();
            assert_eq!(var_ty.display(&db).to_string(), "typing.TypeVar");

            let expected_name_ty = format!(r#"Literal["{var}"]"#);
            let name_ty = var_ty.member(&db, "__name__").place.expect_type();
            assert_eq!(name_ty.display(&db).to_string(), expected_name_ty);

            let Type::KnownInstance(KnownInstanceType::TypeVar(typevar)) = var_ty else {
                panic!("expected TypeVar");
            };

            assert_eq!(
                typevar
                    .upper_bound(&db)
                    .map(|ty| ty.display(&db).to_string()),
                upper_bound.map(std::borrow::ToOwned::to_owned)
            );
            assert_eq!(
                typevar.constraints(&db).map(|tys| tys
                    .iter()
                    .map(|ty| ty.display(&db).to_string())
                    .collect::<Vec<_>>()),
                constraints.map(|strings| strings
                    .iter()
                    .map(std::string::ToString::to_string)
                    .collect::<Vec<_>>())
            );
            assert_eq!(
                typevar
                    .default_ty(&db)
                    .map(|ty| ty.display(&db).to_string()),
                default.map(std::borrow::ToOwned::to_owned)
            );
        };

        check_typevar("T", None, None, None);
        check_typevar("U", Some("A"), None, None);
        check_typevar("V", None, Some(&["A", "B"]), None);
        check_typevar("W", None, None, Some("A"));
        check_typevar("X", Some("A"), None, Some("A1"));

        // a typevar with less than two constraints is treated as unconstrained
        check_typevar("Y", None, None, None);
    }

    /// Test that a symbol known to be unbound in a scope does not still trigger cycle-causing
    /// reachability-constraint checks in that scope.
    #[test]
    fn unbound_symbol_no_reachability_constraint_check() {
        let mut db = setup_db();

        // If the bug we are testing for is not fixed, what happens is that when inferring the
        // `flag: bool = True` definitions, we look up `bool` as a deferred name (thus from end of
        // scope), and because of the early return its "unbound" binding has a reachability
        // constraint of `~flag`, which we evaluate, meaning we have to evaluate the definition of
        // `flag` -- and we are in a cycle. With the fix, we short-circuit evaluating reachability
        // constraints on "unbound" if a symbol is otherwise not bound.
        db.write_dedented(
            "src/a.py",
            "
            from __future__ import annotations

            def f():
                flag: bool = True
                if flag:
                    return True
            ",
        )
        .unwrap();

        db.clear_salsa_events();
        assert_file_diagnostics(&db, "src/a.py", &[]);
        let events = db.take_salsa_events();
        let cycles = salsa::attach(&db, || {
            events
                .iter()
                .filter_map(|event| {
                    if let salsa::EventKind::WillIterateCycle { database_key, .. } = event.kind {
                        Some(format!("{database_key:?}"))
                    } else {
                        None
                    }
                })
                .collect::<Vec<_>>()
        });
        let expected: Vec<String> = vec![];
        assert_eq!(cycles, expected);
    }

    // Incremental inference tests
    #[track_caller]
    fn first_public_binding<'db>(db: &'db TestDb, file: File, name: &str) -> Definition<'db> {
        let scope = global_scope(db, file);
        use_def_map(db, scope)
            .end_of_scope_symbol_bindings(place_table(db, scope).symbol_id(name).unwrap())
            .find_map(|b| b.binding.definition())
            .expect("no binding found")
    }

    #[test]
    fn dependency_public_symbol_type_change() -> anyhow::Result<()> {
        let mut db = setup_db();

        db.write_files([
            ("/src/a.py", "from foo import x"),
            ("/src/foo.py", "x: int = 10\ndef foo(): ..."),
        ])?;

        let a = system_path_to_file(&db, "/src/a.py").unwrap();
        let x_ty = global_symbol(&db, a, "x").place.expect_type();

        assert_eq!(x_ty.display(&db).to_string(), "int");

        // Change `x` to a different value
        db.write_file("/src/foo.py", "x: bool = True\ndef foo(): ...")?;

        let a = system_path_to_file(&db, "/src/a.py").unwrap();

        let x_ty_2 = global_symbol(&db, a, "x").place.expect_type();

        assert_eq!(x_ty_2.display(&db).to_string(), "bool");

        Ok(())
    }

    #[test]
    fn dependency_internal_symbol_change() -> anyhow::Result<()> {
        let mut db = setup_db();

        db.write_files([
            ("/src/a.py", "from foo import x"),
            ("/src/foo.py", "x: int = 10\ndef foo(): y = 1"),
        ])?;

        let a = system_path_to_file(&db, "/src/a.py").unwrap();
        let x_ty = global_symbol(&db, a, "x").place.expect_type();

        assert_eq!(x_ty.display(&db).to_string(), "int");

        db.write_file("/src/foo.py", "x: int = 10\ndef foo(): pass")?;

        let a = system_path_to_file(&db, "/src/a.py").unwrap();

        db.clear_salsa_events();

        let x_ty_2 = global_symbol(&db, a, "x").place.expect_type();

        assert_eq!(x_ty_2.display(&db).to_string(), "int");

        let events = db.take_salsa_events();

        assert_function_query_was_not_run(
            &db,
            infer_definition_types,
            first_public_binding(&db, a, "x"),
            &events,
        );

        Ok(())
    }

    #[test]
    fn dependency_unrelated_symbol() -> anyhow::Result<()> {
        let mut db = setup_db();

        db.write_files([
            ("/src/a.py", "from foo import x"),
            ("/src/foo.py", "x: int = 10\ny: bool = True"),
        ])?;

        let a = system_path_to_file(&db, "/src/a.py").unwrap();
        let x_ty = global_symbol(&db, a, "x").place.expect_type();

        assert_eq!(x_ty.display(&db).to_string(), "int");

        db.write_file("/src/foo.py", "x: int = 10\ny: bool = False")?;

        let a = system_path_to_file(&db, "/src/a.py").unwrap();

        db.clear_salsa_events();

        let x_ty_2 = global_symbol(&db, a, "x").place.expect_type();

        assert_eq!(x_ty_2.display(&db).to_string(), "int");

        let events = db.take_salsa_events();

        assert_function_query_was_not_run(
            &db,
            infer_definition_types,
            first_public_binding(&db, a, "x"),
            &events,
        );
        Ok(())
    }

    #[test]
    fn dependency_implicit_instance_attribute() -> anyhow::Result<()> {
        fn x_rhs_expression(db: &TestDb) -> Expression<'_> {
            let file_main = system_path_to_file(db, "/src/main.py").unwrap();
            let ast = parsed_module(db, file_main).load(db);
            // Get the second statement in `main.py` (x = …) and extract the expression
            // node on the right-hand side:
            let x_rhs_node = &ast.syntax().body[1].as_assign_stmt().unwrap().value;

            let index = semantic_index(db, file_main);
            index.expression(x_rhs_node.as_ref())
        }

        let mut db = setup_db();

        db.write_dedented(
            "/src/mod.py",
            r#"
            class C:
                def f(self):
                    self.attr: int | None = None
            "#,
        )?;
        db.write_dedented(
            "/src/main.py",
            r#"
            from mod import C
            x = C().attr
            "#,
        )?;

        let file_main = system_path_to_file(&db, "/src/main.py").unwrap();
        let attr_ty = global_symbol(&db, file_main, "x").place.expect_type();
        assert_eq!(attr_ty.display(&db).to_string(), "Unknown | int | None");

        // Change the type of `attr` to `str | None`; this should trigger the type of `x` to be re-inferred
        db.write_dedented(
            "/src/mod.py",
            r#"
            class C:
                def f(self):
                    self.attr: str | None = None
            "#,
        )?;

        let events = {
            db.clear_salsa_events();
            let attr_ty = global_symbol(&db, file_main, "x").place.expect_type();
            assert_eq!(attr_ty.display(&db).to_string(), "Unknown | str | None");
            db.take_salsa_events()
        };
        assert_function_query_was_run(&db, infer_expression_types, x_rhs_expression(&db), &events);

        // Add a comment; this should not trigger the type of `x` to be re-inferred
        db.write_dedented(
            "/src/mod.py",
            r#"
            class C:
                def f(self):
                    # a comment!
                    self.attr: str | None = None
            "#,
        )?;

        let events = {
            db.clear_salsa_events();
            let attr_ty = global_symbol(&db, file_main, "x").place.expect_type();
            assert_eq!(attr_ty.display(&db).to_string(), "Unknown | str | None");
            db.take_salsa_events()
        };

        assert_function_query_was_not_run(
            &db,
            infer_expression_types,
            x_rhs_expression(&db),
            &events,
        );

        Ok(())
    }

    /// This test verifies that changing a class's declaration in a non-meaningful way (e.g. by adding a comment)
    /// doesn't trigger type inference for expressions that depend on the class's members.
    #[test]
    fn dependency_own_instance_member() -> anyhow::Result<()> {
        fn x_rhs_expression(db: &TestDb) -> Expression<'_> {
            let file_main = system_path_to_file(db, "/src/main.py").unwrap();
            let ast = parsed_module(db, file_main).load(db);
            // Get the second statement in `main.py` (x = …) and extract the expression
            // node on the right-hand side:
            let x_rhs_node = &ast.syntax().body[1].as_assign_stmt().unwrap().value;

            let index = semantic_index(db, file_main);
            index.expression(x_rhs_node.as_ref())
        }

        let mut db = setup_db();

        db.write_dedented(
            "/src/mod.py",
            r#"
            class C:
                if random.choice([True, False]):
                    attr: int = 42
                else:
                    attr: None = None
            "#,
        )?;
        db.write_dedented(
            "/src/main.py",
            r#"
            from mod import C
            x = C().attr
            "#,
        )?;

        let file_main = system_path_to_file(&db, "/src/main.py").unwrap();
        let attr_ty = global_symbol(&db, file_main, "x").place.expect_type();
        assert_eq!(attr_ty.display(&db).to_string(), "Unknown | int | None");

        // Change the type of `attr` to `str | None`; this should trigger the type of `x` to be re-inferred
        db.write_dedented(
            "/src/mod.py",
            r#"
            class C:
                if random.choice([True, False]):
                    attr: str = "42"
                else:
                    attr: None = None
            "#,
        )?;

        let events = {
            db.clear_salsa_events();
            let attr_ty = global_symbol(&db, file_main, "x").place.expect_type();
            assert_eq!(attr_ty.display(&db).to_string(), "Unknown | str | None");
            db.take_salsa_events()
        };
        assert_function_query_was_run(&db, infer_expression_types, x_rhs_expression(&db), &events);

        // Add a comment; this should not trigger the type of `x` to be re-inferred
        db.write_dedented(
            "/src/mod.py",
            r#"
            class C:
                # comment
                if random.choice([True, False]):
                    attr: str = "42"
                else:
                    attr: None = None
            "#,
        )?;

        let events = {
            db.clear_salsa_events();
            let attr_ty = global_symbol(&db, file_main, "x").place.expect_type();
            assert_eq!(attr_ty.display(&db).to_string(), "Unknown | str | None");
            db.take_salsa_events()
        };

        assert_function_query_was_not_run(
            &db,
            infer_expression_types,
            x_rhs_expression(&db),
            &events,
        );

        Ok(())
    }

    #[test]
    fn dependency_implicit_class_member() -> anyhow::Result<()> {
        fn x_rhs_expression(db: &TestDb) -> Expression<'_> {
            let file_main = system_path_to_file(db, "/src/main.py").unwrap();
            let ast = parsed_module(db, file_main).load(db);
            // Get the third statement in `main.py` (x = …) and extract the expression
            // node on the right-hand side:
            let x_rhs_node = &ast.syntax().body[2].as_assign_stmt().unwrap().value;

            let index = semantic_index(db, file_main);
            index.expression(x_rhs_node.as_ref())
        }

        let mut db = setup_db();

        db.write_dedented(
            "/src/mod.py",
            r#"
            class C:
                def __init__(self):
                    self.instance_attr: str = "24"

                @classmethod
                def method(cls):
                    cls.class_attr: int = 42
            "#,
        )?;
        db.write_dedented(
            "/src/main.py",
            r#"
            from mod import C
            C.method()
            x = C().class_attr
            "#,
        )?;

        let file_main = system_path_to_file(&db, "/src/main.py").unwrap();
        let attr_ty = global_symbol(&db, file_main, "x").place.expect_type();
        assert_eq!(attr_ty.display(&db).to_string(), "Unknown | int");

        // Change the type of `class_attr` to `str`; this should trigger the type of `x` to be re-inferred
        db.write_dedented(
            "/src/mod.py",
            r#"
            class C:
                def __init__(self):
                    self.instance_attr: str = "24"

                @classmethod
                def method(cls):
                    cls.class_attr: str = "42"
            "#,
        )?;

        let events = {
            db.clear_salsa_events();
            let attr_ty = global_symbol(&db, file_main, "x").place.expect_type();
            assert_eq!(attr_ty.display(&db).to_string(), "Unknown | str");
            db.take_salsa_events()
        };
        assert_function_query_was_run(&db, infer_expression_types, x_rhs_expression(&db), &events);

        // Add a comment; this should not trigger the type of `x` to be re-inferred
        db.write_dedented(
            "/src/mod.py",
            r#"
            class C:
                def __init__(self):
                    self.instance_attr: str = "24"

                @classmethod
                def method(cls):
                    # comment
                    cls.class_attr: str = "42"
            "#,
        )?;

        let events = {
            db.clear_salsa_events();
            let attr_ty = global_symbol(&db, file_main, "x").place.expect_type();
            assert_eq!(attr_ty.display(&db).to_string(), "Unknown | str");
            db.take_salsa_events()
        };

        assert_function_query_was_not_run(
            &db,
            infer_expression_types,
            x_rhs_expression(&db),
            &events,
        );

        Ok(())
    }
}<|MERGE_RESOLUTION|>--- conflicted
+++ resolved
@@ -3839,260 +3839,12 @@
                         ));
                     }
                 }
-<<<<<<< HEAD
                 AttributeAssignmentResult::ReadOnlyProperty => {
                     if let Some(builder) = self.context.report_lint(&INVALID_ASSIGNMENT, target) {
                         builder.into_diagnostic(format_args!(
                             "Property `{attribute}` defined in `{ty}` is read-only",
                             ty = object_ty.display(self.db()),
                         ));
-=======
-                false
-            }
-
-            Type::Dynamic(..) | Type::Never => true,
-
-            Type::NominalInstance(..)
-            | Type::ProtocolInstance(_)
-            | Type::BooleanLiteral(..)
-            | Type::IntLiteral(..)
-            | Type::StringLiteral(..)
-            | Type::BytesLiteral(..)
-            | Type::EnumLiteral(..)
-            | Type::LiteralString
-            | Type::Tuple(..)
-            | Type::SpecialForm(..)
-            | Type::KnownInstance(..)
-            | Type::PropertyInstance(..)
-            | Type::FunctionLiteral(..)
-            | Type::Callable(..)
-            | Type::BoundMethod(_)
-            | Type::MethodWrapper(_)
-            | Type::WrapperDescriptor(_)
-            | Type::DataclassDecorator(_)
-            | Type::DataclassTransformer(_)
-            | Type::TypeVar(..)
-            | Type::AlwaysTruthy
-            | Type::AlwaysFalsy
-            | Type::TypeIs(_) => {
-                // First, try to call the `__setattr__` dunder method. If this is present/defined, overrides
-                // assigning the attributed by the normal mechanism.
-                let setattr_dunder_call_result = object_ty.try_call_dunder_with_policy(
-                    db,
-                    "__setattr__",
-                    &mut CallArguments::positional([Type::string_literal(db, attribute), value_ty]),
-                    MemberLookupPolicy::MRO_NO_OBJECT_FALLBACK,
-                );
-
-                let check_setattr_return_type = |result: Bindings<'db>| -> bool {
-                    match result.return_type(db) {
-                        Type::Never => {
-                            if emit_diagnostics {
-                                if let Some(builder) =
-                                    self.context.report_lint(&INVALID_ASSIGNMENT, target)
-                                {
-                                    let is_setattr_synthesized = match object_ty
-                                        .class_member_with_policy(
-                                            db,
-                                            "__setattr__".into(),
-                                            MemberLookupPolicy::MRO_NO_OBJECT_FALLBACK,
-                                        ) {
-                                        PlaceAndQualifiers {
-                                            place: Place::Type(attr_ty, _),
-                                            qualifiers: _,
-                                        } => attr_ty.is_callable_type(),
-                                        _ => false,
-                                    };
-
-                                    let member_exists =
-                                        !object_ty.member(db, attribute).place.is_unbound();
-
-                                    let msg = if !member_exists {
-                                        format!(
-                                            "Can not assign to unresolved attribute `{attribute}` on type `{}`",
-                                            object_ty.display(db)
-                                        )
-                                    } else if is_setattr_synthesized {
-                                        format!(
-                                            "Property `{attribute}` defined in `{}` is read-only",
-                                            object_ty.display(db)
-                                        )
-                                    } else {
-                                        format!(
-                                            "Cannot assign to attribute `{attribute}` on type `{}` \
-                                                 whose `__setattr__` method returns `Never`/`NoReturn`",
-                                            object_ty.display(db)
-                                        )
-                                    };
-
-                                    builder.into_diagnostic(msg);
-                                }
-                            }
-                            false
-                        }
-                        _ => true,
-                    }
-                };
-
-                match setattr_dunder_call_result {
-                    Ok(result) => check_setattr_return_type(result),
-                    Err(CallDunderError::PossiblyUnbound(result)) => {
-                        check_setattr_return_type(*result)
-                    }
-                    Err(CallDunderError::CallError(..)) => {
-                        if emit_diagnostics {
-                            if let Some(builder) =
-                                self.context.report_lint(&UNRESOLVED_ATTRIBUTE, target)
-                            {
-                                builder.into_diagnostic(format_args!(
-                                    "Can not assign object of type `{}` to attribute \
-                                     `{attribute}` on type `{}` with \
-                                     custom `__setattr__` method.",
-                                    value_ty.display(db),
-                                    object_ty.display(db)
-                                ));
-                            }
-                        }
-                        false
-                    }
-                    Err(CallDunderError::MethodNotAvailable) => {
-                        match object_ty.class_member(db, attribute.into()) {
-                            meta_attr @ PlaceAndQualifiers { .. } if meta_attr.is_class_var() => {
-                                if emit_diagnostics {
-                                    if let Some(builder) =
-                                        self.context.report_lint(&INVALID_ATTRIBUTE_ACCESS, target)
-                                    {
-                                        builder.into_diagnostic(format_args!(
-                                            "Cannot assign to ClassVar `{attribute}` \
-                                     from an instance of type `{ty}`",
-                                            ty = object_ty.display(self.db()),
-                                        ));
-                                    }
-                                }
-                                false
-                            }
-                            PlaceAndQualifiers {
-                                place: Place::Type(meta_attr_ty, meta_attr_boundness),
-                                qualifiers,
-                            } => {
-                                if invalid_assignment_to_final(qualifiers) {
-                                    return false;
-                                }
-
-                                let assignable_to_meta_attr =
-                                    if let Place::Type(meta_dunder_set, _) =
-                                        meta_attr_ty.class_member(db, "__set__".into()).place
-                                    {
-                                        let successful_call = meta_dunder_set
-                                            .try_call(
-                                                db,
-                                                &CallArguments::positional([
-                                                    meta_attr_ty,
-                                                    object_ty,
-                                                    value_ty,
-                                                ]),
-                                            )
-                                            .is_ok();
-
-                                        if !successful_call && emit_diagnostics {
-                                            if let Some(builder) = self
-                                                .context
-                                                .report_lint(&INVALID_ASSIGNMENT, target)
-                                            {
-                                                // TODO: Here, it would be nice to emit an additional diagnostic that explains why the call failed
-                                                builder.into_diagnostic(format_args!(
-                                            "Invalid assignment to data descriptor attribute \
-                                         `{attribute}` on type `{}` with custom `__set__` method",
-                                            object_ty.display(db)
-                                        ));
-                                            }
-                                        }
-
-                                        successful_call
-                                    } else {
-                                        ensure_assignable_to(meta_attr_ty)
-                                    };
-
-                                let assignable_to_instance_attribute = if meta_attr_boundness
-                                    == Boundness::PossiblyUnbound
-                                {
-                                    let (assignable, boundness) = if let PlaceAndQualifiers {
-                                        place:
-                                            Place::Type(instance_attr_ty, instance_attr_boundness),
-                                        qualifiers,
-                                    } =
-                                        object_ty.instance_member(db, attribute)
-                                    {
-                                        if invalid_assignment_to_final(qualifiers) {
-                                            return false;
-                                        }
-
-                                        (
-                                            ensure_assignable_to(instance_attr_ty),
-                                            instance_attr_boundness,
-                                        )
-                                    } else {
-                                        (true, Boundness::PossiblyUnbound)
-                                    };
-
-                                    if boundness == Boundness::PossiblyUnbound {
-                                        report_possibly_unbound_attribute(
-                                            &self.context,
-                                            target,
-                                            attribute,
-                                            object_ty,
-                                        );
-                                    }
-
-                                    assignable
-                                } else {
-                                    true
-                                };
-
-                                assignable_to_meta_attr && assignable_to_instance_attribute
-                            }
-
-                            PlaceAndQualifiers {
-                                place: Place::Unbound,
-                                ..
-                            } => {
-                                if let PlaceAndQualifiers {
-                                    place: Place::Type(instance_attr_ty, instance_attr_boundness),
-                                    qualifiers,
-                                } = object_ty.instance_member(db, attribute)
-                                {
-                                    if invalid_assignment_to_final(qualifiers) {
-                                        return false;
-                                    }
-
-                                    if instance_attr_boundness == Boundness::PossiblyUnbound {
-                                        report_possibly_unbound_attribute(
-                                            &self.context,
-                                            target,
-                                            attribute,
-                                            object_ty,
-                                        );
-                                    }
-
-                                    ensure_assignable_to(instance_attr_ty)
-                                } else {
-                                    if emit_diagnostics {
-                                        if let Some(builder) =
-                                            self.context.report_lint(&UNRESOLVED_ATTRIBUTE, target)
-                                        {
-                                            builder.into_diagnostic(format_args!(
-                                                "Unresolved attribute `{}` on type `{}`.",
-                                                attribute,
-                                                object_ty.display(db)
-                                            ));
-                                        }
-                                    }
-
-                                    false
-                                }
-                            }
-                        }
->>>>>>> 41207ec9
                     }
                 }
                 AttributeAssignmentResult::FailToSet => {
