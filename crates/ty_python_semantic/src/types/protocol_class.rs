use std::{collections::BTreeMap, ops::Deref};

use itertools::Itertools;

use ruff_python_ast::name::Name;

use crate::{
    Db, FxOrderSet,
    place::{Boundness, Place, PlaceAndQualifiers, place_from_bindings, place_from_declarations},
    semantic_index::{place_table, use_def_map},
    types::{
        CallArgumentTypes, CallableType, ClassBase, ClassLiteral, KnownFunction,
        PropertyInstanceType, Signature, Type, TypeMapping, TypeQualifiers, TypeRelation,
        TypeVarInstance, TypeVisitor,
        signatures::{Parameter, Parameters},
    },
};

use super::TypeVarVariance;

impl<'db> ClassLiteral<'db> {
    /// Returns `Some` if this is a protocol class, `None` otherwise.
    pub(super) fn into_protocol_class(self, db: &'db dyn Db) -> Option<ProtocolClassLiteral<'db>> {
        self.is_protocol(db).then_some(ProtocolClassLiteral(self))
    }
}

/// Representation of a single `Protocol` class definition.
#[derive(Debug, Copy, Clone, PartialEq, Eq)]
pub(super) struct ProtocolClassLiteral<'db>(ClassLiteral<'db>);

impl<'db> ProtocolClassLiteral<'db> {
    /// Returns the protocol members of this class.
    ///
    /// A protocol's members define the interface declared by the protocol.
    /// They therefore determine how the protocol should behave with regards to
    /// assignability and subtyping.
    ///
    /// The list of members consists of all bindings and declarations that take place
    /// in the protocol's class body, except for a list of excluded attributes which should
    /// not be taken into account. (This list includes `__init__` and `__new__`, which can
    /// legally be defined on protocol classes but do not constitute protocol members.)
    ///
    /// It is illegal for a protocol class to have any instance attributes that are not declared
    /// in the protocol's class body. If any are assigned to, they are not taken into account in
    /// the protocol's list of members.
    pub(super) fn interface(self, db: &'db dyn Db) -> ProtocolInterface<'db> {
        let _span = tracing::trace_span!("protocol_members", "class='{}'", self.name(db)).entered();
        cached_protocol_interface(db, *self)
    }

    pub(super) fn is_runtime_checkable(self, db: &'db dyn Db) -> bool {
        self.known_function_decorators(db)
            .contains(&KnownFunction::RuntimeCheckable)
    }
}

impl<'db> Deref for ProtocolClassLiteral<'db> {
    type Target = ClassLiteral<'db>;

    fn deref(&self) -> &Self::Target {
        &self.0
    }
}

/// The interface of a protocol: the members of that protocol, and the types of those members.
///
/// # Ordering
/// Ordering is based on the protocol interface member's salsa-assigned id and not on its members.
/// The id may change between runs, or when the protocol instance members was garbage collected and recreated.
#[salsa::interned(debug)]
#[derive(PartialOrd, Ord)]
pub(super) struct ProtocolInterface<'db> {
    #[returns(ref)]
    inner: BTreeMap<Name, ProtocolMemberData<'db>>,
}

impl get_size2::GetSize for ProtocolInterface<'_> {}

impl<'db> ProtocolInterface<'db> {
    /// Synthesize a new protocol interface with the given members.
    ///
    /// All created members will be covariant, read-only property members
    /// rather than method members or mutable attribute members.
    pub(super) fn with_property_members<'a, M>(db: &'db dyn Db, members: M) -> Self
    where
        M: IntoIterator<Item = (&'a str, Type<'db>)>,
    {
        let members: BTreeMap<_, _> = members
            .into_iter()
            .map(|(name, ty)| {
                // Synthesize a read-only property (one that has a getter but no setter)
                // which returns the specified type from its getter.
                let property_getter_signature = Signature::new(
                    Parameters::new([Parameter::positional_only(Some(Name::new_static("self")))]),
                    Some(ty.normalized(db)),
                );
                let property_getter = CallableType::single(db, property_getter_signature);
                let property = PropertyInstanceType::new(db, Some(property_getter), None);
                (
                    Name::new(name),
                    ProtocolMemberData {
                        qualifiers: TypeQualifiers::default(),
                        kind: ProtocolMemberKind::Property(property),
                    },
                )
            })
            .collect();
        Self::new(db, members)
    }

    fn empty(db: &'db dyn Db) -> Self {
        Self::new(db, BTreeMap::default())
    }

    pub(super) fn members<'a>(
        self,
        db: &'db dyn Db,
    ) -> impl ExactSizeIterator<Item = ProtocolMember<'a, 'db>>
    where
        'db: 'a,
    {
        self.inner(db).iter().map(|(name, data)| ProtocolMember {
            name,
            kind: data.kind,
            qualifiers: data.qualifiers,
        })
    }

    fn member_by_name<'a>(self, db: &'db dyn Db, name: &'a str) -> Option<ProtocolMember<'a, 'db>> {
        self.inner(db).get(name).map(|data| ProtocolMember {
            name,
            kind: data.kind,
            qualifiers: data.qualifiers,
        })
    }

    pub(super) fn instance_member(self, db: &'db dyn Db, name: &str) -> PlaceAndQualifiers<'db> {
        self.member_by_name(db, name)
            .map(|member| PlaceAndQualifiers {
                place: Place::bound(member.ty()),
                qualifiers: member.qualifiers(),
            })
            .unwrap_or_else(|| Type::object(db).instance_member(db, name))
    }

    /// Return `true` if if all members on `self` are also members of `other`.
    ///
    /// TODO: this method should consider the types of the members as well as their names.
    pub(super) fn is_sub_interface_of(self, db: &'db dyn Db, other: Self) -> bool {
        self.inner(db)
            .keys()
            .all(|member_name| other.inner(db).contains_key(member_name))
    }

    /// Return `true` if the types of any of the members match the closure passed in.
    pub(super) fn any_over_type(
        self,
        db: &'db dyn Db,
        type_fn: &dyn Fn(Type<'db>) -> bool,
    ) -> bool {
        self.members(db)
            .any(|member| member.any_over_type(db, type_fn))
    }

    pub(super) fn normalized_impl(self, db: &'db dyn Db, visitor: &mut TypeVisitor<'db>) -> Self {
        Self::new(
            db,
            self.inner(db)
                .iter()
                .map(|(name, data)| (name.clone(), data.normalized_impl(db, visitor)))
                .collect::<BTreeMap<_, _>>(),
        )
    }

    pub(super) fn materialize(self, db: &'db dyn Db, variance: TypeVarVariance) -> Self {
        Self::new(
            db,
            self.inner(db)
                .iter()
                .map(|(name, data)| (name.clone(), data.materialize(db, variance)))
                .collect::<BTreeMap<_, _>>(),
        )
    }

    pub(super) fn specialized_and_normalized<'a>(
        self,
        db: &'db dyn Db,
        type_mapping: &TypeMapping<'a, 'db>,
    ) -> Self {
        Self::new(
            db,
            self.inner(db)
                .iter()
                .map(|(name, data)| {
                    (
                        name.clone(),
                        data.apply_type_mapping(db, type_mapping).normalized(db),
                    )
                })
                .collect::<BTreeMap<_, _>>(),
        )
    }

    pub(super) fn find_legacy_typevars(
        self,
        db: &'db dyn Db,
        typevars: &mut FxOrderSet<TypeVarInstance<'db>>,
    ) {
        for data in self.inner(db).values() {
            data.find_legacy_typevars(db, typevars);
        }
    }
}

#[derive(Debug, PartialEq, Eq, Clone, Hash, salsa::Update)]
pub(super) struct ProtocolMemberData<'db> {
    kind: ProtocolMemberKind<'db>,
    qualifiers: TypeQualifiers,
}

impl<'db> ProtocolMemberData<'db> {
    fn normalized(&self, db: &'db dyn Db) -> Self {
        self.normalized_impl(db, &mut TypeVisitor::default())
    }

    fn normalized_impl(&self, db: &'db dyn Db, visitor: &mut TypeVisitor<'db>) -> Self {
        Self {
            kind: self.kind.normalized_impl(db, visitor),
            qualifiers: self.qualifiers,
        }
    }

    fn apply_type_mapping<'a>(&self, db: &'db dyn Db, type_mapping: &TypeMapping<'a, 'db>) -> Self {
        Self {
            kind: self.kind.apply_type_mapping(db, type_mapping),
            qualifiers: self.qualifiers,
        }
    }

    fn find_legacy_typevars(
        &self,
        db: &'db dyn Db,
        typevars: &mut FxOrderSet<TypeVarInstance<'db>>,
    ) {
        self.kind.find_legacy_typevars(db, typevars);
    }

    fn materialize(&self, db: &'db dyn Db, variance: TypeVarVariance) -> Self {
        Self {
            kind: self.kind.materialize(db, variance),
            qualifiers: self.qualifiers,
        }
    }
}

#[derive(Debug, Copy, Clone, PartialEq, Eq, salsa::Update, Hash)]
pub(super) enum ProtocolMemberKind<'db> {
    Method(Type<'db>), // TODO: use CallableType
    Property(PropertyInstanceType<'db>),
    Other(Type<'db>),
}

impl<'db> ProtocolMemberKind<'db> {
    fn normalized_impl(&self, db: &'db dyn Db, visitor: &mut TypeVisitor<'db>) -> Self {
        match self {
            ProtocolMemberKind::Method(callable) => {
                ProtocolMemberKind::Method(callable.normalized_impl(db, visitor))
            }
            ProtocolMemberKind::Property(property) => {
                ProtocolMemberKind::Property(property.normalized_impl(db, visitor))
            }
            ProtocolMemberKind::Other(ty) => {
                ProtocolMemberKind::Other(ty.normalized_impl(db, visitor))
            }
        }
    }

    fn apply_type_mapping<'a>(&self, db: &'db dyn Db, type_mapping: &TypeMapping<'a, 'db>) -> Self {
        match self {
            ProtocolMemberKind::Method(callable) => {
                ProtocolMemberKind::Method(callable.apply_type_mapping(db, type_mapping))
            }
            ProtocolMemberKind::Property(property) => {
                ProtocolMemberKind::Property(property.apply_type_mapping(db, type_mapping))
            }
            ProtocolMemberKind::Other(ty) => {
                ProtocolMemberKind::Other(ty.apply_type_mapping(db, type_mapping))
            }
        }
    }

    fn find_legacy_typevars(
        &self,
        db: &'db dyn Db,
        typevars: &mut FxOrderSet<TypeVarInstance<'db>>,
    ) {
        match self {
            ProtocolMemberKind::Method(callable) => callable.find_legacy_typevars(db, typevars),
            ProtocolMemberKind::Property(property) => property.find_legacy_typevars(db, typevars),
            ProtocolMemberKind::Other(ty) => ty.find_legacy_typevars(db, typevars),
        }
    }

    fn materialize(self, db: &'db dyn Db, variance: TypeVarVariance) -> Self {
        match self {
            ProtocolMemberKind::Method(callable) => {
                ProtocolMemberKind::Method(callable.materialize(db, variance))
            }
            ProtocolMemberKind::Property(property) => {
                ProtocolMemberKind::Property(property.materialize(db, variance))
            }
            ProtocolMemberKind::Other(ty) => {
                ProtocolMemberKind::Other(ty.materialize(db, variance))
            }
        }
    }
}

/// A single member of a protocol interface.
#[derive(Debug, PartialEq, Eq)]
pub(super) struct ProtocolMember<'a, 'db> {
    name: &'a str,
    kind: ProtocolMemberKind<'db>,
    qualifiers: TypeQualifiers,
}

impl<'a, 'db> ProtocolMember<'a, 'db> {
    pub(super) fn name(&self) -> &'a str {
        self.name
    }

    pub(super) fn kind(&self) -> ProtocolMemberKind<'db> {
        self.kind
    }

    pub(super) fn qualifiers(&self) -> TypeQualifiers {
        self.qualifiers
    }

    fn ty(&self) -> Type<'db> {
        match &self.kind {
            ProtocolMemberKind::Method(callable) => *callable,
            ProtocolMemberKind::Property(property) => Type::PropertyInstance(*property),
            ProtocolMemberKind::Other(ty) => *ty,
        }
    }

<<<<<<< HEAD
=======
    pub(super) fn has_disjoint_type_from(&self, db: &'db dyn Db, other: Type<'db>) -> bool {
        match &self.kind {
            // TODO: implement disjointness for property/method members as well as attribute members
            ProtocolMemberKind::Property(_) | ProtocolMemberKind::Method(_) => false,
            ProtocolMemberKind::Other(ty) => ty.is_disjoint_from(db, other),
        }
    }

>>>>>>> 1b813cd5
    /// Return `true` if `other` contains an attribute/method/property that satisfies
    /// the part of the interface defined by this protocol member.
    pub(super) fn is_satisfied_by(
        &self,
        db: &'db dyn Db,
        instance: Type<'db>,
        relation: TypeRelation,
    ) -> bool {
        let Place::Type(attribute_type, Boundness::Bound) = instance.member(db, self.name).place
        else {
            return false;
        };

        match &self.kind {
            // TODO: consider the types of the attribute on `other` for method members
            ProtocolMemberKind::Method(_) => true,
            ProtocolMemberKind::Property(property) => {
                let Some(getter) = property.getter(db) else {
                    return true;
                };
                let Ok(member_type) = getter
                    .try_call(db, &CallArgumentTypes::positional([instance]))
                    .map(|binding| binding.return_type(db))
                else {
                    return false;
                };
                if !attribute_type.has_relation_to(db, member_type, relation) {
                    return false;
                }
                let Some(Type::FunctionLiteral(setter)) = property.setter(db) else {
                    return true;
                };
                let setter_value_type = setter.parameter_type(db, 1).unwrap_or(Type::unknown());
                instance
                    .validate_attribute_assignment(db, self.name, setter_value_type)
                    .is_not_err()
            }
            ProtocolMemberKind::Other(member_type) => {
                member_type.has_relation_to(db, attribute_type, relation)
                    && attribute_type.has_relation_to(db, *member_type, relation)
            }
        }
    }

    fn any_over_type(&self, db: &'db dyn Db, type_fn: &dyn Fn(Type<'db>) -> bool) -> bool {
        match &self.kind {
            ProtocolMemberKind::Method(callable) => callable.any_over_type(db, type_fn),
            ProtocolMemberKind::Property(property) => property.any_over_type(db, type_fn),
            ProtocolMemberKind::Other(ty) => ty.any_over_type(db, type_fn),
        }
    }
}

/// Returns `true` if a declaration or binding to a given name in a protocol class body
/// should be excluded from the list of protocol members of that class.
///
/// The list of excluded members is subject to change between Python versions,
/// especially for dunders, but it probably doesn't matter *too* much if this
/// list goes out of date. It's up to date as of Python commit 87b1ea016b1454b1e83b9113fa9435849b7743aa
/// (<https://github.com/python/cpython/blob/87b1ea016b1454b1e83b9113fa9435849b7743aa/Lib/typing.py#L1776-L1814>)
fn excluded_from_proto_members(member: &str) -> bool {
    matches!(
        member,
        "_is_protocol"
            | "__non_callable_proto_members__"
            | "__static_attributes__"
            | "__orig_class__"
            | "__match_args__"
            | "__weakref__"
            | "__doc__"
            | "__parameters__"
            | "__module__"
            | "_MutableMapping__marker"
            | "__slots__"
            | "__dict__"
            | "__new__"
            | "__protocol_attrs__"
            | "__init__"
            | "__class_getitem__"
            | "__firstlineno__"
            | "__abstractmethods__"
            | "__orig_bases__"
            | "_is_runtime_protocol"
            | "__subclasshook__"
            | "__type_params__"
            | "__annotations__"
            | "__annotate__"
            | "__annotate_func__"
            | "__annotations_cache__"
    ) || member.starts_with("_abc_")
}

#[derive(Debug, Copy, Clone, PartialEq, Eq)]
enum BoundOnClass {
    Yes,
    No,
}

/// Inner Salsa query for [`ProtocolClassLiteral::interface`].
#[salsa::tracked(cycle_fn=proto_interface_cycle_recover, cycle_initial=proto_interface_cycle_initial, heap_size=get_size2::GetSize::get_heap_size)]
fn cached_protocol_interface<'db>(
    db: &'db dyn Db,
    class: ClassLiteral<'db>,
) -> ProtocolInterface<'db> {
    let mut members = BTreeMap::default();

    for parent_protocol in class
        .iter_mro(db, None)
        .filter_map(ClassBase::into_class)
        .filter_map(|class| class.class_literal(db).0.into_protocol_class(db))
    {
        let parent_scope = parent_protocol.body_scope(db);
        let use_def_map = use_def_map(db, parent_scope);
        let place_table = place_table(db, parent_scope);

        members.extend(
            use_def_map
                .all_end_of_scope_declarations()
                .flat_map(|(place_id, declarations)| {
                    place_from_declarations(db, declarations).map(|place| (place_id, place))
                })
                .filter_map(|(place_id, place)| {
                    place
                        .place
                        .ignore_possibly_unbound()
                        .map(|ty| (place_id, ty, place.qualifiers, BoundOnClass::No))
                })
                // Bindings in the class body that are not declared in the class body
                // are not valid protocol members, and we plan to emit diagnostics for them
                // elsewhere. Invalid or not, however, it's important that we still consider
                // them to be protocol members. The implementation of `issubclass()` and
                // `isinstance()` for runtime-checkable protocols considers them to be protocol
                // members at runtime, and it's important that we accurately understand
                // type narrowing that uses `isinstance()` or `issubclass()` with
                // runtime-checkable protocols.
                .chain(use_def_map.all_end_of_scope_bindings().filter_map(
                    |(place_id, bindings)| {
                        place_from_bindings(db, bindings)
                            .ignore_possibly_unbound()
                            .map(|ty| (place_id, ty, TypeQualifiers::default(), BoundOnClass::Yes))
                    },
                ))
                .filter_map(|(place_id, member, qualifiers, bound_on_class)| {
                    Some((
                        place_table.place_expr(place_id).as_name()?,
                        member,
                        qualifiers,
                        bound_on_class,
                    ))
                })
                .filter(|(name, _, _, _)| !excluded_from_proto_members(name))
                .map(|(name, ty, qualifiers, bound_on_class)| {
                    let kind = match (ty, bound_on_class) {
                        // TODO: if the getter or setter is a function literal, we should
                        // upcast it to a `CallableType` so that two protocols with identical property
                        // members are recognized as equivalent.
                        (Type::PropertyInstance(property), _) => {
                            ProtocolMemberKind::Property(property)
                        }
                        (Type::Callable(callable), BoundOnClass::Yes)
                            if callable.is_function_like(db) =>
                        {
                            ProtocolMemberKind::Method(ty)
                        }
                        // TODO: method members that have `FunctionLiteral` types should be upcast
                        // to `CallableType` so that two protocols with identical method members
                        // are recognized as equivalent.
                        (Type::FunctionLiteral(_function), BoundOnClass::Yes) => {
                            ProtocolMemberKind::Method(ty)
                        }
                        _ => ProtocolMemberKind::Other(ty),
                    };

                    let member = ProtocolMemberData { kind, qualifiers };
                    (name.clone(), member)
                }),
        );
    }

    ProtocolInterface::new(db, members)
}

#[allow(clippy::trivially_copy_pass_by_ref)]
fn proto_interface_cycle_recover<'db>(
    _db: &dyn Db,
    _value: &ProtocolInterface<'db>,
    _count: u32,
    _class: ClassLiteral<'db>,
) -> salsa::CycleRecoveryAction<ProtocolInterface<'db>> {
    salsa::CycleRecoveryAction::Iterate
}

fn proto_interface_cycle_initial<'db>(
    db: &'db dyn Db,
    _class: ClassLiteral<'db>,
) -> ProtocolInterface<'db> {
    ProtocolInterface::empty(db)
}<|MERGE_RESOLUTION|>--- conflicted
+++ resolved
@@ -330,10 +330,6 @@
         self.name
     }
 
-    pub(super) fn kind(&self) -> ProtocolMemberKind<'db> {
-        self.kind
-    }
-
     pub(super) fn qualifiers(&self) -> TypeQualifiers {
         self.qualifiers
     }
@@ -346,17 +342,42 @@
         }
     }
 
-<<<<<<< HEAD
-=======
-    pub(super) fn has_disjoint_type_from(&self, db: &'db dyn Db, other: Type<'db>) -> bool {
+    pub(super) fn has_disjoint_type_from(
+        &self,
+        db: &'db dyn Db,
+        object_type: Type<'db>,
+        attribute_type: Type<'db>,
+    ) -> bool {
         match &self.kind {
-            // TODO: implement disjointness for property/method members as well as attribute members
-            ProtocolMemberKind::Property(_) | ProtocolMemberKind::Method(_) => false,
-            ProtocolMemberKind::Other(ty) => ty.is_disjoint_from(db, other),
-        }
-    }
-
->>>>>>> 1b813cd5
+            // TODO: implement disjointness for method members as well as property/attribute members
+            ProtocolMemberKind::Method(_) => false,
+            ProtocolMemberKind::Property(property) => {
+                let read_error = if let Some(getter) = property.getter(db) {
+                    if let Ok(getter_return_type) = getter
+                        .try_call(db, &CallArgumentTypes::positional([object_type]))
+                        .map(|binding| binding.return_type(db))
+                    {
+                        getter_return_type.is_disjoint_from(db, attribute_type)
+                    } else {
+                        true
+                    }
+                } else {
+                    false
+                };
+                let write_error = if let Some(Type::FunctionLiteral(setter)) = property.setter(db) {
+                    let setter_value_type = setter.parameter_type(db, 1).unwrap_or(Type::unknown());
+                    !object_type
+                        .validate_attribute_assignment(db, self.name, setter_value_type)
+                        .is_not_err()
+                } else {
+                    false
+                };
+                read_error || write_error
+            }
+            ProtocolMemberKind::Other(ty) => ty.is_disjoint_from(db, attribute_type),
+        }
+    }
+
     /// Return `true` if `other` contains an attribute/method/property that satisfies
     /// the part of the interface defined by this protocol member.
     pub(super) fn is_satisfied_by(
