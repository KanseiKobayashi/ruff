use std::{collections::BTreeMap, ops::Deref};

use itertools::Itertools;

use ruff_python_ast::name::Name;

use crate::{
    Db, FxOrderSet,
    place::{Boundness, Place, PlaceAndQualifiers, place_from_bindings, place_from_declarations},
    semantic_index::{place_table, use_def_map},
    types::{
<<<<<<< HEAD
        CallArgumentTypes, CallableType, ClassBase, ClassLiteral, KnownFunction,
        PropertyInstanceType, Signature, Type, TypeMapping, TypeQualifiers, TypeRelation,
        TypeVarInstance, TypeVisitor,
=======
        CallableType, ClassBase, ClassLiteral, KnownFunction, PropertyInstanceType, Signature,
        Type, TypeMapping, TypeQualifiers, TypeRelation, TypeTransformer, TypeVarInstance,
        cyclic::PairVisitor,
>>>>>>> f32f7a3b
        signatures::{Parameter, Parameters},
    },
};

use super::TypeVarVariance;

impl<'db> ClassLiteral<'db> {
    /// Returns `Some` if this is a protocol class, `None` otherwise.
    pub(super) fn into_protocol_class(self, db: &'db dyn Db) -> Option<ProtocolClassLiteral<'db>> {
        self.is_protocol(db).then_some(ProtocolClassLiteral(self))
    }
}

/// Representation of a single `Protocol` class definition.
#[derive(Debug, Copy, Clone, PartialEq, Eq)]
pub(super) struct ProtocolClassLiteral<'db>(ClassLiteral<'db>);

impl<'db> ProtocolClassLiteral<'db> {
    /// Returns the protocol members of this class.
    ///
    /// A protocol's members define the interface declared by the protocol.
    /// They therefore determine how the protocol should behave with regards to
    /// assignability and subtyping.
    ///
    /// The list of members consists of all bindings and declarations that take place
    /// in the protocol's class body, except for a list of excluded attributes which should
    /// not be taken into account. (This list includes `__init__` and `__new__`, which can
    /// legally be defined on protocol classes but do not constitute protocol members.)
    ///
    /// It is illegal for a protocol class to have any instance attributes that are not declared
    /// in the protocol's class body. If any are assigned to, they are not taken into account in
    /// the protocol's list of members.
    pub(super) fn interface(self, db: &'db dyn Db) -> ProtocolInterface<'db> {
        let _span = tracing::trace_span!("protocol_members", "class='{}'", self.name(db)).entered();
        cached_protocol_interface(db, *self)
    }

    pub(super) fn is_runtime_checkable(self, db: &'db dyn Db) -> bool {
        self.known_function_decorators(db)
            .contains(&KnownFunction::RuntimeCheckable)
    }
}

impl<'db> Deref for ProtocolClassLiteral<'db> {
    type Target = ClassLiteral<'db>;

    fn deref(&self) -> &Self::Target {
        &self.0
    }
}

/// The interface of a protocol: the members of that protocol, and the types of those members.
///
/// # Ordering
/// Ordering is based on the protocol interface member's salsa-assigned id and not on its members.
/// The id may change between runs, or when the protocol instance members was garbage collected and recreated.
#[salsa::interned(debug)]
#[derive(PartialOrd, Ord)]
pub(super) struct ProtocolInterface<'db> {
    #[returns(ref)]
    inner: BTreeMap<Name, ProtocolMemberData<'db>>,
}

impl get_size2::GetSize for ProtocolInterface<'_> {}

pub(super) fn walk_protocol_interface<'db, V: super::visitor::TypeVisitor<'db> + ?Sized>(
    db: &'db dyn Db,
    interface: ProtocolInterface<'db>,
    visitor: &mut V,
) {
    for member in interface.members(db) {
        walk_protocol_member(db, &member, visitor);
    }
}

impl<'db> ProtocolInterface<'db> {
    /// Synthesize a new protocol interface with the given members.
    ///
    /// All created members will be covariant, read-only property members
    /// rather than method members or mutable attribute members.
    pub(super) fn with_property_members<'a, M>(db: &'db dyn Db, members: M) -> Self
    where
        M: IntoIterator<Item = (&'a str, Type<'db>)>,
    {
        let members: BTreeMap<_, _> = members
            .into_iter()
            .map(|(name, ty)| {
                // Synthesize a read-only property (one that has a getter but no setter)
                // which returns the specified type from its getter.
                let property_getter_signature = Signature::new(
                    Parameters::new([Parameter::positional_only(Some(Name::new_static("self")))]),
                    Some(ty.normalized(db)),
                );
                let property_getter = CallableType::single(db, property_getter_signature);
                let property = PropertyInstanceType::new(db, Some(property_getter), None);
                (
                    Name::new(name),
                    ProtocolMemberData {
                        qualifiers: TypeQualifiers::default(),
                        kind: ProtocolMemberKind::Property(property),
                    },
                )
            })
            .collect();
        Self::new(db, members)
    }

    fn empty(db: &'db dyn Db) -> Self {
        Self::new(db, BTreeMap::default())
    }

    pub(super) fn members<'a>(
        self,
        db: &'db dyn Db,
    ) -> impl ExactSizeIterator<Item = ProtocolMember<'a, 'db>>
    where
        'db: 'a,
    {
        self.inner(db).iter().map(|(name, data)| ProtocolMember {
            name,
            kind: data.kind,
            qualifiers: data.qualifiers,
        })
    }

    fn member_by_name<'a>(self, db: &'db dyn Db, name: &'a str) -> Option<ProtocolMember<'a, 'db>> {
        self.inner(db).get(name).map(|data| ProtocolMember {
            name,
            kind: data.kind,
            qualifiers: data.qualifiers,
        })
    }

    pub(super) fn instance_member(self, db: &'db dyn Db, name: &str) -> PlaceAndQualifiers<'db> {
        self.member_by_name(db, name)
            .map(|member| PlaceAndQualifiers {
                place: Place::bound(member.ty()),
                qualifiers: member.qualifiers(),
            })
            .unwrap_or_else(|| Type::object(db).instance_member(db, name))
    }

    /// Return `true` if if all members on `self` are also members of `other`.
    ///
    /// TODO: this method should consider the types of the members as well as their names.
    pub(super) fn is_sub_interface_of(self, db: &'db dyn Db, other: Self) -> bool {
        self.inner(db)
            .keys()
            .all(|member_name| other.inner(db).contains_key(member_name))
    }

    pub(super) fn normalized_impl(
        self,
        db: &'db dyn Db,
        visitor: &mut TypeTransformer<'db>,
    ) -> Self {
        Self::new(
            db,
            self.inner(db)
                .iter()
                .map(|(name, data)| (name.clone(), data.normalized_impl(db, visitor)))
                .collect::<BTreeMap<_, _>>(),
        )
    }

    pub(super) fn materialize(self, db: &'db dyn Db, variance: TypeVarVariance) -> Self {
        Self::new(
            db,
            self.inner(db)
                .iter()
                .map(|(name, data)| (name.clone(), data.materialize(db, variance)))
                .collect::<BTreeMap<_, _>>(),
        )
    }

    pub(super) fn specialized_and_normalized<'a>(
        self,
        db: &'db dyn Db,
        type_mapping: &TypeMapping<'a, 'db>,
    ) -> Self {
        Self::new(
            db,
            self.inner(db)
                .iter()
                .map(|(name, data)| {
                    (
                        name.clone(),
                        data.apply_type_mapping(db, type_mapping).normalized(db),
                    )
                })
                .collect::<BTreeMap<_, _>>(),
        )
    }

    pub(super) fn find_legacy_typevars(
        self,
        db: &'db dyn Db,
        typevars: &mut FxOrderSet<TypeVarInstance<'db>>,
    ) {
        for data in self.inner(db).values() {
            data.find_legacy_typevars(db, typevars);
        }
    }
}

#[derive(Debug, PartialEq, Eq, Clone, Hash, salsa::Update)]
pub(super) struct ProtocolMemberData<'db> {
    kind: ProtocolMemberKind<'db>,
    qualifiers: TypeQualifiers,
}

impl<'db> ProtocolMemberData<'db> {
    fn normalized(&self, db: &'db dyn Db) -> Self {
        self.normalized_impl(db, &mut TypeTransformer::default())
    }

    fn normalized_impl(&self, db: &'db dyn Db, visitor: &mut TypeTransformer<'db>) -> Self {
        Self {
            kind: self.kind.normalized_impl(db, visitor),
            qualifiers: self.qualifiers,
        }
    }

    fn apply_type_mapping<'a>(&self, db: &'db dyn Db, type_mapping: &TypeMapping<'a, 'db>) -> Self {
        Self {
            kind: self.kind.apply_type_mapping(db, type_mapping),
            qualifiers: self.qualifiers,
        }
    }

    fn find_legacy_typevars(
        &self,
        db: &'db dyn Db,
        typevars: &mut FxOrderSet<TypeVarInstance<'db>>,
    ) {
        self.kind.find_legacy_typevars(db, typevars);
    }

    fn materialize(&self, db: &'db dyn Db, variance: TypeVarVariance) -> Self {
        Self {
            kind: self.kind.materialize(db, variance),
            qualifiers: self.qualifiers,
        }
    }
}

#[derive(Debug, Copy, Clone, PartialEq, Eq, salsa::Update, Hash)]
enum ProtocolMemberKind<'db> {
    Method(CallableType<'db>),
    Property(PropertyInstanceType<'db>),
    Other(Type<'db>),
}

impl<'db> ProtocolMemberKind<'db> {
    fn normalized_impl(&self, db: &'db dyn Db, visitor: &mut TypeTransformer<'db>) -> Self {
        match self {
            ProtocolMemberKind::Method(callable) => {
                ProtocolMemberKind::Method(callable.normalized_impl(db, visitor))
            }
            ProtocolMemberKind::Property(property) => {
                ProtocolMemberKind::Property(property.normalized_impl(db, visitor))
            }
            ProtocolMemberKind::Other(ty) => {
                ProtocolMemberKind::Other(ty.normalized_impl(db, visitor))
            }
        }
    }

    fn apply_type_mapping<'a>(&self, db: &'db dyn Db, type_mapping: &TypeMapping<'a, 'db>) -> Self {
        match self {
            ProtocolMemberKind::Method(callable) => {
                ProtocolMemberKind::Method(callable.apply_type_mapping(db, type_mapping))
            }
            ProtocolMemberKind::Property(property) => {
                ProtocolMemberKind::Property(property.apply_type_mapping(db, type_mapping))
            }
            ProtocolMemberKind::Other(ty) => {
                ProtocolMemberKind::Other(ty.apply_type_mapping(db, type_mapping))
            }
        }
    }

    fn find_legacy_typevars(
        &self,
        db: &'db dyn Db,
        typevars: &mut FxOrderSet<TypeVarInstance<'db>>,
    ) {
        match self {
            ProtocolMemberKind::Method(callable) => callable.find_legacy_typevars(db, typevars),
            ProtocolMemberKind::Property(property) => property.find_legacy_typevars(db, typevars),
            ProtocolMemberKind::Other(ty) => ty.find_legacy_typevars(db, typevars),
        }
    }

    fn materialize(self, db: &'db dyn Db, variance: TypeVarVariance) -> Self {
        match self {
            ProtocolMemberKind::Method(callable) => {
                ProtocolMemberKind::Method(callable.materialize(db, variance))
            }
            ProtocolMemberKind::Property(property) => {
                ProtocolMemberKind::Property(property.materialize(db, variance))
            }
            ProtocolMemberKind::Other(ty) => {
                ProtocolMemberKind::Other(ty.materialize(db, variance))
            }
        }
    }
}

/// A single member of a protocol interface.
#[derive(Debug, PartialEq, Eq)]
pub(super) struct ProtocolMember<'a, 'db> {
    name: &'a str,
    kind: ProtocolMemberKind<'db>,
    qualifiers: TypeQualifiers,
}

fn walk_protocol_member<'db, V: super::visitor::TypeVisitor<'db> + ?Sized>(
    db: &'db dyn Db,
    member: &ProtocolMember<'_, 'db>,
    visitor: &mut V,
) {
    match member.kind {
        ProtocolMemberKind::Method(method) => visitor.visit_callable_type(db, method),
        ProtocolMemberKind::Property(property) => {
            visitor.visit_property_instance_type(db, property);
        }
        ProtocolMemberKind::Other(ty) => visitor.visit_type(db, ty),
    }
}

impl<'a, 'db> ProtocolMember<'a, 'db> {
    pub(super) fn name(&self) -> &'a str {
        self.name
    }

    pub(super) fn qualifiers(&self) -> TypeQualifiers {
        self.qualifiers
    }

    fn ty(&self) -> Type<'db> {
        match &self.kind {
            ProtocolMemberKind::Method(callable) => Type::Callable(*callable),
            ProtocolMemberKind::Property(property) => Type::PropertyInstance(*property),
            ProtocolMemberKind::Other(ty) => *ty,
        }
    }

    pub(super) fn has_disjoint_type_from(
        &self,
        db: &'db dyn Db,
<<<<<<< HEAD
        object_type: Type<'db>,
        attribute_type: Type<'db>,
    ) -> bool {
        match &self.kind {
            // TODO: implement disjointness for method members as well as property/attribute members
            ProtocolMemberKind::Method(_) => false,
            ProtocolMemberKind::Property(property) => {
                let read_error = if let Some(getter) = property.getter(db) {
                    if let Ok(getter_return_type) = getter
                        .try_call(db, &CallArgumentTypes::positional([object_type]))
                        .map(|binding| binding.return_type(db))
                    {
                        getter_return_type.is_disjoint_from(db, attribute_type)
                    } else {
                        true
                    }
                } else {
                    false
                };
                let write_error = if let Some(Type::FunctionLiteral(setter)) = property.setter(db) {
                    let setter_value_type = setter.parameter_type(db, 1).unwrap_or(Type::unknown());
                    !object_type
                        .validate_attribute_assignment(db, self.name, setter_value_type)
                        .is_not_err()
                } else {
                    false
                };
                read_error || write_error
            }
            ProtocolMemberKind::Other(ty) => ty.is_disjoint_from(db, attribute_type),
=======
        other: Type<'db>,
        visitor: &mut PairVisitor<'db>,
    ) -> bool {
        match &self.kind {
            // TODO: implement disjointness for property/method members as well as attribute members
            ProtocolMemberKind::Property(_) | ProtocolMemberKind::Method(_) => false,
            ProtocolMemberKind::Other(ty) => {
                visitor.visit((*ty, other), |v| ty.is_disjoint_from_impl(db, other, v))
            }
>>>>>>> f32f7a3b
        }
    }

    /// Return `true` if `other` contains an attribute/method/property that satisfies
    /// the part of the interface defined by this protocol member.
    pub(super) fn is_satisfied_by(
        &self,
        db: &'db dyn Db,
        instance: Type<'db>,
        relation: TypeRelation,
    ) -> bool {
        let Place::Type(attribute_type, Boundness::Bound) = instance.member(db, self.name).place
        else {
            return false;
        };

        match &self.kind {
            // TODO: consider the types of the attribute on `other` for method members
            ProtocolMemberKind::Method(_) => true,
            ProtocolMemberKind::Property(property) => {
                let read_ok = if let Some(getter) = property.getter(db) {
                    if let Ok(member_type) = getter
                        .try_call(db, &CallArgumentTypes::positional([instance]))
                        .map(|binding| binding.return_type(db))
                    {
                        attribute_type.has_relation_to(db, member_type, relation)
                    } else {
                        false
                    }
                } else {
                    true
                };
                let write_ok = if let Some(Type::FunctionLiteral(setter)) = property.setter(db) {
                    let setter_value_type = setter.parameter_type(db, 1).unwrap_or(Type::unknown());
                    instance
                        .validate_attribute_assignment(db, self.name, setter_value_type)
                        .is_not_err()
                } else {
                    true
                };
                read_ok && write_ok
            }
            ProtocolMemberKind::Other(member_type) => {
                member_type.has_relation_to(db, attribute_type, relation)
                    && attribute_type.has_relation_to(db, *member_type, relation)
            }
        }
    }
}

/// Returns `true` if a declaration or binding to a given name in a protocol class body
/// should be excluded from the list of protocol members of that class.
///
/// The list of excluded members is subject to change between Python versions,
/// especially for dunders, but it probably doesn't matter *too* much if this
/// list goes out of date. It's up to date as of Python commit 87b1ea016b1454b1e83b9113fa9435849b7743aa
/// (<https://github.com/python/cpython/blob/87b1ea016b1454b1e83b9113fa9435849b7743aa/Lib/typing.py#L1776-L1814>)
fn excluded_from_proto_members(member: &str) -> bool {
    matches!(
        member,
        "_is_protocol"
            | "__non_callable_proto_members__"
            | "__static_attributes__"
            | "__orig_class__"
            | "__match_args__"
            | "__weakref__"
            | "__doc__"
            | "__parameters__"
            | "__module__"
            | "_MutableMapping__marker"
            | "__slots__"
            | "__dict__"
            | "__new__"
            | "__protocol_attrs__"
            | "__init__"
            | "__class_getitem__"
            | "__firstlineno__"
            | "__abstractmethods__"
            | "__orig_bases__"
            | "_is_runtime_protocol"
            | "__subclasshook__"
            | "__type_params__"
            | "__annotations__"
            | "__annotate__"
            | "__annotate_func__"
            | "__annotations_cache__"
    ) || member.starts_with("_abc_")
}

#[derive(Debug, Copy, Clone, PartialEq, Eq)]
enum BoundOnClass {
    Yes,
    No,
}

/// Inner Salsa query for [`ProtocolClassLiteral::interface`].
#[salsa::tracked(cycle_fn=proto_interface_cycle_recover, cycle_initial=proto_interface_cycle_initial, heap_size=get_size2::GetSize::get_heap_size)]
fn cached_protocol_interface<'db>(
    db: &'db dyn Db,
    class: ClassLiteral<'db>,
) -> ProtocolInterface<'db> {
    let mut members = BTreeMap::default();

    for parent_protocol in class
        .iter_mro(db, None)
        .filter_map(ClassBase::into_class)
        .filter_map(|class| class.class_literal(db).0.into_protocol_class(db))
    {
        let parent_scope = parent_protocol.body_scope(db);
        let use_def_map = use_def_map(db, parent_scope);
        let place_table = place_table(db, parent_scope);

        members.extend(
            use_def_map
                .all_end_of_scope_declarations()
                .flat_map(|(place_id, declarations)| {
                    place_from_declarations(db, declarations).map(|place| (place_id, place))
                })
                .filter_map(|(place_id, place)| {
                    place
                        .place
                        .ignore_possibly_unbound()
                        .map(|ty| (place_id, ty, place.qualifiers, BoundOnClass::No))
                })
                // Bindings in the class body that are not declared in the class body
                // are not valid protocol members, and we plan to emit diagnostics for them
                // elsewhere. Invalid or not, however, it's important that we still consider
                // them to be protocol members. The implementation of `issubclass()` and
                // `isinstance()` for runtime-checkable protocols considers them to be protocol
                // members at runtime, and it's important that we accurately understand
                // type narrowing that uses `isinstance()` or `issubclass()` with
                // runtime-checkable protocols.
                .chain(use_def_map.all_end_of_scope_bindings().filter_map(
                    |(place_id, bindings)| {
                        place_from_bindings(db, bindings)
                            .ignore_possibly_unbound()
                            .map(|ty| (place_id, ty, TypeQualifiers::default(), BoundOnClass::Yes))
                    },
                ))
                .filter_map(|(place_id, member, qualifiers, bound_on_class)| {
                    Some((
                        place_table.place_expr(place_id).as_name()?,
                        member,
                        qualifiers,
                        bound_on_class,
                    ))
                })
                .filter(|(name, _, _, _)| !excluded_from_proto_members(name))
                .map(|(name, ty, qualifiers, bound_on_class)| {
                    let kind = match (ty, bound_on_class) {
                        // TODO: if the getter or setter is a function literal, we should
                        // upcast it to a `CallableType` so that two protocols with identical property
                        // members are recognized as equivalent.
                        (Type::PropertyInstance(property), _) => {
                            ProtocolMemberKind::Property(property)
                        }
                        (Type::Callable(callable), BoundOnClass::Yes)
                            if callable.is_function_like(db) =>
                        {
                            ProtocolMemberKind::Method(callable)
                        }
                        (Type::FunctionLiteral(function), BoundOnClass::Yes) => {
                            ProtocolMemberKind::Method(function.into_callable_type(db))
                        }
                        _ => ProtocolMemberKind::Other(ty),
                    };

                    let member = ProtocolMemberData { kind, qualifiers };
                    (name.clone(), member)
                }),
        );
    }

    ProtocolInterface::new(db, members)
}

#[allow(clippy::trivially_copy_pass_by_ref)]
fn proto_interface_cycle_recover<'db>(
    _db: &dyn Db,
    _value: &ProtocolInterface<'db>,
    _count: u32,
    _class: ClassLiteral<'db>,
) -> salsa::CycleRecoveryAction<ProtocolInterface<'db>> {
    salsa::CycleRecoveryAction::Iterate
}

fn proto_interface_cycle_initial<'db>(
    db: &'db dyn Db,
    _class: ClassLiteral<'db>,
) -> ProtocolInterface<'db> {
    ProtocolInterface::empty(db)
}<|MERGE_RESOLUTION|>--- conflicted
+++ resolved
@@ -9,15 +9,9 @@
     place::{Boundness, Place, PlaceAndQualifiers, place_from_bindings, place_from_declarations},
     semantic_index::{place_table, use_def_map},
     types::{
-<<<<<<< HEAD
-        CallArgumentTypes, CallableType, ClassBase, ClassLiteral, KnownFunction,
+        CallArgumentTypes, CallableType, ClassBase, ClassLiteral, KnownFunction, PairVisitor,
         PropertyInstanceType, Signature, Type, TypeMapping, TypeQualifiers, TypeRelation,
-        TypeVarInstance, TypeVisitor,
-=======
-        CallableType, ClassBase, ClassLiteral, KnownFunction, PropertyInstanceType, Signature,
-        Type, TypeMapping, TypeQualifiers, TypeRelation, TypeTransformer, TypeVarInstance,
-        cyclic::PairVisitor,
->>>>>>> f32f7a3b
+        TypeTransformer, TypeVarInstance,
         signatures::{Parameter, Parameters},
     },
 };
@@ -369,9 +363,9 @@
     pub(super) fn has_disjoint_type_from(
         &self,
         db: &'db dyn Db,
-<<<<<<< HEAD
         object_type: Type<'db>,
         attribute_type: Type<'db>,
+        visitor: &mut PairVisitor<'db>,
     ) -> bool {
         match &self.kind {
             // TODO: implement disjointness for method members as well as property/attribute members
@@ -382,7 +376,9 @@
                         .try_call(db, &CallArgumentTypes::positional([object_type]))
                         .map(|binding| binding.return_type(db))
                     {
-                        getter_return_type.is_disjoint_from(db, attribute_type)
+                        visitor.visit((getter_return_type, attribute_type), |v| {
+                            getter_return_type.is_disjoint_from_impl(db, attribute_type, v)
+                        })
                     } else {
                         true
                     }
@@ -399,18 +395,9 @@
                 };
                 read_error || write_error
             }
-            ProtocolMemberKind::Other(ty) => ty.is_disjoint_from(db, attribute_type),
-=======
-        other: Type<'db>,
-        visitor: &mut PairVisitor<'db>,
-    ) -> bool {
-        match &self.kind {
-            // TODO: implement disjointness for property/method members as well as attribute members
-            ProtocolMemberKind::Property(_) | ProtocolMemberKind::Method(_) => false,
-            ProtocolMemberKind::Other(ty) => {
-                visitor.visit((*ty, other), |v| ty.is_disjoint_from_impl(db, other, v))
-            }
->>>>>>> f32f7a3b
+            ProtocolMemberKind::Other(ty) => visitor.visit((*ty, attribute_type), |v| {
+                ty.is_disjoint_from_impl(db, attribute_type, v)
+            }),
         }
     }
 
