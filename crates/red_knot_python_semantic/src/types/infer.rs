--- conflicted
+++ resolved
@@ -81,19 +81,13 @@
 use crate::types::mro::MroErrorKind;
 use crate::types::unpacker::{UnpackResult, Unpacker};
 use crate::types::{
-<<<<<<< HEAD
-    todo_type, CallDunderError, CallableSignature, CallableType, Class, ClassLiteralType,
-    ClassType, DataclassMetadata, DynamicType, FunctionDecorators, FunctionLiteral, GenericAlias,
-    GenericClass, IntersectionBuilder, IntersectionType, KnownClass, KnownFunction,
-=======
     binding_type, todo_type, CallDunderError, CallableSignature, CallableType, Class,
-    ClassLiteralType, ClassType, DataclassMetadata, DynamicType, FunctionDecorators, FunctionType,
-    GenericAlias, GenericClass, IntersectionBuilder, IntersectionType, KnownClass, KnownFunction,
->>>>>>> a4531bf8
-    KnownInstanceType, MemberLookupPolicy, MetaclassCandidate, NonGenericClass, Parameter,
-    ParameterForm, Parameters, Signature, Signatures, SliceLiteralType, StringLiteralType,
-    SubclassOfType, Symbol, SymbolAndQualifiers, Truthiness, TupleType, Type, TypeAliasType,
-    TypeAndQualifiers, TypeArrayDisplay, TypeQualifiers, TypeVarBoundOrConstraints,
+    ClassLiteralType, ClassType, DataclassMetadata, DynamicType, FunctionDecorators,
+    FunctionLiteral, GenericAlias, GenericClass, IntersectionBuilder, IntersectionType, KnownClass,
+    KnownFunction, KnownInstanceType, MemberLookupPolicy, MetaclassCandidate, NonGenericClass,
+    Parameter, ParameterForm, Parameters, Signature, Signatures, SliceLiteralType,
+    StringLiteralType, SubclassOfType, Symbol, SymbolAndQualifiers, Truthiness, TupleType, Type,
+    TypeAliasType, TypeAndQualifiers, TypeArrayDisplay, TypeQualifiers, TypeVarBoundOrConstraints,
     TypeVarInstance, UnionBuilder, UnionType,
 };
 use crate::unpack::{Unpack, UnpackPosition};
